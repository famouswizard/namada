//! Shared code for the node, client etc.

pub mod bookkeeper;
pub mod bytes;
pub mod cli;
pub mod config;
pub mod genesis;
<<<<<<< HEAD
pub mod protobuf;
=======
pub mod protobuf;
pub mod rpc_types;

// This is here only to include the std's docs in our docs.
// Taken from <https://github.com/rust-lang/rfcs/issues/2324#issuecomment-502437904>.
#[doc(inline)]
pub use std;
>>>>>>> 88084ceb
<|MERGE_RESOLUTION|>--- conflicted
+++ resolved
@@ -5,14 +5,9 @@
 pub mod cli;
 pub mod config;
 pub mod genesis;
-<<<<<<< HEAD
 pub mod protobuf;
-=======
-pub mod protobuf;
-pub mod rpc_types;
 
 // This is here only to include the std's docs in our docs.
 // Taken from <https://github.com/rust-lang/rfcs/issues/2324#issuecomment-502437904>.
 #[doc(inline)]
-pub use std;
->>>>>>> 88084ceb
+pub use std;