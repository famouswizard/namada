--- conflicted
+++ resolved
@@ -889,13 +889,7 @@
 }
 #[cfg(feature = "dev")]
 pub fn genesis(num_validators: u64) -> Genesis {
-<<<<<<< HEAD
-    use namada::types::address;
-=======
-    use namada::types::address::{
-        self, apfel, btc, dot, eth, kartoffel, nam, schnitzel,
-    };
->>>>>>> be403f73
+    use namada::types::address::{self};
     use rust_decimal_macros::dec;
 
     use crate::wallet;
@@ -1038,25 +1032,7 @@
         balances.insert((&validator.account_key).into(), default_key_tokens);
     }
 
-<<<<<<< HEAD
-    let token_accounts = address::tokens()
-=======
-    /// Deprecated function, soon to be deleted. Generates default tokens
-    fn tokens() -> HashMap<Address, &'static str> {
-        vec![
-            (nam(), "NAM"),
-            (btc(), "BTC"),
-            (eth(), "ETH"),
-            (dot(), "DOT"),
-            (schnitzel(), "Schnitzel"),
-            (apfel(), "Apfel"),
-            (kartoffel(), "Kartoffel"),
-        ]
-        .into_iter()
-        .collect()
-    }
-    let token_accounts = tokens()
->>>>>>> be403f73
+    let token_accounts = address::masp_rewards()
         .into_keys()
         .map(|address| TokenAccount {
             address,
