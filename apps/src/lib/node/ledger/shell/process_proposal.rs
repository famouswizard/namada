--- conflicted
+++ resolved
@@ -181,7 +181,7 @@
     ///   5. More decrypted txs than expected
     ///   6. A transaction could not be decrypted
     ///   7. Not enough block space was available for some tx
-    ///   8: Replay attack  
+    ///   8: Replay attack
     ///
     /// INVARIANT: Any changes applied in this method must be reverted if the
     /// proposal is rejected (unless we can simply overwrite them in the
@@ -705,7 +705,7 @@
             .write_log
             .write(
                 &get_wrapper_tx_fees_key(),
-                token::Amount::whole(MIN_FEE).try_to_vec().unwrap(),
+                token::Amount::native_whole(MIN_FEE).try_to_vec().unwrap(),
             )
             .unwrap();
         let keypair = gen_keypair();
@@ -765,20 +765,15 @@
         );
         shell
             .wl_storage
-<<<<<<< HEAD
-            .storage
+            .write_log
             .write(&balance_key, Amount::native_whole(99).try_to_vec().unwrap())
-=======
-            .write_log
-            .write(&balance_key, Amount::whole(99).try_to_vec().unwrap())
->>>>>>> 45b71a60
             .unwrap();
         shell
             .wl_storage
             .write_log
             .write(
                 &get_wrapper_tx_fees_key(),
-                token::Amount::whole(MIN_FEE).try_to_vec().unwrap(),
+                token::Amount::native_whole(MIN_FEE).try_to_vec().unwrap(),
             )
             .unwrap();
 
@@ -1134,12 +1129,12 @@
         );
         let wrapper = WrapperTx::new(
             Fee {
-                amount: 0.into(),
+                amount: Amount::zero(),
                 token: shell.wl_storage.storage.native_token.clone(),
             },
             &keypair,
             Epoch(0),
-            0.into(),
+            Default::default(),
             tx,
             Default::default(),
             #[cfg(not(feature = "mainnet"))]
@@ -1197,7 +1192,10 @@
         shell
             .wl_storage
             .storage
-            .write(&balance_key, Amount::whole(1000).try_to_vec().unwrap())
+            .write(
+                &balance_key,
+                Amount::native_whole(1000).try_to_vec().unwrap(),
+            )
             .unwrap();
 
         let tx = Tx::new(
@@ -1208,12 +1206,12 @@
         );
         let wrapper = WrapperTx::new(
             Fee {
-                amount: 0.into(),
+                amount: Amount::zero(),
                 token: shell.wl_storage.storage.native_token.clone(),
             },
             &keypair,
             Epoch(0),
-            0.into(),
+            Default::default(),
             tx,
             Default::default(),
             #[cfg(not(feature = "mainnet"))]
@@ -1266,12 +1264,12 @@
         );
         let wrapper = WrapperTx::new(
             Fee {
-                amount: 0.into(),
+                amount: Amount::zero(),
                 token: shell.wl_storage.storage.native_token.clone(),
             },
             &keypair,
             Epoch(0),
-            0.into(),
+            Default::default(),
             tx,
             Default::default(),
             #[cfg(not(feature = "mainnet"))]
@@ -1330,7 +1328,10 @@
         shell
             .wl_storage
             .storage
-            .write(&balance_key, Amount::whole(1000).try_to_vec().unwrap())
+            .write(
+                &balance_key,
+                Amount::native_whole(1000).try_to_vec().unwrap(),
+            )
             .unwrap();
 
         // Add unshielded balance for fee payment
@@ -1341,7 +1342,10 @@
         shell
             .wl_storage
             .storage
-            .write(&balance_key, Amount::whole(1000).try_to_vec().unwrap())
+            .write(
+                &balance_key,
+                Amount::native_whole(1000).try_to_vec().unwrap(),
+            )
             .unwrap();
 
         let tx = Tx::new(
@@ -1352,12 +1356,12 @@
         );
         let wrapper = WrapperTx::new(
             Fee {
-                amount: 0.into(),
+                amount: Amount::zero(),
                 token: shell.wl_storage.storage.native_token.clone(),
             },
             &keypair,
             Epoch(0),
-            0.into(),
+            Default::default(),
             tx.clone(),
             Default::default(),
             #[cfg(not(feature = "mainnet"))]
@@ -1370,12 +1374,12 @@
 
         let new_wrapper = WrapperTx::new(
             Fee {
-                amount: 0.into(),
+                amount: Amount::zero(),
                 token: shell.wl_storage.storage.native_token.clone(),
             },
             &keypair_2,
             Epoch(0),
-            0.into(),
+            Default::default(),
             tx,
             Default::default(),
             #[cfg(not(feature = "mainnet"))]
@@ -1424,12 +1428,12 @@
         );
         let wrapper = WrapperTx::new(
             Fee {
-                amount: 0.into(),
+                amount: Amount::zero(),
                 token: shell.wl_storage.storage.native_token.clone(),
             },
             &keypair,
             Epoch(0),
-            0.into(),
+            Default::default(),
             tx.clone(),
             Default::default(),
             #[cfg(not(feature = "mainnet"))]
@@ -1493,12 +1497,12 @@
         let signed_decrypted = decrypted.sign(&keypair);
         let wrapper = WrapperTx::new(
             Fee {
-                amount: 0.into(),
+                amount: token::Amount::zero(),
                 token: shell.wl_storage.storage.native_token.clone(),
             },
             &keypair,
             Epoch(0),
-            0.into(),
+            Default::default(),
             tx,
             Default::default(),
             #[cfg(not(feature = "mainnet"))]
@@ -1548,12 +1552,12 @@
         );
         let wrapper = WrapperTx::new(
             Fee {
-                amount: 0.into(),
+                amount: token::Amount::zero(),
                 token: shell.wl_storage.storage.native_token.clone(),
             },
             &keypair,
             Epoch(0),
-            0.into(),
+            Default::default(),
             tx,
             Default::default(),
             #[cfg(not(feature = "mainnet"))]
@@ -1599,12 +1603,12 @@
         let signed_decrypted = decrypted.sign(&keypair);
         let wrapper = WrapperTx::new(
             Fee {
-                amount: 0.into(),
+                amount: token::Amount::zero(),
                 token: shell.wl_storage.storage.native_token.clone(),
             },
             &keypair,
             Epoch(0),
-            0.into(),
+            Default::default(),
             tx,
             Default::default(),
             #[cfg(not(feature = "mainnet"))]
