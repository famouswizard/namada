//! Implementation of the ['VerifyHeader`], [`ProcessProposal`],
//! and [`RevertProposal`] ABCI++ methods for the Shell

use data_encoding::HEXUPPER;
#[cfg(feature = "abcipp")]
use namada::ledger::pos::types::VotingPower;
use namada::ledger::storage_api::queries::QueriesExt;
#[cfg(feature = "abcipp")]
use namada::ledger::storage_api::queries::SendValsetUpd;
use namada::types::transaction::protocol::ProtocolTxType;
#[cfg(feature = "abcipp")]
use namada::types::voting_power::FractionalVotingPower;

use super::*;
use crate::facade::tendermint_proto::abci::response_process_proposal::ProposalStatus;
use crate::facade::tendermint_proto::abci::RequestProcessProposal;
use crate::node::ledger::shims::abcipp_shim_types::shim::response::ProcessProposal;
use crate::node::ledger::shims::abcipp_shim_types::shim::TxBytes;

/// Contains stateful data about the number of vote extension
/// digests found as protocol transactions in a proposed block.
#[derive(Default)]
#[cfg(feature = "abcipp")]
pub struct DigestCounters {
    /// The number of Ethereum events vote extensions found thus far.
    eth_ev_digest_num: usize,
    /// The number of validator set update vote extensions found thus far.
    valset_upd_digest_num: usize,
}

impl<D, H> Shell<D, H>
where
    D: DB + for<'iter> DBIter<'iter> + Sync + 'static,
    H: StorageHasher + Sync + 'static,
{
    /// INVARIANT: This method must be stateless.
    pub fn verify_header(
        &self,
        _req: shim::request::VerifyHeader,
    ) -> shim::response::VerifyHeader {
        Default::default()
    }

    /// Check all the txs in a block. Some txs may be incorrect,
    /// but we only reject the entire block if the order of the
    /// included txs violates the order decided upon in the previous
    /// block.
    #[cfg(feature = "abcipp")]
    pub fn process_proposal(
        &self,
        req: RequestProcessProposal,
    ) -> ProcessProposal {
        tracing::info!(
            proposer = ?HEXUPPER.encode(&req.proposer_address),
            height = req.height,
            hash = ?HEXUPPER.encode(&req.hash),
            n_txs = req.txs.len(),
            "Received block proposal",
        );
        let (tx_results, counters) = self.check_proposal(&req.txs);

        // We should not have more than one `ethereum_events::VextDigest` in
        // a proposal from some round's leader.
        let invalid_num_of_eth_ev_digests =
            !self.has_proper_eth_events_num(&counters);
        if invalid_num_of_eth_ev_digests {
            tracing::warn!(
                proposer = ?HEXUPPER.encode(&req.proposer_address),
                height = req.height,
                hash = ?HEXUPPER.encode(&req.hash),
                eth_ev_digest_num = counters.eth_ev_digest_num,
                "Found invalid number of Ethereum events vote extension digests, proposed block \
                 will be rejected"
            );
        }

        let invalid_num_of_valset_upd_digests =
            !self.has_proper_valset_upd_num(&counters);
        if invalid_num_of_valset_upd_digests {
            tracing::warn!(
                proposer = ?HEXUPPER.encode(&req.proposer_address),
                height = req.height,
                hash = ?HEXUPPER.encode(&req.hash),
                valset_upd_digest_num = counters.valset_upd_digest_num,
                "Found invalid number of validator set update vote extension digests, proposed block \
                 will be rejected"
            );
        }

        // Erroneous transactions were detected when processing
        // the leader's proposal. We allow txs that do not
        // deserialize properly, that have invalid signatures
        // and that have invalid wasm code to reach FinalizeBlock.
        let invalid_txs = tx_results.iter().any(|res| {
            let error = ErrorCodes::from_u32(res.code).expect(
                "All error codes returned from process_single_tx are valid",
            );
            !error.is_recoverable()
        });
        if invalid_txs {
            tracing::warn!(
                proposer = ?HEXUPPER.encode(&req.proposer_address),
                height = req.height,
                hash = ?HEXUPPER.encode(&req.hash),
                "Found invalid transactions, proposed block will be rejected"
            );
        }

        let will_reject_proposal = invalid_num_of_eth_ev_digests
            || invalid_num_of_valset_upd_digests
            || invalid_txs;

        let status = if will_reject_proposal {
            ProposalStatus::Reject
        } else {
            ProposalStatus::Accept
        };

        ProcessProposal {
            status: status as i32,
            tx_results,
        }
    }

    /// Check all the txs in a block. Some txs may be incorrect,
    /// but we only reject the entire block if the order of the
    /// included txs violates the order decided upon in the previous
    /// block.
    #[cfg(not(feature = "abcipp"))]
    pub fn process_proposal(
        &self,
        req: RequestProcessProposal,
    ) -> ProcessProposal {
        tracing::info!(
            proposer = ?HEXUPPER.encode(&req.proposer_address),
            height = req.height,
            hash = ?HEXUPPER.encode(&req.hash),
            n_txs = req.txs.len(),
            "Received block proposal",
        );
        let tx_results = self.check_proposal(&req.txs);

        // Erroneous transactions were detected when processing
        // the leader's proposal. We allow txs that do not
        // deserialize properly, that have invalid signatures
        // and that have invalid wasm code to reach FinalizeBlock.
        let invalid_txs = tx_results.iter().any(|res| {
            let error = ErrorCodes::from_u32(res.code).expect(
                "All error codes returned from process_single_tx are valid",
            );
            !error.is_recoverable()
        });
        if invalid_txs {
            tracing::warn!(
                proposer = ?HEXUPPER.encode(&req.proposer_address),
                height = req.height,
                hash = ?HEXUPPER.encode(&req.hash),
                "Found invalid transactions, proposed block will be rejected"
            );
        }

        let will_reject_proposal = invalid_txs;

        let status = if will_reject_proposal {
            ProposalStatus::Reject
        } else {
            ProposalStatus::Accept
        };

        ProcessProposal {
            status: status as i32,
            tx_results,
        }
    }

    /// Evaluates the corresponding [`TxResult`] for each tx in a
    /// proposed block, and counts the number of digest transactions.
    ///
    /// `ProcessProposal` should be able to make a decision on whether a
    /// proposed block is acceptable or not based solely on what this
    /// function returns.
    #[cfg(feature = "abcipp")]
    pub fn check_proposal(
        &self,
        txs: &[TxBytes],
    ) -> (Vec<TxResult>, DigestCounters) {
        let mut tx_queue_iter = self.storage.tx_queue.iter();
        // the number of vote extension digests included in the block proposal
        let mut counters = DigestCounters::default();
        let tx_results: Vec<_> = txs
            .iter()
            .map(|tx_bytes| {
                self.check_proposal_tx(
                    tx_bytes,
                    &mut tx_queue_iter,
                    &mut counters,
                )
            })
            .collect();
        (tx_results, counters)
    }

    /// Evaluates the corresponding [`TxResult`] for each tx in a
    /// proposed block.
    ///
    /// `ProcessProposal` should be able to make a decision on whether a
    /// proposed block is acceptable or not based solely on what this
    /// function returns.
    #[cfg(not(feature = "abcipp"))]
    pub fn check_proposal(&self, txs: &[TxBytes]) -> Vec<TxResult> {
        let mut tx_queue_iter = self.storage.tx_queue.iter();
        let tx_results: Vec<_> = txs
            .iter()
            .map(|tx_bytes| {
                self.check_proposal_tx(tx_bytes, &mut tx_queue_iter)
            })
            .collect();
        tx_results
    }

    /// Validates a list of vote extensions, included in PrepareProposal.
    ///
    /// If a vote extension is [`Some`], then it was validated properly,
    /// and the voting power of the validator who signed it is considered
    /// in the sum of the total voting power of all received vote extensions.
    #[cfg(feature = "abcipp")]
    fn validate_vexts_in_proposal<I>(&self, mut vote_extensions: I) -> TxResult
    where
        I: Iterator<Item = Option<VotingPower>>,
    {
        #[cfg(feature = "abcipp")]
        let mut voting_power = FractionalVotingPower::default();
        #[cfg(feature = "abcipp")]
        let total_power = {
            let epoch = self.storage.get_epoch(self.storage.last_height);
            u64::from(self.storage.get_total_voting_power(epoch))
        };

        if vote_extensions.all(|maybe_ext| {
            maybe_ext
                .map(|_power| {
                    #[cfg(feature = "abcipp")]
                    {
                        voting_power += FractionalVotingPower::new(
                            u64::from(_power),
                            total_power,
                        )
                        .expect(
                            "The voting power we obtain from storage should \
                             always be valid",
                        );
                    }
                })
                .is_some()
        }) {
            #[cfg(feature = "abcipp")]
            if voting_power > FractionalVotingPower::TWO_THIRDS {
                TxResult {
                    code: ErrorCodes::Ok.into(),
                    info: "Process proposal accepted this transaction".into(),
                }
            } else {
                TxResult {
                    code: ErrorCodes::InvalidVoteExtension.into(),
                    info: "Process proposal rejected this proposal because \
                           the backing stake of the vote extensions published \
                           in the proposal was insufficient"
                        .into(),
                }
            }

            #[cfg(not(feature = "abcipp"))]
            {
                TxResult {
                    code: ErrorCodes::Ok.into(),
                    info: "Process proposal accepted this transaction".into(),
                }
            }
        } else {
            TxResult {
                code: ErrorCodes::InvalidVoteExtension.into(),
                info: "Process proposal rejected this proposal because at \
                       least one of the vote extensions included was invalid."
                    .into(),
            }
        }
    }

    /// Checks if the Tx can be deserialized from bytes. Checks the fees and
    /// signatures of the fee payer for a transaction if it is a wrapper tx.
    ///
    /// Checks validity of a decrypted tx or that a tx marked un-decryptable
    /// is in fact so. Also checks that decrypted txs were submitted in
    /// correct order.
    ///
    /// Error codes:
    ///   0: Ok
    ///   1: Invalid tx
    ///   2: Tx is invalidly signed
    ///   3: Wasm runtime error
    ///   4: Invalid order of decrypted txs
    ///   5. More decrypted txs than expected
    ///   6. A transaction could not be decrypted
    ///   7. An error in the vote extensions included in the proposal
    ///
    /// INVARIANT: Any changes applied in this method must be reverted if the
    /// proposal is rejected (unless we can simply overwrite them in the
    /// next block).
    pub(crate) fn check_proposal_tx<'a>(
        &self,
        tx_bytes: &[u8],
        tx_queue_iter: &mut impl Iterator<Item = &'a WrapperTx>,
        #[cfg(feature = "abcipp")] counters: &mut DigestCounters,
    ) -> TxResult {
        let maybe_tx = Tx::try_from(tx_bytes).map_or_else(
            |err| {
                tracing::debug!(
                    ?err,
                    "Couldn't deserialize transaction received during \
                     PrepareProposal"
                );
                Err(TxResult {
                    code: ErrorCodes::InvalidTx.into(),
                    info: "The submitted transaction was not deserializable"
                        .into(),
                })
            },
            |tx| {
                process_tx(tx).map_err(|err| {
                    // This occurs if the wrapper / protocol tx signature is
                    // invalid
                    TxResult {
                        code: ErrorCodes::InvalidSig.into(),
                        info: err.to_string(),
                    }
                })
            },
        );
        let tx = match maybe_tx {
            Ok(tx) => tx,
            Err(tx_result) => return tx_result,
        };

        // TODO: This should not be hardcoded
        let privkey = <EllipticCurve as PairingEngine>::G2Affine::prime_subgroup_generator();

        match tx {
            // If it is a raw transaction, we do no further validation
            TxType::Raw(_) => TxResult {
                code: ErrorCodes::InvalidTx.into(),
                info: "Transaction rejected: Non-encrypted transactions are \
                       not supported"
                    .into(),
            },
            TxType::Protocol(protocol_tx) => match protocol_tx.tx {
                #[cfg(not(feature = "abcipp"))]
                ProtocolTxType::EthEventsVext(ext) => self
                    .validate_eth_events_vext_and_get_it_back(
                        ext,
                        self.storage.last_height,
                    )
                    .ok()
                    .map(|_| TxResult {
                        code: ErrorCodes::Ok.into(),
                        info: "Process Proposal accepted this transaction"
                            .into(),
                    })
                    .unwrap_or_else(|| TxResult {
                        code: ErrorCodes::InvalidVoteExtension.into(),
                        info: "Process proposal rejected this proposal \
                               because one of the included Ethereum events \
                               vote extensions was invalid."
                            .into(),
                    }),
                #[cfg(not(feature = "abcipp"))]
                ProtocolTxType::ValSetUpdateVext(ext) => self
                    .validate_valset_upd_vext_and_get_it_back(
                        ext,
                        self.storage.last_height,
                    )
                    .ok()
                    .map(|_| TxResult {
                        code: ErrorCodes::Ok.into(),
                        info: "Process Proposal accepted this transaction"
                            .into(),
                    })
                    .unwrap_or_else(|| TxResult {
                        code: ErrorCodes::InvalidVoteExtension.into(),
                        info: "Process proposal rejected this proposal \
                               because one of the included validator set \
                               update vote extensions was invalid."
                            .into(),
                    }),
                #[cfg(feature = "abcipp")]
                ProtocolTxType::EthereumEvents(digest) => {
                    counters.eth_ev_digest_num += 1;
                    let extensions =
                        digest.decompress(self.storage.last_height);
                    let valid_extensions =
                        self.validate_eth_events_vext_list(extensions).map(
                            |maybe_ext| maybe_ext.ok().map(|(power, _)| power),
                        );

                    self.validate_vexts_in_proposal(valid_extensions)
                }
                #[cfg(feature = "abcipp")]
                ProtocolTxType::ValidatorSetUpdate(digest) => {
                    if !self.storage.can_send_validator_set_update(
                        SendValsetUpd::AtPrevHeight,
                    ) {
                        return TxResult {
                            code: ErrorCodes::InvalidVoteExtension.into(),
                            info: "Process proposal rejected a validator set \
                                   update vote extension issued at an invalid \
                                   block height"
                                .into(),
                        };
                    }

                    counters.valset_upd_digest_num += 1;

                    let extensions =
                        digest.decompress(self.storage.last_height);
                    let valid_extensions =
                        self.validate_valset_upd_vext_list(extensions).map(
                            |maybe_ext| maybe_ext.ok().map(|(power, _)| power),
                        );

                    self.validate_vexts_in_proposal(valid_extensions)
                }
                _ => TxResult {
                    code: ErrorCodes::InvalidTx.into(),
                    info: "Unsupported protocol transaction type".into(),
                },
            },
            TxType::Decrypted(tx) => match tx_queue_iter.next() {
                Some(wrapper) => {
                    if wrapper.tx_hash != tx.hash_commitment() {
                        TxResult {
                            code: ErrorCodes::InvalidOrder.into(),
                            info: "Process proposal rejected a decrypted \
                                   transaction that violated the tx order \
                                   determined in the previous block"
                                .into(),
                        }
                    } else if verify_decrypted_correctly(&tx, privkey) {
                        TxResult {
                            code: ErrorCodes::Ok.into(),
                            info: "Process Proposal accepted this transaction"
                                .into(),
                        }
                    } else {
                        TxResult {
                            code: ErrorCodes::InvalidTx.into(),
                            info: "The encrypted payload of tx was \
                                   incorrectly marked as un-decryptable"
                                .into(),
                        }
                    }
                }
                None => TxResult {
                    code: ErrorCodes::ExtraTxs.into(),
                    info: "Received more decrypted txs than expected".into(),
                },
            },
            TxType::Wrapper(wrapper) => {
                // validate the ciphertext via Ferveo
                if !wrapper.validate_ciphertext() {
                    TxResult {
                        code: ErrorCodes::InvalidTx.into(),
                        info: format!(
                            "The ciphertext of the wrapped tx {} is invalid",
                            hash_tx(tx_bytes)
                        ),
                    }
                } else {
                    // check that the fee payer has sufficient balance
                    let balance = self
                        .storage
                        .get_balance(&wrapper.fee.token, &wrapper.fee_payer());

                    if wrapper.fee.amount <= balance {
                        TxResult {
                            code: ErrorCodes::Ok.into(),
                            info: "Process proposal accepted this transaction"
                                .into(),
                        }
                    } else {
<<<<<<< HEAD
                        TxResult {
                            code: ErrorCodes::InvalidTx.into(),
                            info: "The address given does not have sufficient \
                                   balance to pay fee"
                                .into(),
=======
                        // If the public key corresponds to the MASP sentinel
                        // transaction key, then the fee payer is effectively
                        // the MASP, otherwise derive
                        // they payer from public key.
                        let fee_payer = if tx.pk != masp_tx_key().ref_to() {
                            tx.fee_payer()
                        } else {
                            masp()
                        };
                        // check that the fee payer has sufficient balance
                        let balance =
                            self.get_balance(&tx.fee.token, &fee_payer);

                        if tx.fee.amount <= balance {
                            TxResult {
                                code: ErrorCodes::Ok.into(),
                                info: "Process proposal accepted this \
                                       transaction"
                                    .into(),
                            }
                        } else {
                            TxResult {
                                code: ErrorCodes::InvalidTx.into(),
                                info: "The address given does not have \
                                       sufficient balance to pay fee"
                                    .into(),
                            }
>>>>>>> 36fd7d78
                        }
                    }
                }
            }
        }
    }

    pub fn revert_proposal(
        &mut self,
        _req: shim::request::RevertProposal,
    ) -> shim::response::RevertProposal {
        Default::default()
    }

    /// Checks if we have found the correct number of Ethereum events
    /// vote extensions in [`DigestCounters`].
    #[cfg(feature = "abcipp")]
    fn has_proper_eth_events_num(&self, c: &DigestCounters) -> bool {
        self.storage.last_height.0 == 0 || c.eth_ev_digest_num == 1
    }

    /// Checks if we have found the correct number of validator set update
    /// vote extensions in [`DigestCounters`].
    #[cfg(feature = "abcipp")]
    fn has_proper_valset_upd_num(&self, c: &DigestCounters) -> bool {
        if self
            .storage
            .can_send_validator_set_update(SendValsetUpd::AtPrevHeight)
        {
            self.storage.last_height.0 == 0 || c.valset_upd_digest_num == 1
        } else {
            true
        }
    }
}

/// We test the failure cases of [`process_proposal`]. The happy flows
/// are covered by the e2e tests.
#[cfg(test)]
mod test_process_proposal {
    #[cfg(feature = "abcipp")]
    use std::collections::HashMap;

    #[cfg(feature = "abcipp")]
    use assert_matches::assert_matches;
    use borsh::BorshDeserialize;
    use namada::proto::SignedTxData;
    use namada::types::address::nam;
    use namada::types::ethereum_events::EthereumEvent;
    use namada::types::hash::Hash;
    use namada::types::key::*;
    use namada::types::storage::Epoch;
    use namada::types::token::Amount;
    use namada::types::transaction::encrypted::EncryptedTx;
    use namada::types::transaction::{EncryptionKey, Fee};
    use namada::types::vote_extensions::ethereum_events;
    #[cfg(feature = "abcipp")]
    use namada::types::vote_extensions::ethereum_events::MultiSignedEthEvent;

    use super::*;
    use crate::node::ledger::shell::test_utils::{
        self, gen_keypair, ProcessProposal, TestError, TestShell,
    };
    #[cfg(feature = "abcipp")]
    use crate::node::ledger::shims::abcipp_shim_types::shim::TxBytes;
    use crate::wallet;

    #[cfg(feature = "abcipp")]
    fn get_empty_eth_ev_digest(shell: &TestShell) -> TxBytes {
        let protocol_key = shell.mode.get_protocol_key().expect("Test failed");
        let addr = shell
            .mode
            .get_validator_address()
            .expect("Test failed")
            .clone();
        let ext = ethereum_events::Vext::empty(
            shell.storage.last_height,
            addr.clone(),
        )
        .sign(protocol_key);
        ProtocolTxType::EthereumEvents(ethereum_events::VextDigest {
            #[cfg(feature = "abcipp")]
            signatures: {
                let mut s = HashMap::new();
                s.insert(addr, ext.sig);
                s
            },
            #[cfg(not(feature = "abcipp"))]
            signatures: {
                let mut s = HashMap::new();
                s.insert((addr, shell.storage.last_height), ext.sig);
                s
            },
            events: vec![],
        })
        .sign(protocol_key)
        .to_bytes()
    }

    /// Test that if a proposal contains more than one
    /// `ethereum_events::VextDigest`, we reject it.
    #[test]
    #[cfg(feature = "abcipp")]
    fn test_more_than_one_vext_digest_rejected() {
        const LAST_HEIGHT: BlockHeight = BlockHeight(2);
        let (mut shell, _recv, _) = test_utils::setup();
        shell.storage.last_height = LAST_HEIGHT;
        let (protocol_key, _, _) = wallet::defaults::validator_keys();
        let vote_extension_digest = {
            let validator_addr = wallet::defaults::validator_address();
            let signed_vote_extension = {
                let ext = ethereum_events::Vext::empty(
                    LAST_HEIGHT,
                    validator_addr.clone(),
                )
                .sign(&protocol_key);
                assert!(ext.verify(&protocol_key.ref_to()).is_ok());
                ext
            };
            // Ethereum events digest with no observed events
            ethereum_events::VextDigest {
                signatures: {
                    let mut s = HashMap::new();
                    s.insert(validator_addr, signed_vote_extension.sig);
                    s
                },
                events: vec![],
            }
        };
        let tx = ProtocolTxType::EthereumEvents(vote_extension_digest)
            .sign(&protocol_key)
            .to_bytes();
        let request = ProcessProposal {
            txs: vec![tx.clone(), tx],
        };
        let results = shell.process_proposal(request);
        assert_matches!(
            results, Err(TestError::RejectProposal(s)) if s.len() == 2
        );
    }

    #[cfg(feature = "abcipp")]
    fn check_rejected_eth_events_digest(
        shell: &mut TestShell,
        vote_extension_digest: ethereum_events::VextDigest,
        protocol_key: common::SecretKey,
    ) {
        let tx = ProtocolTxType::EthereumEvents(vote_extension_digest)
            .sign(&protocol_key)
            .to_bytes();
        let request = ProcessProposal { txs: vec![tx] };
        let response = if let Err(TestError::RejectProposal(resp)) =
            shell.process_proposal(request)
        {
            if let [resp] = resp.as_slice() {
                resp.clone()
            } else {
                panic!("Test failed")
            }
        } else {
            panic!("Test failed")
        };
        assert_eq!(
            response.result.code,
            u32::from(ErrorCodes::InvalidVoteExtension)
        );
    }

    #[cfg(not(feature = "abcipp"))]
    fn check_rejected_eth_events(
        shell: &mut TestShell,
        vote_extension: ethereum_events::SignedVext,
        protocol_key: common::SecretKey,
    ) {
        let tx = ProtocolTxType::EthEventsVext(vote_extension)
            .sign(&protocol_key)
            .to_bytes();
        let request = ProcessProposal { txs: vec![tx] };
        let response = if let Err(TestError::RejectProposal(resp)) =
            shell.process_proposal(request)
        {
            if let [resp] = resp.as_slice() {
                resp.clone()
            } else {
                panic!("Test failed")
            }
        } else {
            panic!("Test failed")
        };
        assert_eq!(
            response.result.code,
            u32::from(ErrorCodes::InvalidVoteExtension)
        );
    }

    /// Test that if a proposal contains Ethereum events with
    /// invalid validator signatures, we reject it.
    #[test]
    fn test_drop_vext_with_invalid_sigs() {
        const LAST_HEIGHT: BlockHeight = BlockHeight(2);
        let (mut shell, _recv, _) = test_utils::setup();
        shell.storage.last_height = LAST_HEIGHT;
        let (protocol_key, _, _) = wallet::defaults::validator_keys();
        let addr = wallet::defaults::validator_address();
        let event = EthereumEvent::TransfersToNamada {
            nonce: 1u64.into(),
            transfers: vec![],
        };
        let ext = {
            // generate a valid signature
            #[allow(clippy::redundant_clone)]
            let mut ext = ethereum_events::Vext {
                validator_addr: addr.clone(),
                block_height: LAST_HEIGHT,
                ethereum_events: vec![event.clone()],
            }
            .sign(&protocol_key);
            assert!(ext.verify(&protocol_key.ref_to()).is_ok());

            // modify this signature such that it becomes invalid
            ext.sig = test_utils::invalidate_signature(ext.sig);
            ext
        };
        #[cfg(feature = "abcipp")]
        {
            let vote_extension_digest = ethereum_events::VextDigest {
                signatures: {
                    let mut s = HashMap::new();
                    s.insert(addr.clone(), ext.sig);
                    s
                },
                events: vec![MultiSignedEthEvent {
                    event,
                    signers: {
                        let mut s = BTreeSet::new();
                        s.insert(addr);
                        s
                    },
                }],
            };
            check_rejected_eth_events_digest(
                &mut shell,
                vote_extension_digest,
                protocol_key,
            );
        }
        #[cfg(not(feature = "abcipp"))]
        {
            check_rejected_eth_events(&mut shell, ext, protocol_key);
        }
    }

    /// Test that if a proposal contains Ethereum events with
    /// invalid block heights, we reject it.
    #[test]
    fn test_drop_vext_with_invalid_bheights() {
        const LAST_HEIGHT: BlockHeight = BlockHeight(3);
        #[cfg(feature = "abcipp")]
        const INVALID_HEIGHT: BlockHeight = BlockHeight(LAST_HEIGHT.0 - 1);
        #[cfg(not(feature = "abcipp"))]
        const INVALID_HEIGHT: BlockHeight = BlockHeight(LAST_HEIGHT.0 + 1);
        let (mut shell, _recv, _) = test_utils::setup();
        shell.storage.last_height = LAST_HEIGHT;
        let (protocol_key, _, _) = wallet::defaults::validator_keys();
        let addr = wallet::defaults::validator_address();
        let event = EthereumEvent::TransfersToNamada {
            nonce: 1u64.into(),
            transfers: vec![],
        };
        let ext = {
            #[allow(clippy::redundant_clone)]
            let ext = ethereum_events::Vext {
                validator_addr: addr.clone(),
                block_height: INVALID_HEIGHT,
                ethereum_events: vec![event.clone()],
            }
            .sign(&protocol_key);
            assert!(ext.verify(&protocol_key.ref_to()).is_ok());
            ext
        };
        #[cfg(feature = "abcipp")]
        {
            let vote_extension_digest = ethereum_events::VextDigest {
                signatures: {
                    let mut s = HashMap::new();
                    #[cfg(feature = "abcipp")]
                    s.insert(addr.clone(), ext.sig);
                    #[cfg(not(feature = "abcipp"))]
                    s.insert((addr.clone(), INVALID_HEIGHT), ext.sig);
                    s
                },
                events: vec![MultiSignedEthEvent {
                    event,
                    signers: {
                        let mut s = BTreeSet::new();
                        #[cfg(feature = "abcipp")]
                        s.insert(addr);
                        #[cfg(not(feature = "abcipp"))]
                        s.insert((addr, INVALID_HEIGHT));
                        s
                    },
                }],
            };
            check_rejected_eth_events_digest(
                &mut shell,
                vote_extension_digest,
                protocol_key,
            );
        }
        #[cfg(not(feature = "abcipp"))]
        {
            check_rejected_eth_events(&mut shell, ext, protocol_key);
        }
    }

    /// Test that if a proposal contains Ethereum events with
    /// invalid validators, we reject it.
    #[test]
    fn test_drop_vext_with_invalid_validators() {
        const LAST_HEIGHT: BlockHeight = BlockHeight(2);
        let (mut shell, _recv, _) = test_utils::setup();
        shell.storage.last_height = LAST_HEIGHT;
        let (addr, protocol_key) = {
            let bertha_key = wallet::defaults::bertha_keypair();
            let bertha_addr = wallet::defaults::bertha_address();
            (bertha_addr, bertha_key)
        };
        let event = EthereumEvent::TransfersToNamada {
            nonce: 1u64.into(),
            transfers: vec![],
        };
        let ext = {
            #[allow(clippy::redundant_clone)]
            let ext = ethereum_events::Vext {
                validator_addr: addr.clone(),
                block_height: LAST_HEIGHT,
                ethereum_events: vec![event.clone()],
            }
            .sign(&protocol_key);
            assert!(ext.verify(&protocol_key.ref_to()).is_ok());
            ext
        };
        #[cfg(feature = "abcipp")]
        {
            let vote_extension_digest = ethereum_events::VextDigest {
                signatures: {
                    let mut s = HashMap::new();
                    #[cfg(feature = "abcipp")]
                    s.insert(addr.clone(), ext.sig);
                    #[cfg(not(feature = "abcipp"))]
                    s.insert((addr.clone(), LAST_HEIGHT), ext.sig);
                    s
                },
                events: vec![MultiSignedEthEvent {
                    event,
                    signers: {
                        let mut s = BTreeSet::new();
                        #[cfg(feature = "abcipp")]
                        s.insert(addr);
                        #[cfg(not(feature = "abcipp"))]
                        s.insert((addr, LAST_HEIGHT));
                        s
                    },
                }],
            };
            check_rejected_eth_events_digest(
                &mut shell,
                vote_extension_digest,
                protocol_key,
            );
        }
        #[cfg(not(feature = "abcipp"))]
        {
            check_rejected_eth_events(&mut shell, ext, protocol_key);
        }
    }

    /// Test that if a wrapper tx is not signed, it is rejected
    /// by [`process_proposal`].
    #[test]
    fn test_unsigned_wrapper_rejected() {
        let (mut shell, _recv, _) = test_utils::setup_at_height(3u64);
        let keypair = gen_keypair();
        let tx = Tx::new(
            "wasm_code".as_bytes().to_owned(),
            Some("transaction data".as_bytes().to_owned()),
        );
        let wrapper = WrapperTx::new(
            Fee {
                amount: 0.into(),
                token: nam(),
            },
            &keypair,
            Epoch(0),
            0.into(),
            tx,
            Default::default(),
        );
        let tx = Tx::new(
            vec![],
            Some(TxType::Wrapper(wrapper).try_to_vec().expect("Test failed")),
        )
        .to_bytes();

        #[cfg(feature = "abcipp")]
        let response = {
            let request = ProcessProposal {
                txs: vec![tx, get_empty_eth_ev_digest(&shell)],
            };
            if let [resp, _] = shell
                .process_proposal(request)
                .expect("Test failed")
                .as_slice()
            {
                resp.clone()
            } else {
                panic!("Test failed")
            }
        };
        #[cfg(not(feature = "abcipp"))]
        let response = {
            let request = ProcessProposal { txs: vec![tx] };
            if let [resp] = shell
                .process_proposal(request)
                .expect("Test failed")
                .as_slice()
            {
                resp.clone()
            } else {
                panic!("Test failed")
            }
        };

        assert_eq!(response.result.code, u32::from(ErrorCodes::InvalidSig));
        assert_eq!(
            response.result.info,
            String::from("Wrapper transactions must be signed")
        );
    }

    /// Test that a wrapper tx with invalid signature is rejected
    #[test]
    fn test_wrapper_bad_signature_rejected() {
        let (mut shell, _recv, _) = test_utils::setup_at_height(3u64);
        let keypair = gen_keypair();
        let tx = Tx::new(
            "wasm_code".as_bytes().to_owned(),
            Some("transaction data".as_bytes().to_owned()),
        );
        let timestamp = tx.timestamp;
        let mut wrapper = WrapperTx::new(
            Fee {
                amount: 100.into(),
                token: nam(),
            },
            &keypair,
            Epoch(0),
            0.into(),
            tx,
            Default::default(),
        )
        .sign(&keypair)
        .expect("Test failed");
        let new_tx = if let Some(Ok(SignedTxData {
            data: Some(data),
            sig,
        })) = wrapper
            .data
            .take()
            .map(|data| SignedTxData::try_from_slice(&data[..]))
        {
            let mut new_wrapper = if let TxType::Wrapper(wrapper) =
                <TxType as BorshDeserialize>::deserialize(&mut data.as_ref())
                    .expect("Test failed")
            {
                wrapper
            } else {
                panic!("Test failed")
            };

            // we mount a malleability attack to try and remove the fee
            new_wrapper.fee.amount = 0.into();
            let new_data = TxType::Wrapper(new_wrapper)
                .try_to_vec()
                .expect("Test failed");
            Tx {
                code: vec![],
                data: Some(
                    SignedTxData {
                        sig,
                        data: Some(new_data),
                    }
                    .try_to_vec()
                    .expect("Test failed"),
                ),
                timestamp,
            }
        } else {
            panic!("Test failed");
        };
        #[cfg(feature = "abcipp")]
        let response = {
            let request = ProcessProposal {
                txs: vec![new_tx.to_bytes(), get_empty_eth_ev_digest(&shell)],
            };
            if let [resp, _] = shell
                .process_proposal(request)
                .expect("Test failed")
                .as_slice()
            {
                resp.clone()
            } else {
                panic!("Test failed")
            }
        };
        #[cfg(not(feature = "abcipp"))]
        let response = {
            let request = ProcessProposal {
                txs: vec![new_tx.to_bytes()],
            };
            if let [resp] = shell
                .process_proposal(request)
                .expect("Test failed")
                .as_slice()
            {
                resp.clone()
            } else {
                panic!("Test failed")
            }
        };
        let expected_error = "Signature verification failed: Invalid signature";
        assert_eq!(response.result.code, u32::from(ErrorCodes::InvalidSig));
        assert!(
            response.result.info.contains(expected_error),
            "Result info {} doesn't contain the expected error {}",
            response.result.info,
            expected_error
        );
    }

    /// Test that if the account submitting the tx is not known and the fee is
    /// non-zero, [`process_proposal`] rejects that tx
    #[test]
    fn test_wrapper_unknown_address() {
        let (mut shell, _recv, _) = test_utils::setup_at_height(3u64);
        let keypair = gen_keypair();
        let tx = Tx::new(
            "wasm_code".as_bytes().to_owned(),
            Some("transaction data".as_bytes().to_owned()),
        );
        let wrapper = WrapperTx::new(
            Fee {
                amount: 1.into(),
                token: nam(),
            },
            &keypair,
            Epoch(0),
            0.into(),
            tx,
            Default::default(),
        )
        .sign(&keypair)
        .expect("Test failed");
        #[cfg(feature = "abcipp")]
        let response = {
            let request = ProcessProposal {
                txs: vec![wrapper.to_bytes(), get_empty_eth_ev_digest(&shell)],
            };
            if let [resp, _] = shell
                .process_proposal(request)
                .expect("Test failed")
                .as_slice()
            {
                resp.clone()
            } else {
                panic!("Test failed")
            }
        };
        #[cfg(not(feature = "abcipp"))]
        let response = {
            let request = ProcessProposal {
                txs: vec![wrapper.to_bytes()],
            };
            if let [resp] = shell
                .process_proposal(request)
                .expect("Test failed")
                .as_slice()
            {
                resp.clone()
            } else {
                panic!("Test failed")
            }
        };
        assert_eq!(response.result.code, u32::from(ErrorCodes::InvalidTx));
        assert_eq!(
            response.result.info,
            "The address given does not have sufficient balance to pay fee"
                .to_string(),
        );
    }

    /// Test that if the account submitting the tx does
    /// not have sufficient balance to pay the fee,
    /// [`process_proposal`] rejects that tx
    #[test]
    fn test_wrapper_insufficient_balance_address() {
        let (mut shell, _recv, _) = test_utils::setup_at_height(3u64);
        let keypair = crate::wallet::defaults::daewon_keypair();

        let tx = Tx::new(
            "wasm_code".as_bytes().to_owned(),
            Some("transaction data".as_bytes().to_owned()),
        );
        let wrapper = WrapperTx::new(
            Fee {
                amount: Amount::whole(1_000_100),
                token: nam(),
            },
            &keypair,
            Epoch(0),
            0.into(),
            tx,
            Default::default(),
        )
        .sign(&keypair)
        .expect("Test failed");

        #[cfg(feature = "abcipp")]
        let response = {
            let request = ProcessProposal {
                txs: vec![wrapper.to_bytes(), get_empty_eth_ev_digest(&shell)],
            };
            if let [resp, _] = shell
                .process_proposal(request)
                .expect("Test failed")
                .as_slice()
            {
                resp.clone()
            } else {
                panic!("Test failed")
            }
        };
        #[cfg(not(feature = "abcipp"))]
        let response = {
            let request = ProcessProposal {
                txs: vec![wrapper.to_bytes()],
            };
            if let [resp] = shell
                .process_proposal(request)
                .expect("Test failed")
                .as_slice()
            {
                resp.clone()
            } else {
                panic!("Test failed")
            }
        };
        assert_eq!(response.result.code, u32::from(ErrorCodes::InvalidTx));
        assert_eq!(
            response.result.info,
            String::from(
                "The address given does not have sufficient balance to pay fee"
            )
        );
    }

    /// Test that if the expected order of decrypted txs is
    /// validated, [`process_proposal`] rejects it
    #[test]
    fn test_decrypted_txs_out_of_order() {
        let (mut shell, _recv, _) = test_utils::setup_at_height(3u64);
        let keypair = gen_keypair();
        let mut txs = vec![];
        for i in 0..3 {
            let tx = Tx::new(
                "wasm_code".as_bytes().to_owned(),
                Some(format!("transaction data: {}", i).as_bytes().to_owned()),
            );
            let wrapper = WrapperTx::new(
                Fee {
                    amount: i.into(),
                    token: nam(),
                },
                &keypair,
                Epoch(0),
                0.into(),
                tx.clone(),
                Default::default(),
            );
            shell.enqueue_tx(wrapper);
            txs.push(Tx::from(TxType::Decrypted(DecryptedTx::Decrypted(tx))));
        }
        #[cfg(feature = "abcipp")]
        let response_1 = {
            let request = ProcessProposal {
                txs: vec![txs[0].to_bytes(), get_empty_eth_ev_digest(&shell)],
            };
            if let [resp, _] = shell
                .process_proposal(request)
                .expect("Test failed")
                .as_slice()
            {
                resp.clone()
            } else {
                panic!("Test failed")
            }
        };
        #[cfg(not(feature = "abcipp"))]
        let response_1 = {
            let request = ProcessProposal {
                txs: vec![txs[0].to_bytes()],
            };
            if let [resp] = shell
                .process_proposal(request)
                .expect("Test failed")
                .as_slice()
            {
                resp.clone()
            } else {
                panic!("Test failed")
            }
        };
        assert_eq!(response_1.result.code, u32::from(ErrorCodes::Ok));

        #[cfg(feature = "abcipp")]
        let response_2 = {
            let request = ProcessProposal {
                txs: vec![txs[2].to_bytes(), get_empty_eth_ev_digest(&shell)],
            };
            if let Err(TestError::RejectProposal(mut resp)) =
                shell.process_proposal(request)
            {
                assert_eq!(resp.len(), 2);
                resp.remove(0)
            } else {
                panic!("Test failed")
            }
        };
        #[cfg(not(feature = "abcipp"))]
        let response_2 = {
            let request = ProcessProposal {
                txs: vec![txs[2].to_bytes()],
            };
            if let Err(TestError::RejectProposal(mut resp)) =
                shell.process_proposal(request)
            {
                assert_eq!(resp.len(), 1);
                resp.remove(0)
            } else {
                panic!("Test failed")
            }
        };
        assert_eq!(response_2.result.code, u32::from(ErrorCodes::InvalidOrder));
        assert_eq!(
            response_2.result.info,
            String::from(
                "Process proposal rejected a decrypted transaction that \
                 violated the tx order determined in the previous block"
            ),
        );
    }

    /// Test that a tx incorrectly labelled as undecryptable
    /// is rejected by [`process_proposal`]
    #[test]
    fn test_incorrectly_labelled_as_undecryptable() {
        let (mut shell, _recv, _) = test_utils::setup_at_height(3u64);
        let keypair = gen_keypair();

        let tx = Tx::new(
            "wasm_code".as_bytes().to_owned(),
            Some("transaction data".as_bytes().to_owned()),
        );
        let wrapper = WrapperTx::new(
            Fee {
                amount: 0.into(),
                token: nam(),
            },
            &keypair,
            Epoch(0),
            0.into(),
            tx,
            Default::default(),
        );
        shell.enqueue_tx(wrapper.clone());

        let tx =
            Tx::from(TxType::Decrypted(DecryptedTx::Undecryptable(wrapper)));

        #[cfg(feature = "abcipp")]
        let response = {
            let request = ProcessProposal {
                txs: vec![tx.to_bytes(), get_empty_eth_ev_digest(&shell)],
            };
            if let [resp, _] = shell
                .process_proposal(request)
                .expect("Test failed")
                .as_slice()
            {
                resp.clone()
            } else {
                panic!("Test failed")
            }
        };
        #[cfg(not(feature = "abcipp"))]
        let response = {
            let request = ProcessProposal {
                txs: vec![tx.to_bytes()],
            };
            if let [resp] = shell
                .process_proposal(request)
                .expect("Test failed")
                .as_slice()
            {
                resp.clone()
            } else {
                panic!("Test failed")
            }
        };
        assert_eq!(response.result.code, u32::from(ErrorCodes::InvalidTx));
        assert_eq!(
            response.result.info,
            String::from(
                "The encrypted payload of tx was incorrectly marked as \
                 un-decryptable"
            ),
        )
    }

    /// Test that a wrapper tx whose inner_tx does not have
    /// the same hash as the wrappers tx_hash field is marked
    /// undecryptable but still accepted
    #[test]
    fn test_invalid_hash_commitment() {
        let (mut shell, _recv, _) = test_utils::setup_at_height(3u64);
        let keypair = crate::wallet::defaults::daewon_keypair();

        let tx = Tx::new(
            "wasm_code".as_bytes().to_owned(),
            Some("transaction data".as_bytes().to_owned()),
        );
        let mut wrapper = WrapperTx::new(
            Fee {
                amount: 0.into(),
                token: nam(),
            },
            &keypair,
            Epoch(0),
            0.into(),
            tx,
            Default::default(),
        );
        wrapper.tx_hash = Hash([0; 32]);

        shell.enqueue_tx(wrapper.clone());
        let tx = Tx::from(TxType::Decrypted(DecryptedTx::Undecryptable(
            #[allow(clippy::redundant_clone)]
            wrapper.clone(),
        )));

        #[cfg(feature = "abcipp")]
        let response = {
            let request = ProcessProposal {
                txs: vec![tx.to_bytes(), get_empty_eth_ev_digest(&shell)],
            };
            if let [resp, _] = shell
                .process_proposal(request)
                .expect("Test failed")
                .as_slice()
            {
                resp.clone()
            } else {
                panic!("Test failed")
            }
        };
        #[cfg(not(feature = "abcipp"))]
        let response = {
            let request = ProcessProposal {
                txs: vec![tx.to_bytes()],
            };
            if let [resp] = shell
                .process_proposal(request)
                .expect("Test failed")
                .as_slice()
            {
                resp.clone()
            } else {
                panic!("Test failed")
            }
        };
        assert_eq!(response.result.code, u32::from(ErrorCodes::Ok));
    }

    /// Test that if a wrapper tx contains garbage bytes
    /// as its encrypted inner tx, it is correctly
    /// marked undecryptable and the errors handled correctly
    #[test]
    fn test_undecryptable() {
        let (mut shell, _recv, _) = test_utils::setup_at_height(3u64);
        let keypair = crate::wallet::defaults::daewon_keypair();
        let pubkey = EncryptionKey::default();
        // not valid tx bytes
        let tx = "garbage data".as_bytes().to_owned();
        let inner_tx = EncryptedTx::encrypt(&tx, pubkey);
        let wrapper = WrapperTx {
            fee: Fee {
                amount: 0.into(),
                token: nam(),
            },
            pk: keypair.ref_to(),
            epoch: Epoch(0),
            gas_limit: 0.into(),
            inner_tx,
            tx_hash: hash_tx(&tx),
        };

        shell.enqueue_tx(wrapper.clone());
        let signed = Tx::from(TxType::Decrypted(DecryptedTx::Undecryptable(
            #[allow(clippy::redundant_clone)]
            wrapper.clone(),
        )));
        #[cfg(feature = "abcipp")]
        let response = {
            let request = ProcessProposal {
                txs: vec![signed.to_bytes(), get_empty_eth_ev_digest(&shell)],
            };
            if let [resp, _] = shell
                .process_proposal(request)
                .expect("Test failed")
                .as_slice()
            {
                resp.clone()
            } else {
                panic!("Test failed")
            }
        };
        #[cfg(not(feature = "abcipp"))]
        let response = {
            let request = ProcessProposal {
                txs: vec![signed.to_bytes()],
            };
            if let [resp] = shell
                .process_proposal(request)
                .expect("Test failed")
                .as_slice()
            {
                resp.clone()
            } else {
                panic!("Test failed")
            }
        };
        assert_eq!(response.result.code, u32::from(ErrorCodes::Ok));
    }

    /// Test that if more decrypted txs are submitted to
    /// [`process_proposal`] than expected, they are rejected
    #[test]
    fn test_too_many_decrypted_txs() {
        let (mut shell, _recv, _) = TestShell::new();

        let tx = Tx::new(
            "wasm_code".as_bytes().to_owned(),
            Some("transaction data".as_bytes().to_owned()),
        );

        let tx = Tx::from(TxType::Decrypted(DecryptedTx::Decrypted(tx)));

        let request = ProcessProposal {
            txs: vec![tx.to_bytes()],
        };
        let response = if let Err(TestError::RejectProposal(resp)) =
            shell.process_proposal(request)
        {
            if let [resp] = resp.as_slice() {
                resp.clone()
            } else {
                panic!("Test failed")
            }
        } else {
            panic!("Test failed")
        };
        assert_eq!(response.result.code, u32::from(ErrorCodes::ExtraTxs));
        assert_eq!(
            response.result.info,
            String::from("Received more decrypted txs than expected"),
        );
    }

    /// Process Proposal should reject a RawTx, but not panic
    #[test]
    fn test_raw_tx_rejected() {
        let (mut shell, _recv, _) = test_utils::setup_at_height(3u64);

        let tx = Tx::new(
            "wasm_code".as_bytes().to_owned(),
            Some("transaction data".as_bytes().to_owned()),
        );
        let tx = Tx::from(TxType::Raw(tx));
        #[cfg(feature = "abcipp")]
        let response = {
            let request = ProcessProposal {
                txs: vec![tx.to_bytes(), get_empty_eth_ev_digest(&shell)],
            };
            if let [resp, _] = shell
                .process_proposal(request)
                .expect("Test failed")
                .as_slice()
            {
                resp.clone()
            } else {
                panic!("Test failed")
            }
        };
        #[cfg(not(feature = "abcipp"))]
        let response = {
            let request = ProcessProposal {
                txs: vec![tx.to_bytes()],
            };
            if let [resp] = shell
                .process_proposal(request)
                .expect("Test failed")
                .as_slice()
            {
                resp.clone()
            } else {
                panic!("Test failed")
            }
        };
        assert_eq!(response.result.code, u32::from(ErrorCodes::InvalidTx));
        assert_eq!(
            response.result.info,
            String::from(
                "Transaction rejected: Non-encrypted transactions are not \
                 supported"
            ),
        );
    }
}<|MERGE_RESOLUTION|>--- conflicted
+++ resolved
@@ -432,67 +432,50 @@
                     code: ErrorCodes::InvalidTx.into(),
                     info: "Unsupported protocol transaction type".into(),
                 },
-            },
-            TxType::Decrypted(tx) => match tx_queue_iter.next() {
-                Some(wrapper) => {
-                    if wrapper.tx_hash != tx.hash_commitment() {
+                TxType::Decrypted(tx) => match tx_queue_iter.next() {
+                    Some(wrapper) => {
+                        if wrapper.tx_hash != tx.hash_commitment() {
+                            TxResult {
+                                code: ErrorCodes::InvalidOrder.into(),
+                                info: "Process proposal rejected a decrypted \
+                                       transaction that violated the tx order \
+                                       determined in the previous block"
+                                    .into(),
+                            }
+                        } else if verify_decrypted_correctly(&tx, privkey) {
+                            TxResult {
+                                code: ErrorCodes::Ok.into(),
+                                info: "Process Proposal accepted this \
+                                       transaction"
+                                    .into(),
+                            }
+                        } else {
+                            TxResult {
+                                code: ErrorCodes::InvalidTx.into(),
+                                info: "The encrypted payload of tx was \
+                                       incorrectly marked as un-decryptable"
+                                    .into(),
+                            }
+                        }
+                    }
+                    None => TxResult {
+                        code: ErrorCodes::ExtraTxs.into(),
+                        info: "Received more decrypted txs than expected"
+                            .into(),
+                    },
+                },
+                TxType::Wrapper(tx) => {
+                    // validate the ciphertext via Ferveo
+                    if !tx.validate_ciphertext() {
                         TxResult {
-                            code: ErrorCodes::InvalidOrder.into(),
-                            info: "Process proposal rejected a decrypted \
-                                   transaction that violated the tx order \
-                                   determined in the previous block"
-                                .into(),
-                        }
-                    } else if verify_decrypted_correctly(&tx, privkey) {
-                        TxResult {
-                            code: ErrorCodes::Ok.into(),
-                            info: "Process Proposal accepted this transaction"
-                                .into(),
+                            code: ErrorCodes::InvalidTx.into(),
+                            info: format!(
+                                "The ciphertext of the wrapped tx {} is \
+                                 invalid",
+                                hash_tx(tx_bytes)
+                            ),
                         }
                     } else {
-                        TxResult {
-                            code: ErrorCodes::InvalidTx.into(),
-                            info: "The encrypted payload of tx was \
-                                   incorrectly marked as un-decryptable"
-                                .into(),
-                        }
-                    }
-                }
-                None => TxResult {
-                    code: ErrorCodes::ExtraTxs.into(),
-                    info: "Received more decrypted txs than expected".into(),
-                },
-            },
-            TxType::Wrapper(wrapper) => {
-                // validate the ciphertext via Ferveo
-                if !wrapper.validate_ciphertext() {
-                    TxResult {
-                        code: ErrorCodes::InvalidTx.into(),
-                        info: format!(
-                            "The ciphertext of the wrapped tx {} is invalid",
-                            hash_tx(tx_bytes)
-                        ),
-                    }
-                } else {
-                    // check that the fee payer has sufficient balance
-                    let balance = self
-                        .storage
-                        .get_balance(&wrapper.fee.token, &wrapper.fee_payer());
-
-                    if wrapper.fee.amount <= balance {
-                        TxResult {
-                            code: ErrorCodes::Ok.into(),
-                            info: "Process proposal accepted this transaction"
-                                .into(),
-                        }
-                    } else {
-<<<<<<< HEAD
-                        TxResult {
-                            code: ErrorCodes::InvalidTx.into(),
-                            info: "The address given does not have sufficient \
-                                   balance to pay fee"
-                                .into(),
-=======
                         // If the public key corresponds to the MASP sentinel
                         // transaction key, then the fee payer is effectively
                         // the MASP, otherwise derive
@@ -506,21 +489,18 @@
                         let balance =
                             self.get_balance(&tx.fee.token, &fee_payer);
 
-                        if tx.fee.amount <= balance {
-                            TxResult {
-                                code: ErrorCodes::Ok.into(),
-                                info: "Process proposal accepted this \
-                                       transaction"
-                                    .into(),
-                            }
-                        } else {
-                            TxResult {
-                                code: ErrorCodes::InvalidTx.into(),
-                                info: "The address given does not have \
-                                       sufficient balance to pay fee"
-                                    .into(),
-                            }
->>>>>>> 36fd7d78
+                    if wrapper.fee.amount <= balance {
+                        TxResult {
+                            code: ErrorCodes::Ok.into(),
+                            info: "Process proposal accepted this transaction"
+                                .into(),
+                        }
+                    } else {
+                        TxResult {
+                            code: ErrorCodes::InvalidTx.into(),
+                            info: "The address given does not have sufficient \
+                                   balance to pay fee"
+                                .into(),
                         }
                     }
                 }
