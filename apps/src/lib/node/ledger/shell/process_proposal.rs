--- conflicted
+++ resolved
@@ -103,7 +103,6 @@
             );
         }
 
-<<<<<<< HEAD
         let has_remaining_decrypted_txs =
             metadata.decrypted_queue_has_remaining_txs;
         if has_remaining_decrypted_txs {
@@ -117,21 +116,6 @@
         }
 
         let will_reject_proposal = invalid_txs || has_remaining_decrypted_txs;
-=======
-        ProcessProposal {
-            status: if tx_results.iter().all(|res| {
-                matches!(
-                    ErrorCodes::from_u32(res.code).unwrap(),
-                    ErrorCodes::Ok
-                        | ErrorCodes::Undecryptable
-                        | ErrorCodes::InvalidDecryptedChainId
-                )
-            }) {
-                ProposalStatus::Accept as i32
-            } else {
-                ProposalStatus::Reject as i32
-            },
->>>>>>> d861a808
 
         let status = if will_reject_proposal {
             ProposalStatus::Reject
@@ -237,26 +221,23 @@
                 })
             },
             |tx| {
-                process_tx(tx).map_err(|err| {
+                let tx_chain_id = tx.chain_id.clone();
+                let tx_type = process_tx(tx).map_err(|err| {
                     // This occurs if the wrapper / protocol tx signature is
                     // invalid
                     TxResult {
                         code: ErrorCodes::InvalidSig.into(),
                         info: err.to_string(),
                     }
-                })
-            },
-        );
-        let tx = match maybe_tx {
+                })?;
+                Ok((tx_chain_id, tx_type))
+            },
+        );
+        let (tx_chain_id, tx) = match maybe_tx {
             Ok(tx) => tx,
             Err(tx_result) => return tx_result,
         };
 
-<<<<<<< HEAD
-=======
-        let tx_chain_id = tx.chain_id.clone();
-
->>>>>>> d861a808
         // TODO: This should not be hardcoded
         let privkey = <EllipticCurve as PairingEngine>::G2Affine::prime_subgroup_generator();
 
@@ -268,13 +249,24 @@
                        not supported"
                     .into(),
             },
-<<<<<<< HEAD
-            TxType::Protocol(_) => TxResult {
-                code: ErrorCodes::InvalidTx.into(),
-                info: "Protocol transactions are a fun new feature that is \
-                       coming soon to a blockchain near you. Patience."
-                    .into(),
-            },
+            TxType::Protocol(_) => {
+                if tx_chain_id != self.chain_id {
+                    return TxResult {
+                        code: ErrorCodes::InvalidChainId.into(),
+                        info: format!(
+                            "Tx carries a wrong chain id: expected {}, found \
+                             {}",
+                            self.chain_id, tx_chain_id
+                        ),
+                    };
+                }
+                TxResult {
+                    code: ErrorCodes::InvalidTx.into(),
+                    info: "Protocol transactions are a fun new feature that \
+                           is coming soon to a blockchain near you. Patience."
+                        .into(),
+                }
+            }
             TxType::Decrypted(tx) => {
                 metadata.has_decrypted_txs = true;
                 match tx_queue_iter.next() {
@@ -288,192 +280,24 @@
                                     .into(),
                             }
                         } else if verify_decrypted_correctly(&tx, privkey) {
-=======
-            Ok(result) => match result {
-                // If it is a raw transaction, we do no further validation
-                TxType::Raw(_) => TxResult {
-                    code: ErrorCodes::InvalidTx.into(),
-                    info: "Transaction rejected: Non-encrypted transactions \
-                           are not supported"
-                        .into(),
-                },
-                TxType::Protocol(_) => {
-                    if tx_chain_id != self.chain_id {
-                        return TxResult {
-                            code: ErrorCodes::InvalidChainId.into(),
-                            info: format!(
-                                "Tx carries a wrong chain id: expected {}, \
-                                 found {}",
-                                self.chain_id, tx_chain_id
-                            ),
-                        };
-                    }
-                    TxResult {
-                        code: ErrorCodes::InvalidTx.into(),
-                        info: "Protocol transactions are a fun new feature \
-                               that is coming soon to a blockchain near you. \
-                               Patience."
-                            .into(),
-                    }
-                }
-                TxType::Decrypted(tx) => {
-                    match tx_queue_iter.next() {
-                        Some(wrapper) => {
-                            if wrapper.tx.tx_hash != tx.hash_commitment() {
-                                TxResult {
-                                    code: ErrorCodes::InvalidOrder.into(),
-                                    info: "Process proposal rejected a \
-                                           decrypted transaction that \
-                                           violated the tx order determined \
-                                           in the previous block"
-                                        .into(),
-                                }
-                            } else if verify_decrypted_correctly(&tx, privkey) {
-                                if let DecryptedTx::Decrypted {
-                                    tx,
-                                    has_valid_pow: _,
-                                } = tx
-                                {
-                                    if tx.chain_id != self.chain_id {
-                                        return TxResult {
-                                            code: ErrorCodes::InvalidDecryptedChainId
+                            if let DecryptedTx::Decrypted {
+                                tx,
+                                has_valid_pow: _,
+                            } = tx
+                            {
+                                if tx.chain_id != self.chain_id {
+                                    return TxResult {
+                                        code:
+                                            ErrorCodes::InvalidDecryptedChainId
                                                 .into(),
-                                            info: format!(
-                                                "Decrypted tx carries a wrong chain id: \
-                                                 expected {}, found {}",
-                                                self.chain_id, tx.chain_id
-                                            ),
-                                        };
-                                    }
-                                }
-
-                                TxResult {
-                                    code: ErrorCodes::Ok.into(),
-                                    info: "Process Proposal accepted this \
-                                           transaction"
-                                        .into(),
-                                }
-                            } else {
-                                // Wrong inner tx commitment
-                                TxResult {
-                                    code: ErrorCodes::Undecryptable.into(),
-                                    info: "The encrypted payload of tx was \
-                                           incorrectly marked as \
-                                           un-decryptable"
-                                        .into(),
+                                        info: format!(
+                                            "Decrypted tx carries a wrong \
+                                             chain id: expected {}, found {}",
+                                            self.chain_id, tx.chain_id
+                                        ),
+                                    };
                                 }
                             }
-                        }
-                        None => TxResult {
-                            code: ErrorCodes::ExtraTxs.into(),
-                            info: "Received more decrypted txs than expected"
-                                .into(),
-                        },
-                    }
-                }
-                TxType::Wrapper(wrapper) => {
-                    // ChainId check
-                    if tx_chain_id != self.chain_id {
-                        return TxResult {
-                            code: ErrorCodes::InvalidChainId.into(),
-                            info: format!(
-                                "Tx carries a wrong chain id: expected {}, \
-                                 found {}",
-                                self.chain_id, tx_chain_id
-                            ),
-                        };
-                    }
-
-                    // validate the ciphertext via Ferveo
-                    if !wrapper.validate_ciphertext() {
-                        TxResult {
-                            code: ErrorCodes::InvalidTx.into(),
-                            info: format!(
-                                "The ciphertext of the wrapped tx {} is \
-                                 invalid",
-                                hash_tx(tx_bytes)
-                            ),
-                        }
-                    } else {
-                        // Replay protection checks
-                        let inner_hash_key = replay_protection::get_tx_hash_key(
-                            &wrapper.tx_hash,
-                        );
-                        if temp_wl_storage.has_key(&inner_hash_key).expect(
-                            "Error while checking inner tx hash key in storage",
-                        ) {
-                            return TxResult {
-                                code: ErrorCodes::ReplayTx.into(),
-                                info: format!(
-                                    "Inner transaction hash {} already in \
-                                     storage, replay attempt",
-                                    &wrapper.tx_hash
-                                ),
-                            };
-                        }
-
-                        // Write inner hash to WAL
-                        temp_wl_storage
-                            .write_log
-                            .write(&inner_hash_key, vec![])
-                            .expect(
-                                "Couldn't write inner transaction hash to \
-                                 write log",
-                            );
-
-                        let tx = Tx::try_from(tx_bytes)
-                            .expect("Deserialization shouldn't fail");
-                        let wrapper_hash = Hash(tx.unsigned_hash());
-                        let wrapper_hash_key =
-                            replay_protection::get_tx_hash_key(&wrapper_hash);
-                        if temp_wl_storage.has_key(&wrapper_hash_key).expect(
-                            "Error while checking wrapper tx hash key in \
-                             storage",
-                        ) {
-                            return TxResult {
-                                code: ErrorCodes::ReplayTx.into(),
-                                info: format!(
-                                    "Wrapper transaction hash {} already in \
-                                     storage, replay attempt",
-                                    wrapper_hash
-                                ),
-                            };
-                        }
-
-                        // Write wrapper hash to WAL
-                        temp_wl_storage
-                            .write_log
-                            .write(&wrapper_hash_key, vec![])
-                            .expect(
-                                "Couldn't write wrapper tx hash to write log",
-                            );
-
-                        // If the public key corresponds to the MASP sentinel
-                        // transaction key, then the fee payer is effectively
-                        // the MASP, otherwise derive
-                        // they payer from public key.
-                        let fee_payer = if wrapper.pk != masp_tx_key().ref_to()
-                        {
-                            wrapper.fee_payer()
-                        } else {
-                            masp()
-                        };
-                        // check that the fee payer has sufficient balance
-                        let balance =
-                            self.get_balance(&wrapper.fee.token, &fee_payer);
-
-                        // In testnets, tx is allowed to skip fees if it
-                        // includes a valid PoW
-                        #[cfg(not(feature = "mainnet"))]
-                        let has_valid_pow =
-                            self.has_valid_pow_solution(&wrapper);
-                        #[cfg(feature = "mainnet")]
-                        let has_valid_pow = false;
-
-                        if has_valid_pow
-                            || self.get_wrapper_tx_fees() <= balance
-                        {
->>>>>>> d861a808
                             TxResult {
                                 code: ErrorCodes::Ok.into(),
                                 info: "Process Proposal accepted this \
@@ -533,6 +357,18 @@
                     };
                 }
 
+                // ChainId check
+                if tx_chain_id != self.chain_id {
+                    return TxResult {
+                        code: ErrorCodes::InvalidChainId.into(),
+                        info: format!(
+                            "Tx carries a wrong chain id: expected {}, found \
+                             {}",
+                            self.chain_id, tx_chain_id
+                        ),
+                    };
+                }
+
                 // validate the ciphertext via Ferveo
                 if !wrapper.validate_ciphertext() {
                     TxResult {
@@ -660,12 +496,8 @@
     use namada::types::storage::Epoch;
     use namada::types::token::Amount;
     use namada::types::transaction::encrypted::EncryptedTx;
-<<<<<<< HEAD
+    use namada::types::transaction::protocol::ProtocolTxType;
     use namada::types::transaction::{EncryptionKey, Fee, WrapperTx, MIN_FEE};
-=======
-    use namada::types::transaction::protocol::ProtocolTxType;
-    use namada::types::transaction::{EncryptionKey, Fee, WrapperTx};
->>>>>>> d861a808
 
     use super::*;
     use crate::node::ledger::shell::test_utils::{
@@ -1513,7 +1345,7 @@
     /// causes the entire block to be rejected
     #[test]
     fn test_wong_chain_id() {
-        let (mut shell, _) = TestShell::new();
+        let (mut shell, _) = test_utils::setup(1);
         let keypair = crate::wallet::defaults::daewon_keypair();
 
         let tx = Tx::new(
@@ -1574,7 +1406,7 @@
     /// rejected without rejecting the entire block
     #[test]
     fn test_decrypted_wong_chain_id() {
-        let (mut shell, _) = TestShell::new();
+        let (mut shell, _) = test_utils::setup(1);
         let keypair = crate::wallet::defaults::daewon_keypair();
 
         let wrong_chain_id = ChainId("Wrong chain id".to_string());
