--- conflicted
+++ resolved
@@ -1263,20 +1263,6 @@
                     return response;
                 }
 
-<<<<<<< HEAD
-                let fee_unshield = wrapper
-                    .unshield_section_hash
-                    .and_then(|ref hash| tx.get_section(hash))
-                    .and_then(|section| {
-                        if let Section::MaspTx(transaction) = section.as_ref() {
-                            Some(transaction.to_owned())
-                        } else {
-                            None
-                        }
-                    });
-
-=======
->>>>>>> 78a23f44
                 // Validate wrapper fees
                 if let Err(e) = self.wrapper_fee_check(
                     &wrapper,
