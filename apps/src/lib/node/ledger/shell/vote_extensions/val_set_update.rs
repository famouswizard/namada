//! Extend Tendermint votes with validator set updates, to be relayed to
//! Namada's Ethereum bridge smart contracts.

use std::collections::HashMap;

use namada::ledger::pos::namada_proof_of_stake::PosBase;
use namada::ledger::pos::PosQueries;
use namada::ledger::storage::traits::StorageHasher;
use namada::ledger::storage::{DBIter, DB};
use namada::types::storage::Epoch;
use namada::types::token;
use namada::types::vote_extensions::validator_set_update;
#[cfg(feature = "abcipp")]
use namada::types::voting_power::FractionalVotingPower;

use super::*;
use crate::node::ledger::shell::Shell;

impl<D, H> Shell<D, H>
where
    D: DB + for<'iter> DBIter<'iter> + Sync + 'static,
    H: StorageHasher + Sync + 'static,
{
    /// Validates a validator set update vote extension issued at the
    /// epoch provided as an argument.
    ///
    /// # Validation checks
    ///
    /// To validate a [`validator_set_update::SignedVext`], Namada nodes
    /// check if:
    ///
    ///  * The signing validator is active during `signing_epoch`.
    ///  * The validator correctly signed the extension, with its Ethereum hot
    ///    key.
    ///  * The validator signed over the epoch inside of the extension, whose
    ///    value should be identical to `signing_epoch`.
    ///  * The voting powers in the vote extension correspond to the voting
    ///    powers of the validators of `signing_epoch + 1`.
    ///  * The voting powers signed over were Ethereum ABI encoded, normalized
    ///    to `2^32`, and sorted in descending order.
    #[inline]
    #[allow(dead_code)]
    pub fn validate_valset_upd_vext(
        &self,
        ext: validator_set_update::SignedVext,
        signing_epoch: Epoch,
    ) -> bool {
        self.validate_valset_upd_vext_and_get_it_back(ext, signing_epoch)
            .is_ok()
    }

    /// This method behaves exactly like [`Self::validate_valset_upd_vext`],
    /// with the added bonus of returning the vote extension back, if it
    /// is valid.
    pub fn validate_valset_upd_vext_and_get_it_back(
        &self,
        ext: validator_set_update::SignedVext,
        signing_epoch: Epoch,
    ) -> std::result::Result<
        (token::Amount, validator_set_update::SignedVext),
        VoteExtensionError,
    > {
        if self.storage.last_height.0 == 0 {
            tracing::error!(
                "Dropping validator set update vote extension issued at \
                 genesis"
            );
            return Err(VoteExtensionError::IssuedAtGenesis);
        }
        if ext.data.signing_epoch != signing_epoch {
            tracing::error!(
                vext_epoch = ?ext.data.signing_epoch,
                expected_epoch = ?signing_epoch,
                "Validator set update vote extension issued for an epoch \
                 different from the expected one.",
            );
            return Err(VoteExtensionError::UnexpectedEpoch);
        }
        // verify if the new epoch validators' voting powers in storage match
        // the voting powers in the vote extension
        for (eth_addr_book, namada_addr, namada_power) in self
            .storage
            .get_active_eth_addresses(Some(signing_epoch.next()))
        {
            let &ext_power = match ext.data.voting_powers.get(&eth_addr_book) {
                Some(voting_power) => voting_power,
                _ => {
                    tracing::error!(
                        ?eth_addr_book,
                        "Could not find expected Ethereum addresses in valset \
                         upd vote extension",
                    );
                    return Err(
                        VoteExtensionError::ValidatorMissingFromExtension,
                    );
                }
            };
            if namada_power != ext_power {
                tracing::error!(
                    validator = %namada_addr,
                    expected = ?namada_power,
                    got = ?ext_power,
                    "Found unexpected voting power value in valset upd vote extension",
                );
                return Err(VoteExtensionError::DivergesFromStorage);
            }
        }
        // get the public key associated with this validator
        let validator = &ext.data.validator_addr;
        let (voting_power, _) = self
            .storage
            .get_validator_from_address(validator, Some(signing_epoch))
            .map_err(|err| {
                tracing::error!(
                    ?err,
                    %validator,
                    "Could not get public key from Storage for some validator, \
                     while validating valset upd vote extension"
                );
                VoteExtensionError::PubKeyNotInStorage
            })?;
        let epoched_pk = self
            .storage
            .read_validator_eth_hot_key(validator)
            .expect("We should have this hot key in storage");
        let pk = epoched_pk
            .get(signing_epoch)
            .expect("We should have the hot key of the given epoch");
        // verify the signature of the vote extension
        ext.verify(pk)
            .map_err(|err| {
                tracing::error!(
                    ?err,
                    ?ext.sig,
                    ?pk,
                    %validator,
                    "Failed to verify the signature of a valset upd vote \
                     extension issued by some validator"
                );
                VoteExtensionError::VerifySigFailed
            })
            .map(|_| (voting_power, ext))
    }

    /// Takes an iterator over validator set update vote extension instances,
    /// and returns another iterator. The latter yields
    /// valid validator set update vote extensions, or the reason why these
    /// are invalid, in the form of a [`VoteExtensionError`].
    #[inline]
    pub fn validate_valset_upd_vext_list(
        &self,
        vote_extensions: impl IntoIterator<Item = validator_set_update::SignedVext>
        + 'static,
    ) -> impl Iterator<
        Item = std::result::Result<
            (token::Amount, validator_set_update::SignedVext),
            VoteExtensionError,
        >,
    > + '_ {
        // TODO: filter vexts whose epoch is not the current one
        vote_extensions.into_iter().map(|vote_extension| {
            self.validate_valset_upd_vext_and_get_it_back(
                vote_extension,
                self.storage.get_epoch(self.storage.last_height).expect(
                    "The epoch of the last block height should always be known",
                ),
            )
        })
    }

    /// Takes a list of signed validator set update vote extensions,
    /// and filters out invalid instances.
    #[inline]
    pub fn filter_invalid_valset_upd_vexts(
        &self,
        vote_extensions: impl IntoIterator<Item = validator_set_update::SignedVext>
        + 'static,
    ) -> impl Iterator<Item = (token::Amount, validator_set_update::SignedVext)> + '_
    {
        self.validate_valset_upd_vext_list(vote_extensions)
            .filter_map(|ext| ext.ok())
    }

    /// Compresses a set of signed validator set update vote extensions into a
    /// single [`validator_set_update::VextDigest`], whilst filtering
    /// invalid [`validator_set_update::SignedVext`] instances in the
    /// process.
    pub fn compress_valset_updates(
        &self,
        vote_extensions: Vec<validator_set_update::SignedVext>,
    ) -> Option<validator_set_update::VextDigest> {
        #[cfg(not(feature = "abcipp"))]
        if self.storage.last_height.0 == 0 {
            return None;
        }

        #[cfg(feature = "abcipp")]
        let vexts_epoch =
            self.storage.get_epoch(self.storage.last_height).expect(
                "The epoch of the last block height should always be known",
            );

        #[cfg(feature = "abcipp")]
        let total_voting_power =
            u64::from(self.storage.get_total_voting_power(Some(vexts_epoch)));
        #[cfg(feature = "abcipp")]
        let mut voting_power = FractionalVotingPower::default();

        let mut voting_powers = None;
        let mut signatures = HashMap::new();

        for (_validator_voting_power, mut vote_extension) in
            self.filter_invalid_valset_upd_vexts(vote_extensions)
        {
            if voting_powers.is_none() {
                voting_powers = Some(std::mem::take(
                    &mut vote_extension.data.voting_powers,
                ));
            }

            let validator_addr = vote_extension.data.validator_addr;
            let signing_epoch = vote_extension.data.signing_epoch;

            // update voting power
            #[cfg(feature = "abcipp")]
            {
                let validator_voting_power = u64::from(_validator_voting_power);
                voting_power += FractionalVotingPower::new(
                    validator_voting_power,
                    total_voting_power,
                )
                .expect(
                    "The voting power we obtain from storage should always be \
                     valid",
                );
            }

            // register the signature of `validator_addr`
            let addr = validator_addr.clone();
            let sig = vote_extension.sig.clone();

            tracing::debug!(
                ?sig,
                ?signing_epoch,
                %validator_addr,
                "Inserting signature into validator_set_update::VextDigest"
            );
            if let Some(existing_sig) = signatures.insert(addr, sig) {
                tracing::warn!(
                    sig = ?vote_extension.sig,
                    ?existing_sig,
                    ?validator_addr,
                    ?signing_epoch,
                    "Overwrote old signature from validator while \
                     constructing validator_set_update::VextDigest - maybe \
                     private key of validator is being used by multiple nodes?"
                );
            }
        }

        #[cfg(feature = "abcipp")]
        if voting_power <= FractionalVotingPower::TWO_THIRDS {
            tracing::error!(
                "Tendermint has decided on a block including validator set \
                 update vote extensions reflecting <= 2/3 of the total stake"
            );
            return None;
        }

        #[cfg(feature = "abcipp")]
        let voting_powers = voting_powers.expect(
            "We have enough voting power, so at least one validator set \
             update vote extension must have been validated.",
        );

        #[cfg(not(feature = "abcipp"))]
        let voting_powers = voting_powers.unwrap_or_default();

        Some(validator_set_update::VextDigest {
            signatures,
            voting_powers,
        })
    }
}

#[cfg(test)]
mod test_vote_extensions {
    use std::default::Default;

    #[cfg(feature = "abcipp")]
    #[cfg(feature = "abcipp")]
    use borsh::BorshSerialize;
    use namada::ledger::eth_bridge::EthBridgeQueries;
    use namada::ledger::pos;
    use namada::ledger::pos::namada_proof_of_stake::PosBase;
    use namada::ledger::pos::PosQueries;
    #[cfg(feature = "abcipp")]
    use namada::proto::{SignableEthBytes, Signed};
    #[cfg(feature = "abcipp")]
    use namada::types::eth_abi::Encode;
    #[cfg(feature = "abcipp")]
    use namada::types::ethereum_events::Uint;
    #[cfg(feature = "abcipp")]
    use namada::types::keccak::KeccakHash;
    use namada::types::key::RefTo;
    #[cfg(feature = "abcipp")]
    use namada::types::vote_extensions::bridge_pool_roots;
    #[cfg(feature = "abcipp")]
    use namada::types::vote_extensions::ethereum_events;
    use namada::types::vote_extensions::validator_set_update;
    #[cfg(feature = "abcipp")]
    use namada::types::vote_extensions::VoteExtension;

    #[cfg(feature = "abcipp")]
    use crate::facade::tendermint_proto::abci::response_verify_vote_extension::VerifyStatus;
    #[cfg(feature = "abcipp")]
    use crate::facade::tower_abci::request;
    use crate::node::ledger::shell::test_utils;
    use crate::node::ledger::shims::abcipp_shim_types::shim::request::FinalizeBlock;
    use crate::wallet;

    /// Test if a [`validator_set_update::Vext`] that incorrectly labels what
    /// epoch it was included on in a vote extension is rejected
    #[test]
<<<<<<< HEAD
    fn test_reject_incorrect_epoch() {
        let (shell, _recv, _) = test_utils::setup();
=======
    fn test_reject_incorrect_block_height() {
        let (shell, _recv, _, _) = test_utils::setup();
>>>>>>> dd24d28b
        let validator_addr =
            shell.mode.get_validator_address().unwrap().clone();

        let eth_bridge_key =
            shell.mode.get_eth_bridge_keypair().expect("Test failed");

        let signing_epoch = shell.storage.get_current_epoch().0;
        let next_epoch = signing_epoch.next();

        let voting_powers = {
            shell
                .storage
                .get_active_eth_addresses(Some(next_epoch))
                .map(|(eth_addr_book, _, voting_power)| {
                    (eth_addr_book, voting_power)
                })
                .collect()
        };
        #[allow(clippy::redundant_clone)]
        let validator_set_update = Some(
            validator_set_update::Vext {
                voting_powers,
                validator_addr: validator_addr.clone(),
                // invalid epoch
                signing_epoch: next_epoch,
            }
            .sign(eth_bridge_key),
        );
        #[cfg(feature = "abcipp")]
        {
            let protocol_key =
                shell.mode.get_protocol_key().expect("Test failed");
            let ethereum_events = ethereum_events::Vext::empty(
                shell.storage.get_current_decision_height(),
                validator_addr.clone(),
            )
            .sign(protocol_key);
            let bp_root = {
                let to_sign = [
                    KeccakHash([0; 32]).encode().into_inner(),
                    Uint::from(0).encode().into_inner(),
                ]
                .concat();
                let sig = Signed::<Vec<u8>, SignableEthBytes>::new(
                    shell.mode.get_eth_bridge_keypair().expect("Test failed"),
                    to_sign,
                )
                .sig;
                bridge_pool_roots::Vext {
                    block_height: shell.storage.last_height,
                    validator_addr,
                    sig,
                }
                .sign(shell.mode.get_protocol_key().expect("Test failed"))
            };
            let req = request::VerifyVoteExtension {
                vote_extension: VoteExtension {
                    ethereum_events,
                    bridge_pool_root: bp_root,
                    validator_set_update,
                }
                .try_to_vec()
                .expect("Test failed"),
                ..Default::default()
            };

            assert_eq!(
                shell.verify_vote_extension(req).status,
                i32::from(VerifyStatus::Reject)
            );
        }
        #[cfg(not(feature = "abcipp"))]
        {
            assert!(!shell.validate_valset_upd_vext(
                validator_set_update.unwrap(),
                signing_epoch,
            ))
        }
    }

    /// Test that validator set update vote extensions signed by
    /// a non-validator are rejected
    #[test]
    fn test_valset_upd_must_be_signed_by_validator() {
        let (shell, _recv, _, _) = test_utils::setup();
        let (eth_bridge_key, _protocol_key, validator_addr) = {
            let bertha_key = wallet::defaults::bertha_keypair();
            let bertha_addr = wallet::defaults::bertha_address();
            (test_utils::gen_secp256k1_keypair(), bertha_key, bertha_addr)
        };
        let signing_epoch = shell.storage.get_current_epoch().0;
        let voting_powers = {
            let next_epoch = signing_epoch.next();
            shell
                .storage
                .get_active_eth_addresses(Some(next_epoch))
                .map(|(eth_addr_book, _, voting_power)| {
                    (eth_addr_book, voting_power)
                })
                .collect()
        };
        #[allow(clippy::redundant_clone)]
        let validator_set_update = Some(
            validator_set_update::Vext {
                voting_powers,
                signing_epoch,
                validator_addr: validator_addr.clone(),
            }
            .sign(&eth_bridge_key),
        );
        #[cfg(feature = "abcipp")]
        {
            let ethereum_events = ethereum_events::Vext::empty(
                shell.storage.get_current_decision_height(),
                validator_addr.clone(),
            )
            .sign(&_protocol_key);
            let bp_root = {
                let to_sign = [
                    KeccakHash([0; 32]).encode().into_inner(),
                    Uint::from(0).encode().into_inner(),
                ]
                .concat();
                let sig = Signed::<Vec<u8>, SignableEthBytes>::new(
                    shell.mode.get_eth_bridge_keypair().expect("Test failed"),
                    to_sign,
                )
                .sig;
                bridge_pool_roots::Vext {
                    block_height: shell.storage.last_height,
                    validator_addr,
                    sig,
                }
                .sign(shell.mode.get_protocol_key().expect("Test failed"))
            };
            let req = request::VerifyVoteExtension {
                vote_extension: VoteExtension {
                    ethereum_events,
                    bridge_pool_root: bp_root,
                    validator_set_update,
                }
                .try_to_vec()
                .expect("Test failed"),
                ..Default::default()
            };
            assert_eq!(
                shell.verify_vote_extension(req).status,
                i32::from(VerifyStatus::Reject)
            );
        }
        #[cfg(not(feature = "abcipp"))]
        assert!(!shell.validate_valset_upd_vext(
            validator_set_update.unwrap(),
            signing_epoch,
        ));
    }

    /// Test the validation of a validator set update emitted for
    /// some epoch `E`. The test should pass even if the epoch
    /// changed to some epoch `E': E' > E`, resulting in a
    /// change to the validator set.
    #[test]
    fn test_validate_valset_upd_vexts() {
        let (mut shell, _recv, _, _oracle_control_recv) = test_utils::setup();
        let protocol_key =
            shell.mode.get_protocol_key().expect("Test failed").clone();
        let eth_bridge_key = shell
            .mode
            .get_eth_bridge_keypair()
            .expect("Test failed")
            .clone();
        let validator_addr = shell
            .mode
            .get_validator_address()
            .expect("Test failed")
            .clone();
        let signing_epoch = shell.storage.get_current_epoch().0;
        let voting_powers = {
            let next_epoch = signing_epoch.next();
            shell
                .storage
                .get_active_eth_addresses(Some(next_epoch))
                .map(|(eth_addr_book, _, voting_power)| {
                    (eth_addr_book, voting_power)
                })
                .collect()
        };
        let vote_ext = validator_set_update::Vext {
            voting_powers,
            signing_epoch,
            validator_addr,
        }
        .sign(&eth_bridge_key);

        // validators from the current epoch sign over validator
        // set of the next epoch
        assert_eq!(shell.storage.get_current_epoch().0.0, 0);

        // remove all validators of the next epoch
        let mut current_validators = shell.storage.read_validator_set();
        current_validators.data.insert(
            1,
            Some(pos::types::ValidatorSet {
                active: Default::default(),
                inactive: Default::default(),
            }),
        );
        shell.storage.write_validator_set(&current_validators);
        // we advance forward to the next epoch
        let mut req = FinalizeBlock::default();
        req.header.time = namada::types::time::DateTimeUtc::now();
        shell.storage.last_height =
            shell.storage.get_current_decision_height() + 11;
        shell.finalize_block(req).expect("Test failed");
        shell.commit();
        assert_eq!(shell.storage.get_current_epoch().0.0, 1);
        assert!(
            shell
                .storage
                .get_validator_from_protocol_pk(&protocol_key.ref_to(), None)
                .is_err()
        );
        let prev_epoch = shell.storage.get_current_epoch().0 - 1;
        assert!(
            shell
                .shell
                .storage
                .get_validator_from_protocol_pk(
                    &protocol_key.ref_to(),
                    Some(prev_epoch)
                )
                .is_ok()
        );

        assert!(shell.validate_valset_upd_vext(vote_ext, signing_epoch));
    }

    /// Test if a [`validator_set_update::Vext`] with an incorrect signature
    /// is rejected
    #[test]
    fn test_reject_bad_signatures() {
        let (shell, _recv, _, _) = test_utils::setup();
        let validator_addr =
            shell.mode.get_validator_address().unwrap().clone();

        let eth_bridge_key =
            shell.mode.get_eth_bridge_keypair().expect("Test failed");

        let signing_epoch = shell.storage.get_current_epoch().0;
        #[allow(clippy::redundant_clone)]
        let validator_set_update = {
            let voting_powers = {
                let next_epoch = signing_epoch.next();
                shell
                    .storage
                    .get_active_eth_addresses(Some(next_epoch))
                    .map(|(eth_addr_book, _, voting_power)| {
                        (eth_addr_book, voting_power)
                    })
                    .collect()
            };
            let mut ext = validator_set_update::Vext {
                voting_powers,
                signing_epoch,
                validator_addr: validator_addr.clone(),
            }
            .sign(eth_bridge_key);
            ext.sig = test_utils::invalidate_signature(ext.sig);
            Some(ext)
        };
        #[cfg(feature = "abcipp")]
        {
            let protocol_key =
                shell.mode.get_protocol_key().expect("Test failed");
            let ethereum_events = ethereum_events::Vext::empty(
                shell.storage.get_current_decision_height(),
                validator_addr.clone(),
            )
            .sign(protocol_key);
            let bp_root = {
                let to_sign = [
                    KeccakHash([0; 32]).encode().into_inner(),
                    Uint::from(0).encode().into_inner(),
                ]
                .concat();
                let sig = Signed::<Vec<u8>, SignableEthBytes>::new(
                    shell.mode.get_eth_bridge_keypair().expect("Test failed"),
                    to_sign,
                )
                .sig;
                bridge_pool_roots::Vext {
                    block_height: shell.storage.last_height,
                    validator_addr,
                    sig,
                }
                .sign(shell.mode.get_protocol_key().expect("Test failed"))
            };
            let req = request::VerifyVoteExtension {
                vote_extension: VoteExtension {
                    ethereum_events,
                    bridge_pool_root: bp_root,
                    validator_set_update: validator_set_update.clone(),
                }
                .try_to_vec()
                .expect("Test failed"),
                ..Default::default()
            };
            assert_eq!(
                shell.verify_vote_extension(req).status,
                i32::from(VerifyStatus::Reject)
            );
        }
        assert!(!shell.validate_valset_upd_vext(
            validator_set_update.unwrap(),
            signing_epoch,
        ));
    }

    /// Test if we reject a vote extension that did not include a validator
    /// set update at a required height.
    #[test]
    #[cfg(feature = "abcipp")]
    fn test_reject_vext_if_no_valset_upd() {
        // current decision height = 2 -> must send valset upd
        let (shell, _recv, _) = test_utils::setup_at_height(1);
        let req = request::VerifyVoteExtension::default();
        assert!(!shell.verify_valset_update(&req, None));
    }

    /// Test if a [`validator_set_update::Vext`] is signed with a secp key
    /// that belongs to an active validator of some previous epoch
    #[test]
    #[ignore]
    fn test_secp_key_belongs_to_active_validator() {
        // TODO: we need to prove ownership of validator keys
        // https://github.com/anoma/namada/issues/106
    }
}<|MERGE_RESOLUTION|>--- conflicted
+++ resolved
@@ -322,13 +322,8 @@
     /// Test if a [`validator_set_update::Vext`] that incorrectly labels what
     /// epoch it was included on in a vote extension is rejected
     #[test]
-<<<<<<< HEAD
     fn test_reject_incorrect_epoch() {
-        let (shell, _recv, _) = test_utils::setup();
-=======
-    fn test_reject_incorrect_block_height() {
         let (shell, _recv, _, _) = test_utils::setup();
->>>>>>> dd24d28b
         let validator_addr =
             shell.mode.get_validator_address().unwrap().clone();
 
@@ -653,7 +648,7 @@
     #[cfg(feature = "abcipp")]
     fn test_reject_vext_if_no_valset_upd() {
         // current decision height = 2 -> must send valset upd
-        let (shell, _recv, _) = test_utils::setup_at_height(1);
+        let (shell, _recv, _, _) = test_utils::setup_at_height(1);
         let req = request::VerifyVoteExtension::default();
         assert!(!shell.verify_valset_update(&req, None));
     }
