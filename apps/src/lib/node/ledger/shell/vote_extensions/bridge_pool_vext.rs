//! Extend Tendermint votes with signatures of the Ethereum
//! bridge pool root and nonce seen by a quorum of validators.
use itertools::Itertools;
<<<<<<< HEAD
use namada::ledger::storage::traits::StorageHasher;
use namada::ledger::storage::{DBIter, DB};
use namada::proto::Signed;
=======
use namada::ledger::pos::PosQueries;
use namada::state::{DBIter, StorageHasher, DB};
use namada::tx::Signed;
use namada::types::keccak::keccak_hash;
use namada::types::storage::BlockHeight;
use namada::types::token;
>>>>>>> 21eddeaa

use super::*;
use crate::node::ledger::shell::Shell;

impl<D, H> Shell<D, H>
where
    D: DB + for<'iter> DBIter<'iter> + Sync + 'static,
    H: StorageHasher + Sync + 'static,
{
    /// Takes an iterator over Bridge pool root vote extension instances,
    /// and returns another iterator. The latter yields
    /// valid Bridge pool root vote extensions, or the reason why these
    /// are invalid, in the form of a `VoteExtensionError`.
    #[inline]
    pub fn validate_bp_roots_vext_list<'iter>(
        &'iter self,
        vote_extensions: impl IntoIterator<Item = Signed<bridge_pool_roots::Vext>>
        + 'iter,
    ) -> impl Iterator<
        Item = std::result::Result<
            Signed<bridge_pool_roots::Vext>,
            VoteExtensionError,
        >,
    > + 'iter {
        vote_extensions.into_iter().map(|vote_extension| {
            validate_bp_roots_vext(
                &self.wl_storage,
                &vote_extension,
                self.wl_storage.storage.get_last_block_height(),
            )?;
            Ok(vote_extension)
        })
    }

    /// Takes a list of signed Bridge pool root vote extensions,
    /// and filters out invalid instances. This also de-duplicates
    /// the iterator to be unique per validator address.
    #[inline]
    pub fn filter_invalid_bp_roots_vexts<'iter>(
        &'iter self,
        vote_extensions: impl IntoIterator<Item = Signed<bridge_pool_roots::Vext>>
        + 'iter,
    ) -> impl Iterator<Item = Signed<bridge_pool_roots::Vext>> + 'iter {
        self.validate_bp_roots_vext_list(vote_extensions)
            .filter_map(|ext| ext.ok())
            .dedup_by(|ext_1, ext_2| {
                ext_1.data.validator_addr == ext_2.data.validator_addr
            })
    }
}

#[cfg(test)]
mod test_bp_vote_extensions {
<<<<<<< HEAD
    use namada::core::ledger::eth_bridge::storage::bridge_pool::get_key_from_hash;
    use namada::eth_bridge::protocol::validation::bridge_pool_roots::validate_bp_roots_vext;
    use namada::eth_bridge::storage::eth_bridge_queries::EthBridgeQueries;
=======
    use namada::ethereum_bridge::storage::bridge_pool::get_key_from_hash;
>>>>>>> 21eddeaa
    use namada::ledger::pos::PosQueries;
    use namada::proof_of_stake::storage::{
        consensus_validator_set_handle,
        read_consensus_validator_set_addresses_with_stake,
    };
    use namada::proof_of_stake::types::{
        Position as ValidatorPosition, WeightedValidator,
    };
    use namada::proof_of_stake::{become_validator, BecomeValidator, Epoch};
    use namada::state::StorageWrite;
    use namada::tendermint::abci::types::VoteInfo;
    use namada::tx::{SignableEthMessage, Signed};
    use namada::types::ethereum_events::Uint;
    use namada::types::keccak::{keccak_hash, KeccakHash};
    use namada::types::key::*;
    use namada::types::storage::BlockHeight;
    use namada::types::token;
<<<<<<< HEAD
    use namada::types::vote_extensions::bridge_pool_roots;
=======
    use namada::vote_ext::bridge_pool_roots;
    use namada_sdk::eth_bridge::EthBridgeQueries;
>>>>>>> 21eddeaa

    use crate::node::ledger::shell::test_utils::*;
    use crate::node::ledger::shims::abcipp_shim_types::shim::request::FinalizeBlock;
    use crate::wallet::defaults::{bertha_address, bertha_keypair};

    /// Make Bertha a validator.
    fn add_validator(shell: &mut TestShell) {
        // We make a change so that there Bertha is
        // a validator in the next epoch
        let validators_handle = consensus_validator_set_handle();
        validators_handle
            .at(&1.into())
            .at(&token::Amount::native_whole(100))
            .insert(
                &mut shell.wl_storage,
                ValidatorPosition(1),
                bertha_address(),
            )
            .expect("Test failed");

        // change pipeline length to 1
        let mut params = shell.wl_storage.pos_queries().get_pos_params();
        params.owned.pipeline_len = 1;

        let consensus_key = gen_keypair();
        let protocol_key = bertha_keypair();
        let hot_key = gen_secp256k1_keypair();
        let cold_key = gen_secp256k1_keypair();

        become_validator(
            &mut shell.wl_storage,
            BecomeValidator {
                params: &params,
                address: &bertha_address(),
                consensus_key: &consensus_key.ref_to(),
                protocol_key: &protocol_key.ref_to(),
                eth_hot_key: &hot_key.ref_to(),
                eth_cold_key: &cold_key.ref_to(),
                current_epoch: 0.into(),
                commission_rate: Default::default(),
                max_commission_rate_change: Default::default(),
                metadata: Default::default(),
                offset_opt: None,
            },
        )
        .expect("Test failed");

        // we advance forward to the next epoch
        let consensus_set: Vec<WeightedValidator> =
            read_consensus_validator_set_addresses_with_stake(
                &shell.wl_storage,
                Epoch::default(),
            )
            .unwrap()
            .into_iter()
            .collect();

        let val1 = consensus_set[0].clone();
        let pkh1 = get_pkh_from_address(
            &shell.wl_storage,
            &params,
            val1.address.clone(),
            Epoch::default(),
        );
        let votes = vec![VoteInfo {
            validator: crate::facade::tendermint::abci::types::Validator {
                address: pkh1,
                power: (u128::try_from(val1.bonded_stake).expect("Test failed") as u64).try_into().unwrap(),
            },
            sig_info: crate::facade::tendermint::abci::types::BlockSignatureInfo::LegacySigned,
        }];
        let req = FinalizeBlock {
            proposer_address: pkh1.to_vec(),
            votes,
            ..Default::default()
        };
        assert_eq!(shell.start_new_epoch(Some(req)).0, 1);

        // Check that Bertha's vote extensions pass validation.
        let to_sign = get_bp_bytes_to_sign();
        let sig = Signed::<_, SignableEthMessage>::new(&hot_key, to_sign).sig;
        let vote_ext = bridge_pool_roots::Vext {
            block_height: shell.wl_storage.storage.get_last_block_height(),
            validator_addr: bertha_address(),
            sig,
        }
        .sign(&bertha_keypair());
        shell.wl_storage.storage.block.height =
            shell.wl_storage.storage.get_last_block_height();
        shell.commit();
<<<<<<< HEAD
        assert!(
            validate_bp_roots_vext(
                &shell.wl_storage,
                &vote_ext,
                shell.wl_storage.storage.get_last_block_height()
            )
            .is_ok()
        );
=======
        assert!(shell.validate_bp_roots_vext(
            vote_ext.0,
            shell.wl_storage.storage.get_last_block_height()
        ));
>>>>>>> 21eddeaa
    }

    /// Test that the function crafting the bridge pool root
    /// vext creates the expected payload. Check that this
    /// payload passes validation.
    #[test]
    fn test_happy_flow() {
        let (mut shell, _broadcaster, _, _oracle_control_recv) =
            setup_at_height(1u64);
        let address = shell
            .mode
            .get_validator_address()
            .expect("Test failed")
            .clone();
        shell.wl_storage.storage.block.height =
            shell.wl_storage.storage.get_last_block_height();
        shell.commit();
        let to_sign = get_bp_bytes_to_sign();
        let sig = Signed::<_, SignableEthMessage>::new(
            shell.mode.get_eth_bridge_keypair().expect("Test failed"),
            to_sign,
        )
        .sig;
        let vote_ext = bridge_pool_roots::Vext {
            block_height: shell.wl_storage.storage.get_last_block_height(),
            validator_addr: address,
            sig,
        }
        .sign(shell.mode.get_protocol_key().expect("Test failed"));
        assert_eq!(
            vote_ext.0,
            shell.extend_vote_with_bp_roots().expect("Test failed")
        );
<<<<<<< HEAD
        assert!(
            validate_bp_roots_vext(
                &shell.wl_storage,
                &vote_ext,
                shell.wl_storage.storage.get_last_block_height(),
            )
            .is_ok()
        )
=======
        assert!(shell.validate_bp_roots_vext(
            vote_ext.0,
            shell.wl_storage.storage.get_last_block_height(),
        ))
>>>>>>> 21eddeaa
    }

    /// Test that we de-duplicate the bridge pool vexts
    /// in a block proposal by validator address.
    #[test]
    fn test_vexts_are_de_duped() {
        let (mut shell, _broadcaster, _, _oracle_control_recv) =
            setup_at_height(1u64);
        let address = shell
            .mode
            .get_validator_address()
            .expect("Test failed")
            .clone();
        shell.wl_storage.storage.block.height =
            shell.wl_storage.storage.get_last_block_height();
        shell.commit();
        let to_sign = get_bp_bytes_to_sign();
        let sig = Signed::<_, SignableEthMessage>::new(
            shell.mode.get_eth_bridge_keypair().expect("Test failed"),
            to_sign,
        )
        .sig;
        let vote_ext = bridge_pool_roots::Vext {
            block_height: shell.wl_storage.storage.get_last_block_height(),
            validator_addr: address,
            sig,
        }
        .sign(shell.mode.get_protocol_key().expect("Test failed"));
        let valid = shell
            .filter_invalid_bp_roots_vexts(vec![
                vote_ext.0.clone(),
                vote_ext.0.clone(),
            ])
            .collect::<Vec<_>>();
        assert_eq!(valid, vec![vote_ext.0]);
    }

    /// Test that Bridge pool roots signed by a non-validator are rejected
    /// even if the vext is signed by a validator
    #[test]
    fn test_bp_roots_must_be_signed_by_validator() {
        let (mut shell, _broadcaster, _, _oracle_control_recv) =
            setup_at_height(1u64);
        let signing_key = gen_keypair();
        let address = shell
            .mode
            .get_validator_address()
            .expect("Test failed")
            .clone();
        shell.wl_storage.storage.block.height =
            shell.wl_storage.storage.get_last_block_height();
        shell.commit();
        let to_sign = get_bp_bytes_to_sign();
        let sig =
            Signed::<_, SignableEthMessage>::new(&signing_key, to_sign).sig;
        let bp_root = bridge_pool_roots::Vext {
            block_height: shell.wl_storage.storage.get_last_block_height(),
            validator_addr: address,
            sig,
        }
        .sign(shell.mode.get_protocol_key().expect("Test failed"));
<<<<<<< HEAD
        assert!(
            validate_bp_roots_vext(
                &shell.wl_storage,
                &bp_root,
                shell.wl_storage.pos_queries().get_current_decision_height(),
            )
            .is_err()
        )
=======
        assert!(!shell.validate_bp_roots_vext(
            bp_root.0,
            shell.get_current_decision_height(),
        ))
>>>>>>> 21eddeaa
    }

    /// Test that Bridge pool root vext and inner signature
    /// are from the same validator.
    #[test]
    fn test_bp_root_sigs_from_same_validator() {
        let (mut shell, _broadcaster, _, _oracle_control_recv) =
            setup_at_height(3u64);
        let address = shell
            .mode
            .get_validator_address()
            .expect("Test failed")
            .clone();
        add_validator(&mut shell);
        let to_sign = get_bp_bytes_to_sign();
        let sig = Signed::<_, SignableEthMessage>::new(
            shell.mode.get_eth_bridge_keypair().expect("Test failed"),
            to_sign,
        )
        .sig;
        let bp_root = bridge_pool_roots::Vext {
            block_height: shell.wl_storage.storage.get_last_block_height(),
            validator_addr: address,
            sig,
        }
        .sign(&bertha_keypair());
<<<<<<< HEAD
        assert!(
            validate_bp_roots_vext(
                &shell.wl_storage,
                &bp_root,
                shell.wl_storage.storage.get_last_block_height()
            )
            .is_err()
        )
=======
        assert!(!shell.validate_bp_roots_vext(
            bp_root.0,
            shell.wl_storage.storage.get_last_block_height()
        ))
>>>>>>> 21eddeaa
    }

    fn reject_incorrect_block_number(height: BlockHeight, shell: &TestShell) {
        let address = shell.mode.get_validator_address().unwrap().clone();
        let to_sign = get_bp_bytes_to_sign();
        let sig = Signed::<_, SignableEthMessage>::new(
            shell.mode.get_eth_bridge_keypair().expect("Test failed"),
            to_sign,
        )
        .sig;
        let bp_root = bridge_pool_roots::Vext {
            block_height: height,
            validator_addr: address,
            sig,
        }
        .sign(shell.mode.get_protocol_key().expect("Test failed"));

<<<<<<< HEAD
        assert!(
            validate_bp_roots_vext(
                &shell.wl_storage,
                &bp_root,
                shell.wl_storage.storage.get_last_block_height()
            )
            .is_err()
        )
=======
        assert!(!shell.validate_bp_roots_vext(
            bp_root.0,
            shell.wl_storage.storage.get_last_block_height()
        ))
>>>>>>> 21eddeaa
    }

    /// Test that an [`bridge_pool_roots::Vext`] that labels its included
    /// block height as greater than the latest block height is rejected.
    #[test]
    fn test_block_height_too_high() {
        let (shell, _, _, _) = setup_at_height(3u64);
        reject_incorrect_block_number(
            shell.wl_storage.storage.get_last_block_height() + 1,
            &shell,
        );
    }

    /// Test if we reject Bridge pool roots vote extensions
    /// issued at genesis.
    #[test]
    fn test_reject_genesis_vexts() {
        let (shell, _, _, _) = setup();
        reject_incorrect_block_number(0.into(), &shell);
    }

    /// Test that a bridge pool root vext is rejected
    /// if the nonce is incorrect.
    #[test]
    fn test_incorrect_nonce() {
        let (shell, _, _, _) = setup();
        let address = shell.mode.get_validator_address().unwrap().clone();
        let to_sign = get_bp_bytes_to_sign();
        let sig = Signed::<_, SignableEthMessage>::new(
            shell.mode.get_eth_bridge_keypair().expect("Test failed"),
            to_sign,
        )
        .sig;
        let bp_root = bridge_pool_roots::Vext {
            block_height: shell.wl_storage.storage.get_last_block_height(),
            validator_addr: address,
            sig,
        }
        .sign(shell.mode.get_protocol_key().expect("Test failed"));
<<<<<<< HEAD
        assert!(
            validate_bp_roots_vext(
                &shell.wl_storage,
                &bp_root,
                shell.wl_storage.storage.get_last_block_height()
            )
            .is_err()
        )
=======
        assert!(!shell.validate_bp_roots_vext(
            bp_root.0,
            shell.wl_storage.storage.get_last_block_height()
        ))
>>>>>>> 21eddeaa
    }

    /// Test that a bridge pool root vext is rejected
    /// if the root is incorrect.
    #[test]
    fn test_incorrect_root() {
        let (shell, _, _, _) = setup();
        let address = shell.mode.get_validator_address().unwrap().clone();
        let to_sign = get_bp_bytes_to_sign();
        let sig = Signed::<_, SignableEthMessage>::new(
            shell.mode.get_eth_bridge_keypair().expect("Test failed"),
            to_sign,
        )
        .sig;
        let bp_root = bridge_pool_roots::Vext {
            block_height: shell.wl_storage.storage.get_last_block_height(),
            validator_addr: address,
            sig,
        }
        .sign(shell.mode.get_protocol_key().expect("Test failed"));
<<<<<<< HEAD
        assert!(
            validate_bp_roots_vext(
                &shell.wl_storage,
                &bp_root,
                shell.wl_storage.storage.get_last_block_height()
            )
            .is_err()
        )
=======
        assert!(!shell.validate_bp_roots_vext(
            bp_root.0,
            shell.wl_storage.storage.get_last_block_height()
        ))
>>>>>>> 21eddeaa
    }

    /// Test that we can verify vext from several block heights
    /// prior.
    #[test]
    fn test_vext_for_old_height() {
        let (mut shell, _recv, _, _oracle_control_recv) = setup_at_height(1u64);
        let address = shell.mode.get_validator_address().unwrap().clone();
        shell.wl_storage.storage.block.height = 2.into();
        let key = get_key_from_hash(&KeccakHash([1; 32]));
        let height = shell.wl_storage.storage.block.height;
        shell.wl_storage.write(&key, height).expect("Test failed");
        shell.commit();
        assert_eq!(
            shell
                .wl_storage
                .ethbridge_queries()
                .get_bridge_pool_root_at_height(2.into())
                .unwrap(),
            KeccakHash([1; 32])
        );
        shell.wl_storage.storage.block.height = 3.into();
        shell.wl_storage.delete(&key).expect("Test failed");
        let key = get_key_from_hash(&KeccakHash([2; 32]));
        let height = shell.wl_storage.storage.block.height;
        shell.wl_storage.write(&key, height).expect("Test failed");
        shell.commit();
        assert_eq!(
            shell
                .wl_storage
                .ethbridge_queries()
                .get_bridge_pool_root_at_height(3.into())
                .unwrap(),
            KeccakHash([2; 32])
        );
        let to_sign = keccak_hash([[1; 32], Uint::from(0).to_bytes()].concat());
        let sig = Signed::<_, SignableEthMessage>::new(
            shell.mode.get_eth_bridge_keypair().expect("Test failed"),
            to_sign,
        )
        .sig;
        let bp_root = bridge_pool_roots::Vext {
            block_height: 2.into(),
            validator_addr: address.clone(),
            sig,
        }
        .sign(shell.mode.get_protocol_key().expect("Test failed"));
<<<<<<< HEAD
        assert!(
            validate_bp_roots_vext(
                &shell.wl_storage,
                &bp_root,
                shell.wl_storage.pos_queries().get_current_decision_height()
            )
            .is_ok()
        );
=======
        assert!(shell.validate_bp_roots_vext(
            bp_root.0,
            shell.get_current_decision_height()
        ));
>>>>>>> 21eddeaa
        let to_sign = keccak_hash([[2; 32], Uint::from(0).to_bytes()].concat());
        let sig = Signed::<_, SignableEthMessage>::new(
            shell.mode.get_eth_bridge_keypair().expect("Test failed"),
            to_sign,
        )
        .sig;
        let bp_root = bridge_pool_roots::Vext {
            block_height: 3.into(),
            validator_addr: address,
            sig,
        }
        .sign(shell.mode.get_protocol_key().expect("Test failed"));
<<<<<<< HEAD
        assert!(
            validate_bp_roots_vext(
                &shell.wl_storage,
                &bp_root,
                shell.wl_storage.pos_queries().get_current_decision_height()
            )
            .is_ok()
        );
=======
        assert!(shell.validate_bp_roots_vext(
            bp_root.0,
            shell.get_current_decision_height()
        ));
>>>>>>> 21eddeaa
    }

    /// Test that if the wrong block height is given for the provided root,
    /// we reject.
    #[test]
    fn test_wrong_height_for_root() {
        let (mut shell, _recv, _, _oracle_control_recv) = setup_at_height(1u64);
        let address = shell.mode.get_validator_address().unwrap().clone();
        shell.wl_storage.storage.block.height = 2.into();
        let key = get_key_from_hash(&KeccakHash([1; 32]));
        let height = shell.wl_storage.storage.block.height;
        shell.wl_storage.write(&key, height).expect("Test failed");
        shell.commit();
        assert_eq!(
            shell
                .wl_storage
                .ethbridge_queries()
                .get_bridge_pool_root_at_height(2.into())
                .unwrap(),
            KeccakHash([1; 32])
        );
        shell.wl_storage.storage.block.height = 3.into();
        shell.wl_storage.delete(&key).expect("Test failed");
        let key = get_key_from_hash(&KeccakHash([2; 32]));
        let height = shell.wl_storage.storage.block.height;
        shell.wl_storage.write(&key, height).expect("Test failed");
        shell.commit();
        assert_eq!(
            shell
                .wl_storage
                .ethbridge_queries()
                .get_bridge_pool_root_at_height(3.into())
                .unwrap(),
            KeccakHash([2; 32])
        );
        let to_sign = keccak_hash([[1; 32], Uint::from(0).to_bytes()].concat());
        let sig = Signed::<_, SignableEthMessage>::new(
            shell.mode.get_eth_bridge_keypair().expect("Test failed"),
            to_sign,
        )
        .sig;
        let bp_root = bridge_pool_roots::Vext {
            block_height: 3.into(),
            validator_addr: address,
            sig,
        }
        .sign(shell.mode.get_protocol_key().expect("Test failed"));
<<<<<<< HEAD
        assert!(
            validate_bp_roots_vext(
                &shell.wl_storage,
                &bp_root,
                shell.wl_storage.pos_queries().get_current_decision_height()
            )
            .is_err()
        );
=======
        assert!(!shell.validate_bp_roots_vext(
            bp_root.0,
            shell.get_current_decision_height()
        ));
>>>>>>> 21eddeaa
    }
}<|MERGE_RESOLUTION|>--- conflicted
+++ resolved
@@ -1,18 +1,8 @@
 //! Extend Tendermint votes with signatures of the Ethereum
 //! bridge pool root and nonce seen by a quorum of validators.
 use itertools::Itertools;
-<<<<<<< HEAD
-use namada::ledger::storage::traits::StorageHasher;
-use namada::ledger::storage::{DBIter, DB};
-use namada::proto::Signed;
-=======
-use namada::ledger::pos::PosQueries;
 use namada::state::{DBIter, StorageHasher, DB};
 use namada::tx::Signed;
-use namada::types::keccak::keccak_hash;
-use namada::types::storage::BlockHeight;
-use namada::types::token;
->>>>>>> 21eddeaa
 
 use super::*;
 use crate::node::ledger::shell::Shell;
@@ -66,13 +56,9 @@
 
 #[cfg(test)]
 mod test_bp_vote_extensions {
-<<<<<<< HEAD
-    use namada::core::ledger::eth_bridge::storage::bridge_pool::get_key_from_hash;
-    use namada::eth_bridge::protocol::validation::bridge_pool_roots::validate_bp_roots_vext;
-    use namada::eth_bridge::storage::eth_bridge_queries::EthBridgeQueries;
-=======
+    use namada::ethereum_bridge::protocol::validation::bridge_pool_roots::validate_bp_roots_vext;
     use namada::ethereum_bridge::storage::bridge_pool::get_key_from_hash;
->>>>>>> 21eddeaa
+    use namada::ethereum_bridge::storage::eth_bridge_queries::EthBridgeQueries;
     use namada::ledger::pos::PosQueries;
     use namada::proof_of_stake::storage::{
         consensus_validator_set_handle,
@@ -90,12 +76,7 @@
     use namada::types::key::*;
     use namada::types::storage::BlockHeight;
     use namada::types::token;
-<<<<<<< HEAD
-    use namada::types::vote_extensions::bridge_pool_roots;
-=======
     use namada::vote_ext::bridge_pool_roots;
-    use namada_sdk::eth_bridge::EthBridgeQueries;
->>>>>>> 21eddeaa
 
     use crate::node::ledger::shell::test_utils::*;
     use crate::node::ledger::shims::abcipp_shim_types::shim::request::FinalizeBlock;
@@ -186,21 +167,14 @@
         shell.wl_storage.storage.block.height =
             shell.wl_storage.storage.get_last_block_height();
         shell.commit();
-<<<<<<< HEAD
-        assert!(
-            validate_bp_roots_vext(
-                &shell.wl_storage,
-                &vote_ext,
+        assert!(
+            validate_bp_roots_vext(
+                &shell.wl_storage,
+                &vote_ext.0,
                 shell.wl_storage.storage.get_last_block_height()
             )
             .is_ok()
         );
-=======
-        assert!(shell.validate_bp_roots_vext(
-            vote_ext.0,
-            shell.wl_storage.storage.get_last_block_height()
-        ));
->>>>>>> 21eddeaa
     }
 
     /// Test that the function crafting the bridge pool root
@@ -234,21 +208,14 @@
             vote_ext.0,
             shell.extend_vote_with_bp_roots().expect("Test failed")
         );
-<<<<<<< HEAD
-        assert!(
-            validate_bp_roots_vext(
-                &shell.wl_storage,
-                &vote_ext,
+        assert!(
+            validate_bp_roots_vext(
+                &shell.wl_storage,
+                &vote_ext.0,
                 shell.wl_storage.storage.get_last_block_height(),
             )
             .is_ok()
         )
-=======
-        assert!(shell.validate_bp_roots_vext(
-            vote_ext.0,
-            shell.wl_storage.storage.get_last_block_height(),
-        ))
->>>>>>> 21eddeaa
     }
 
     /// Test that we de-duplicate the bridge pool vexts
@@ -310,21 +277,14 @@
             sig,
         }
         .sign(shell.mode.get_protocol_key().expect("Test failed"));
-<<<<<<< HEAD
-        assert!(
-            validate_bp_roots_vext(
-                &shell.wl_storage,
-                &bp_root,
+        assert!(
+            validate_bp_roots_vext(
+                &shell.wl_storage,
+                &bp_root.0,
                 shell.wl_storage.pos_queries().get_current_decision_height(),
             )
             .is_err()
         )
-=======
-        assert!(!shell.validate_bp_roots_vext(
-            bp_root.0,
-            shell.get_current_decision_height(),
-        ))
->>>>>>> 21eddeaa
     }
 
     /// Test that Bridge pool root vext and inner signature
@@ -351,21 +311,14 @@
             sig,
         }
         .sign(&bertha_keypair());
-<<<<<<< HEAD
-        assert!(
-            validate_bp_roots_vext(
-                &shell.wl_storage,
-                &bp_root,
+        assert!(
+            validate_bp_roots_vext(
+                &shell.wl_storage,
+                &bp_root.0,
                 shell.wl_storage.storage.get_last_block_height()
             )
             .is_err()
         )
-=======
-        assert!(!shell.validate_bp_roots_vext(
-            bp_root.0,
-            shell.wl_storage.storage.get_last_block_height()
-        ))
->>>>>>> 21eddeaa
     }
 
     fn reject_incorrect_block_number(height: BlockHeight, shell: &TestShell) {
@@ -383,21 +336,14 @@
         }
         .sign(shell.mode.get_protocol_key().expect("Test failed"));
 
-<<<<<<< HEAD
-        assert!(
-            validate_bp_roots_vext(
-                &shell.wl_storage,
-                &bp_root,
+        assert!(
+            validate_bp_roots_vext(
+                &shell.wl_storage,
+                &bp_root.0,
                 shell.wl_storage.storage.get_last_block_height()
             )
             .is_err()
         )
-=======
-        assert!(!shell.validate_bp_roots_vext(
-            bp_root.0,
-            shell.wl_storage.storage.get_last_block_height()
-        ))
->>>>>>> 21eddeaa
     }
 
     /// Test that an [`bridge_pool_roots::Vext`] that labels its included
@@ -437,21 +383,14 @@
             sig,
         }
         .sign(shell.mode.get_protocol_key().expect("Test failed"));
-<<<<<<< HEAD
-        assert!(
-            validate_bp_roots_vext(
-                &shell.wl_storage,
-                &bp_root,
+        assert!(
+            validate_bp_roots_vext(
+                &shell.wl_storage,
+                &bp_root.0,
                 shell.wl_storage.storage.get_last_block_height()
             )
             .is_err()
         )
-=======
-        assert!(!shell.validate_bp_roots_vext(
-            bp_root.0,
-            shell.wl_storage.storage.get_last_block_height()
-        ))
->>>>>>> 21eddeaa
     }
 
     /// Test that a bridge pool root vext is rejected
@@ -472,21 +411,14 @@
             sig,
         }
         .sign(shell.mode.get_protocol_key().expect("Test failed"));
-<<<<<<< HEAD
-        assert!(
-            validate_bp_roots_vext(
-                &shell.wl_storage,
-                &bp_root,
+        assert!(
+            validate_bp_roots_vext(
+                &shell.wl_storage,
+                &bp_root.0,
                 shell.wl_storage.storage.get_last_block_height()
             )
             .is_err()
         )
-=======
-        assert!(!shell.validate_bp_roots_vext(
-            bp_root.0,
-            shell.wl_storage.storage.get_last_block_height()
-        ))
->>>>>>> 21eddeaa
     }
 
     /// Test that we can verify vext from several block heights
@@ -534,21 +466,14 @@
             sig,
         }
         .sign(shell.mode.get_protocol_key().expect("Test failed"));
-<<<<<<< HEAD
-        assert!(
-            validate_bp_roots_vext(
-                &shell.wl_storage,
-                &bp_root,
+        assert!(
+            validate_bp_roots_vext(
+                &shell.wl_storage,
+                &bp_root.0,
                 shell.wl_storage.pos_queries().get_current_decision_height()
             )
             .is_ok()
         );
-=======
-        assert!(shell.validate_bp_roots_vext(
-            bp_root.0,
-            shell.get_current_decision_height()
-        ));
->>>>>>> 21eddeaa
         let to_sign = keccak_hash([[2; 32], Uint::from(0).to_bytes()].concat());
         let sig = Signed::<_, SignableEthMessage>::new(
             shell.mode.get_eth_bridge_keypair().expect("Test failed"),
@@ -561,21 +486,14 @@
             sig,
         }
         .sign(shell.mode.get_protocol_key().expect("Test failed"));
-<<<<<<< HEAD
-        assert!(
-            validate_bp_roots_vext(
-                &shell.wl_storage,
-                &bp_root,
+        assert!(
+            validate_bp_roots_vext(
+                &shell.wl_storage,
+                &bp_root.0,
                 shell.wl_storage.pos_queries().get_current_decision_height()
             )
             .is_ok()
         );
-=======
-        assert!(shell.validate_bp_roots_vext(
-            bp_root.0,
-            shell.get_current_decision_height()
-        ));
->>>>>>> 21eddeaa
     }
 
     /// Test that if the wrong block height is given for the provided root,
@@ -623,20 +541,13 @@
             sig,
         }
         .sign(shell.mode.get_protocol_key().expect("Test failed"));
-<<<<<<< HEAD
-        assert!(
-            validate_bp_roots_vext(
-                &shell.wl_storage,
-                &bp_root,
+        assert!(
+            validate_bp_roots_vext(
+                &shell.wl_storage,
+                &bp_root.0,
                 shell.wl_storage.pos_queries().get_current_decision_height()
             )
             .is_err()
         );
-=======
-        assert!(!shell.validate_bp_roots_vext(
-            bp_root.0,
-            shell.get_current_decision_height()
-        ));
->>>>>>> 21eddeaa
     }
 }