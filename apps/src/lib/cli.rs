//! The CLI commands that are re-used between the executables `namada`,
//! `namada-node` and `namada-client`.
//!
//! The `namada` executable groups together the most commonly used commands
//! inlined from the node and the client. The other commands for the node or the
//! client can be dispatched via `namada node ...` or `namada client ...`,
//! respectively.

pub mod context;
mod utils;

use clap::{AppSettings, ArgGroup, ArgMatches};
use color_eyre::eyre::Result;
pub use utils::safe_exit;
use utils::*;

pub use self::context::Context;

include!("../../version.rs");

const APP_NAME: &str = "Namada";

// Main Namada sub-commands
const NODE_CMD: &str = "node";
const CLIENT_CMD: &str = "client";
const WALLET_CMD: &str = "wallet";

pub mod cmds {
    use clap::AppSettings;

    use super::utils::*;
    use super::{args, ArgMatches, CLIENT_CMD, NODE_CMD, WALLET_CMD};

    /// Commands for `namada` binary.
    #[allow(clippy::large_enum_variant)]
    #[derive(Clone, Debug)]
    pub enum Namada {
        // Sub-binary-commands
        Node(NamadaNode),
        Client(NamadaClient),
        Wallet(NamadaWallet),

        // Inlined commands from the node.
        Ledger(Ledger),

        // Inlined commands from the client.
        TxCustom(TxCustom),
        TxTransfer(TxTransfer),
        TxIbcTransfer(TxIbcTransfer),
        TxUpdateVp(TxUpdateVp),
        TxInitProposal(TxInitProposal),
        TxVoteProposal(TxVoteProposal),
        TxRevealPk(TxRevealPk),
    }

    impl Cmd for Namada {
        fn add_sub(app: App) -> App {
            app.subcommand(NamadaNode::def())
                .subcommand(NamadaClient::def())
                .subcommand(NamadaWallet::def())
                .subcommand(Ledger::def())
                .subcommand(TxCustom::def())
                .subcommand(TxTransfer::def())
                .subcommand(TxIbcTransfer::def())
                .subcommand(TxUpdateVp::def())
                .subcommand(TxInitProposal::def())
                .subcommand(TxVoteProposal::def())
                .subcommand(TxRevealPk::def())
        }

        fn parse(matches: &ArgMatches) -> Option<Self> {
            let node = SubCmd::parse(matches).map(Self::Node);
            let client = SubCmd::parse(matches).map(Self::Client);
            let wallet = SubCmd::parse(matches).map(Self::Wallet);
            let ledger = SubCmd::parse(matches).map(Self::Ledger);
            let tx_custom = SubCmd::parse(matches).map(Self::TxCustom);
            let tx_transfer = SubCmd::parse(matches).map(Self::TxTransfer);
            let tx_ibc_transfer =
                SubCmd::parse(matches).map(Self::TxIbcTransfer);
            let tx_update_vp = SubCmd::parse(matches).map(Self::TxUpdateVp);
            let tx_init_proposal =
                SubCmd::parse(matches).map(Self::TxInitProposal);
            let tx_vote_proposal =
                SubCmd::parse(matches).map(Self::TxVoteProposal);
            let tx_reveal_pk = SubCmd::parse(matches).map(Self::TxRevealPk);
            node.or(client)
                .or(wallet)
                .or(ledger)
                .or(tx_custom)
                .or(tx_transfer)
                .or(tx_ibc_transfer)
                .or(tx_update_vp)
                .or(tx_init_proposal)
                .or(tx_vote_proposal)
                .or(tx_reveal_pk)
        }
    }

    /// Used as top-level commands (`Cmd` instance) in `namadan` binary.
    /// Used as sub-commands (`SubCmd` instance) in `namada` binary.
    #[derive(Clone, Debug)]
    #[allow(clippy::large_enum_variant)]
    pub enum NamadaNode {
        Ledger(Ledger),
        Config(Config),
    }

    impl Cmd for NamadaNode {
        fn add_sub(app: App) -> App {
            app.subcommand(Ledger::def()).subcommand(Config::def())
        }

        fn parse(matches: &ArgMatches) -> Option<Self> {
            let ledger = SubCmd::parse(matches).map(Self::Ledger);
            let config = SubCmd::parse(matches).map(Self::Config);
            ledger.or(config)
        }
    }
    impl SubCmd for NamadaNode {
        const CMD: &'static str = NODE_CMD;

        fn parse(matches: &ArgMatches) -> Option<Self> {
            matches
                .subcommand_matches(Self::CMD)
                .and_then(<Self as Cmd>::parse)
        }

        fn def() -> App {
            <Self as Cmd>::add_sub(
                App::new(Self::CMD)
                    .about("Node sub-commands.")
                    .setting(AppSettings::SubcommandRequiredElseHelp),
            )
        }
    }

    /// Used as top-level commands (`Cmd` instance) in `namadac` binary.
    /// Used as sub-commands (`SubCmd` instance) in `namada` binary.
    #[derive(Clone, Debug)]
    #[allow(clippy::large_enum_variant)]
    pub enum NamadaClient {
        /// The [`super::Context`] provides access to the wallet and the
        /// config. It will generate a new wallet and config, if they
        /// don't exist.
        WithContext(NamadaClientWithContext),
        /// Utils don't have [`super::Context`], only the global arguments.
        WithoutContext(Utils),
    }

    impl Cmd for NamadaClient {
        fn add_sub(app: App) -> App {
            app
                // Simple transactions
                .subcommand(TxCustom::def().display_order(1))
                .subcommand(TxTransfer::def().display_order(1))
                .subcommand(TxIbcTransfer::def().display_order(1))
                .subcommand(TxUpdateVp::def().display_order(1))
                .subcommand(TxInitAccount::def().display_order(1))
                .subcommand(TxRevealPk::def().display_order(1))
                // Proposal transactions
                .subcommand(TxInitProposal::def().display_order(1))
                .subcommand(TxVoteProposal::def().display_order(1))
                // PoS transactions
                .subcommand(TxInitValidator::def().display_order(2))
                .subcommand(Bond::def().display_order(2))
                .subcommand(Unbond::def().display_order(2))
                .subcommand(Withdraw::def().display_order(2))
                // Queries
                .subcommand(QueryEpoch::def().display_order(3))
                .subcommand(QueryTransfers::def().display_order(3))
                .subcommand(QueryConversions::def().display_order(3))
                .subcommand(QueryBlock::def().display_order(3))
                .subcommand(QueryBalance::def().display_order(3))
                .subcommand(QueryBonds::def().display_order(3))
                .subcommand(QueryBondedStake::def().display_order(3))
                .subcommand(QuerySlashes::def().display_order(3))
                .subcommand(QueryDelegations::def().display_order(3))
                .subcommand(QueryResult::def().display_order(3))
                .subcommand(QueryRawBytes::def().display_order(3))
                .subcommand(QueryProposal::def().display_order(3))
                .subcommand(QueryProposalResult::def().display_order(3))
                .subcommand(QueryProtocolParameters::def().display_order(3))
                // Utils
                .subcommand(Utils::def().display_order(5))
        }

        fn parse(matches: &ArgMatches) -> Option<Self> {
            use NamadaClientWithContext::*;
            let tx_custom = Self::parse_with_ctx(matches, TxCustom);
            let tx_transfer = Self::parse_with_ctx(matches, TxTransfer);
            let tx_ibc_transfer = Self::parse_with_ctx(matches, TxIbcTransfer);
            let tx_update_vp = Self::parse_with_ctx(matches, TxUpdateVp);
            let tx_init_account = Self::parse_with_ctx(matches, TxInitAccount);
            let tx_init_validator =
                Self::parse_with_ctx(matches, TxInitValidator);
            let tx_reveal_pk = Self::parse_with_ctx(matches, TxRevealPk);
            let tx_init_proposal =
                Self::parse_with_ctx(matches, TxInitProposal);
            let tx_vote_proposal =
                Self::parse_with_ctx(matches, TxVoteProposal);
            let bond = Self::parse_with_ctx(matches, Bond);
            let unbond = Self::parse_with_ctx(matches, Unbond);
            let withdraw = Self::parse_with_ctx(matches, Withdraw);
            let query_epoch = Self::parse_with_ctx(matches, QueryEpoch);
            let query_transfers = Self::parse_with_ctx(matches, QueryTransfers);
            let query_conversions =
                Self::parse_with_ctx(matches, QueryConversions);
            let query_block = Self::parse_with_ctx(matches, QueryBlock);
            let query_balance = Self::parse_with_ctx(matches, QueryBalance);
            let query_bonds = Self::parse_with_ctx(matches, QueryBonds);
            let query_bonded_stake =
                Self::parse_with_ctx(matches, QueryBondedStake);
            let query_slashes = Self::parse_with_ctx(matches, QuerySlashes);
            let query_delegations =
                Self::parse_with_ctx(matches, QueryDelegations);
            let query_result = Self::parse_with_ctx(matches, QueryResult);
            let query_raw_bytes = Self::parse_with_ctx(matches, QueryRawBytes);
            let query_proposal = Self::parse_with_ctx(matches, QueryProposal);
            let query_proposal_result =
                Self::parse_with_ctx(matches, QueryProposalResult);
            let query_protocol_parameters =
                Self::parse_with_ctx(matches, QueryProtocolParameters);
            let utils = SubCmd::parse(matches).map(Self::WithoutContext);
            tx_custom
                .or(tx_transfer)
                .or(tx_ibc_transfer)
                .or(tx_update_vp)
                .or(tx_init_account)
                .or(tx_reveal_pk)
                .or(tx_init_proposal)
                .or(tx_vote_proposal)
                .or(tx_init_validator)
                .or(bond)
                .or(unbond)
                .or(withdraw)
                .or(query_epoch)
                .or(query_transfers)
                .or(query_conversions)
                .or(query_block)
                .or(query_balance)
                .or(query_bonds)
                .or(query_bonded_stake)
                .or(query_slashes)
                .or(query_delegations)
                .or(query_result)
                .or(query_raw_bytes)
                .or(query_proposal)
                .or(query_proposal_result)
                .or(query_protocol_parameters)
                .or(utils)
        }
    }

    impl NamadaClient {
        /// A helper method to parse sub cmds with context
        fn parse_with_ctx<T: SubCmd>(
            matches: &ArgMatches,
            sub_to_self: impl Fn(T) -> NamadaClientWithContext,
        ) -> Option<Self> {
            SubCmd::parse(matches)
                .map(|sub| Self::WithContext(sub_to_self(sub)))
        }
    }

    impl SubCmd for NamadaClient {
        const CMD: &'static str = CLIENT_CMD;

        fn parse(matches: &ArgMatches) -> Option<Self> {
            matches
                .subcommand_matches(Self::CMD)
                .and_then(<Self as Cmd>::parse)
        }

        fn def() -> App {
            <Self as Cmd>::add_sub(
                App::new(Self::CMD)
                    .about("Client sub-commands.")
                    .setting(AppSettings::SubcommandRequiredElseHelp),
            )
        }
    }

    #[derive(Clone, Debug)]
    pub enum NamadaClientWithContext {
        // Ledger cmds
        TxCustom(TxCustom),
        TxTransfer(TxTransfer),
        TxIbcTransfer(TxIbcTransfer),
        QueryResult(QueryResult),
        TxUpdateVp(TxUpdateVp),
        TxInitAccount(TxInitAccount),
        TxInitValidator(TxInitValidator),
        TxInitProposal(TxInitProposal),
        TxVoteProposal(TxVoteProposal),
        TxRevealPk(TxRevealPk),
        Bond(Bond),
        Unbond(Unbond),
        Withdraw(Withdraw),
        QueryEpoch(QueryEpoch),
        QueryTransfers(QueryTransfers),
        QueryConversions(QueryConversions),
        QueryBlock(QueryBlock),
        QueryBalance(QueryBalance),
        QueryBonds(QueryBonds),
        QueryBondedStake(QueryBondedStake),
        QueryCommissionRate(QueryCommissionRate),
        QuerySlashes(QuerySlashes),
        QueryDelegations(QueryDelegations),
        QueryRawBytes(QueryRawBytes),
        QueryProposal(QueryProposal),
        QueryProposalResult(QueryProposalResult),
        QueryProtocolParameters(QueryProtocolParameters),
    }

    #[allow(clippy::large_enum_variant)]
    #[derive(Clone, Debug)]
    pub enum NamadaWallet {
        /// Key management commands
        Key(WalletKey),
        /// Address management commands
        Address(WalletAddress),
        /// MASP key, address management commands
        Masp(WalletMasp),
    }

    impl Cmd for NamadaWallet {
        fn add_sub(app: App) -> App {
            app.subcommand(WalletKey::def())
                .subcommand(WalletAddress::def())
                .subcommand(WalletMasp::def())
        }

        fn parse(matches: &ArgMatches) -> Option<Self> {
            let key = SubCmd::parse(matches).map(Self::Key);
            let address = SubCmd::parse(matches).map(Self::Address);
            let masp = SubCmd::parse(matches).map(Self::Masp);
            key.or(address).or(masp)
        }
    }

    impl SubCmd for NamadaWallet {
        const CMD: &'static str = WALLET_CMD;

        fn parse(matches: &ArgMatches) -> Option<Self> {
            matches
                .subcommand_matches(Self::CMD)
                .and_then(<Self as Cmd>::parse)
        }

        fn def() -> App {
            <Self as Cmd>::add_sub(
                App::new(Self::CMD)
                    .about("Wallet sub-commands.")
                    .setting(AppSettings::SubcommandRequiredElseHelp),
            )
        }
    }

    #[derive(Clone, Debug)]
    #[allow(clippy::large_enum_variant)]
    pub enum WalletKey {
        Gen(KeyGen),
        Find(KeyFind),
        List(KeyList),
        Export(Export),
    }

    impl SubCmd for WalletKey {
        const CMD: &'static str = "key";

        fn parse(matches: &ArgMatches) -> Option<Self> {
            matches.subcommand_matches(Self::CMD).and_then(|matches| {
                let generate = SubCmd::parse(matches).map(Self::Gen);
                let lookup = SubCmd::parse(matches).map(Self::Find);
                let list = SubCmd::parse(matches).map(Self::List);
                let export = SubCmd::parse(matches).map(Self::Export);
                generate.or(lookup).or(list).or(export)
            })
        }

        fn def() -> App {
            App::new(Self::CMD)
                .about(
                    "Keypair management, including methods to generate and \
                     look-up keys.",
                )
                .setting(AppSettings::SubcommandRequiredElseHelp)
                .subcommand(KeyGen::def())
                .subcommand(KeyFind::def())
                .subcommand(KeyList::def())
                .subcommand(Export::def())
        }
    }

    /// Generate a new keypair and an implicit address derived from it
    #[derive(Clone, Debug)]
    pub struct KeyGen(pub args::KeyAndAddressGen);

    impl SubCmd for KeyGen {
        const CMD: &'static str = "gen";

        fn parse(matches: &ArgMatches) -> Option<Self> {
            matches
                .subcommand_matches(Self::CMD)
                .map(|matches| Self(args::KeyAndAddressGen::parse(matches)))
        }

        fn def() -> App {
            App::new(Self::CMD)
                .about(
                    "Generates a keypair with a given alias and derive the \
                     implicit address from its public key. The address will \
                     be stored with the same alias.",
                )
                .add_args::<args::KeyAndAddressGen>()
        }
    }

    #[derive(Clone, Debug)]
    pub struct KeyFind(pub args::KeyFind);

    impl SubCmd for KeyFind {
        const CMD: &'static str = "find";

        fn parse(matches: &ArgMatches) -> Option<Self> {
            matches
                .subcommand_matches(Self::CMD)
                .map(|matches| (Self(args::KeyFind::parse(matches))))
        }

        fn def() -> App {
            App::new(Self::CMD)
                .about("Searches for a keypair from a public key or an alias.")
                .add_args::<args::KeyFind>()
        }
    }

    #[derive(Clone, Debug)]
    pub struct KeyList(pub args::KeyList);

    impl SubCmd for KeyList {
        const CMD: &'static str = "list";

        fn parse(matches: &ArgMatches) -> Option<Self> {
            matches
                .subcommand_matches(Self::CMD)
                .map(|matches| (Self(args::KeyList::parse(matches))))
        }

        fn def() -> App {
            App::new(Self::CMD)
                .about("List all known keys.")
                .add_args::<args::KeyList>()
        }
    }

    #[derive(Clone, Debug)]
    pub struct Export(pub args::KeyExport);

    impl SubCmd for Export {
        const CMD: &'static str = "export";

        fn parse(matches: &ArgMatches) -> Option<Self> {
            matches
                .subcommand_matches(Self::CMD)
                .map(|matches| (Self(args::KeyExport::parse(matches))))
        }

        fn def() -> App {
            App::new(Self::CMD)
                .about("Exports a keypair to a file.")
                .add_args::<args::KeyExport>()
        }
    }

    #[allow(clippy::large_enum_variant)]
    #[derive(Clone, Debug)]
    pub enum WalletMasp {
        GenPayAddr(MaspGenPayAddr),
        GenSpendKey(MaspGenSpendKey),
        AddAddrKey(MaspAddAddrKey),
        ListPayAddrs(MaspListPayAddrs),
        ListKeys(MaspListKeys),
        FindAddrKey(MaspFindAddrKey),
    }

    impl SubCmd for WalletMasp {
        const CMD: &'static str = "masp";

        fn parse(matches: &ArgMatches) -> Option<Self> {
            matches.subcommand_matches(Self::CMD).and_then(|matches| {
                let genpa = SubCmd::parse(matches).map(Self::GenPayAddr);
                let gensk = SubCmd::parse(matches).map(Self::GenSpendKey);
                let addak = SubCmd::parse(matches).map(Self::AddAddrKey);
                let listpa = SubCmd::parse(matches).map(Self::ListPayAddrs);
                let listsk = SubCmd::parse(matches).map(Self::ListKeys);
                let findak = SubCmd::parse(matches).map(Self::FindAddrKey);
                gensk.or(genpa).or(addak).or(listpa).or(listsk).or(findak)
            })
        }

        fn def() -> App {
            App::new(Self::CMD)
                .about(
                    "Multi-asset shielded pool address and keypair management \
                     including methods to generate and look-up addresses and \
                     keys.",
                )
                .setting(AppSettings::SubcommandRequiredElseHelp)
                .subcommand(MaspGenSpendKey::def())
                .subcommand(MaspGenPayAddr::def())
                .subcommand(MaspAddAddrKey::def())
                .subcommand(MaspListPayAddrs::def())
                .subcommand(MaspListKeys::def())
                .subcommand(MaspFindAddrKey::def())
        }
    }

    /// Find the given shielded address or key
    #[derive(Clone, Debug)]
    pub struct MaspFindAddrKey(pub args::AddrKeyFind);

    impl SubCmd for MaspFindAddrKey {
        const CMD: &'static str = "find";

        fn parse(matches: &ArgMatches) -> Option<Self> {
            matches
                .subcommand_matches(Self::CMD)
                .map(|matches| Self(args::AddrKeyFind::parse(matches)))
        }

        fn def() -> App {
            App::new(Self::CMD)
                .about("Find the given shielded address or key in the wallet")
                .add_args::<args::AddrKeyFind>()
        }
    }

    /// List all known shielded keys
    #[derive(Clone, Debug)]
    pub struct MaspListKeys(pub args::MaspKeysList);

    impl SubCmd for MaspListKeys {
        const CMD: &'static str = "list-keys";

        fn parse(matches: &ArgMatches) -> Option<Self> {
            matches
                .subcommand_matches(Self::CMD)
                .map(|matches| Self(args::MaspKeysList::parse(matches)))
        }

        fn def() -> App {
            App::new(Self::CMD)
                .about("Lists all shielded keys in the wallet")
                .add_args::<args::MaspKeysList>()
        }
    }

    /// List all known payment addresses
    #[derive(Clone, Debug)]
    pub struct MaspListPayAddrs;

    impl SubCmd for MaspListPayAddrs {
        const CMD: &'static str = "list-addrs";

        fn parse(matches: &ArgMatches) -> Option<Self> {
            matches
                .subcommand_matches(Self::CMD)
                .map(|_matches| MaspListPayAddrs)
        }

        fn def() -> App {
            App::new(Self::CMD)
                .about("Lists all payment addresses in the wallet")
        }
    }

    /// Add a key or an address
    #[derive(Clone, Debug)]
    pub struct MaspAddAddrKey(pub args::MaspAddrKeyAdd);

    impl SubCmd for MaspAddAddrKey {
        const CMD: &'static str = "add";

        fn parse(matches: &ArgMatches) -> Option<Self> {
            matches.subcommand_matches(Self::CMD).map(|matches| {
                MaspAddAddrKey(args::MaspAddrKeyAdd::parse(matches))
            })
        }

        fn def() -> App {
            App::new(Self::CMD)
                .about("Adds the given payment address or key to the wallet")
                .add_args::<args::MaspAddrKeyAdd>()
        }
    }

    /// Generate a spending key
    #[derive(Clone, Debug)]
    pub struct MaspGenSpendKey(pub args::MaspSpendKeyGen);

    impl SubCmd for MaspGenSpendKey {
        const CMD: &'static str = "gen-key";

        fn parse(matches: &ArgMatches) -> Option<Self> {
            matches.subcommand_matches(Self::CMD).map(|matches| {
                MaspGenSpendKey(args::MaspSpendKeyGen::parse(matches))
            })
        }

        fn def() -> App {
            App::new(Self::CMD)
                .about("Generates a random spending key")
                .add_args::<args::MaspSpendKeyGen>()
        }
    }

    /// Generate a payment address from a viewing key or payment address
    #[derive(Clone, Debug)]
    pub struct MaspGenPayAddr(pub args::MaspPayAddrGen<args::CliTypes>);

    impl SubCmd for MaspGenPayAddr {
        const CMD: &'static str = "gen-addr";

        fn parse(matches: &ArgMatches) -> Option<Self> {
            matches.subcommand_matches(Self::CMD).map(|matches| {
                MaspGenPayAddr(args::MaspPayAddrGen::parse(matches))
            })
        }

        fn def() -> App {
            App::new(Self::CMD)
                .about(
                    "Generates a payment address from the given spending key",
                )
                .add_args::<args::MaspPayAddrGen<args::CliTypes>>()
        }
    }

    #[derive(Clone, Debug)]
    pub enum WalletAddress {
        Gen(AddressGen),
        Find(AddressOrAliasFind),
        List(AddressList),
        Add(AddressAdd),
    }

    impl SubCmd for WalletAddress {
        const CMD: &'static str = "address";

        fn parse(matches: &ArgMatches) -> Option<Self> {
            matches.subcommand_matches(Self::CMD).and_then(|matches| {
                let gen = SubCmd::parse(matches).map(Self::Gen);
                let find = SubCmd::parse(matches).map(Self::Find);
                let list = SubCmd::parse(matches).map(Self::List);
                let add = SubCmd::parse(matches).map(Self::Add);
                gen.or(find).or(list).or(add)
            })
        }

        fn def() -> App {
            App::new(Self::CMD)
                .about(
                    "Address management, including methods to generate and \
                     look-up addresses.",
                )
                .setting(AppSettings::SubcommandRequiredElseHelp)
                .subcommand(AddressGen::def())
                .subcommand(AddressOrAliasFind::def())
                .subcommand(AddressList::def())
                .subcommand(AddressAdd::def())
        }
    }

    /// Generate a new keypair and an implicit address derived from it
    #[derive(Clone, Debug)]
    pub struct AddressGen(pub args::KeyAndAddressGen);

    impl SubCmd for AddressGen {
        const CMD: &'static str = "gen";

        fn parse(matches: &ArgMatches) -> Option<Self> {
            matches.subcommand_matches(Self::CMD).map(|matches| {
                AddressGen(args::KeyAndAddressGen::parse(matches))
            })
        }

        fn def() -> App {
            App::new(Self::CMD)
                .about(
                    "Generates a keypair with a given alias and derive the \
                     implicit address from its public key. The address will \
                     be stored with the same alias.",
                )
                .add_args::<args::KeyAndAddressGen>()
        }
    }

    /// Find an address by its alias
    #[derive(Clone, Debug)]
    pub struct AddressOrAliasFind(pub args::AddressOrAliasFind);

    impl SubCmd for AddressOrAliasFind {
        const CMD: &'static str = "find";

        fn parse(matches: &ArgMatches) -> Option<Self> {
            matches.subcommand_matches(Self::CMD).map(|matches| {
                AddressOrAliasFind(args::AddressOrAliasFind::parse(matches))
            })
        }

        fn def() -> App {
            App::new(Self::CMD)
                .about(
                    "Find an address by its alias or an alias by its address.",
                )
                .add_args::<args::AddressOrAliasFind>()
        }
    }

    /// List known addresses
    #[derive(Clone, Debug)]
    pub struct AddressList;

    impl SubCmd for AddressList {
        const CMD: &'static str = "list";

        fn parse(matches: &ArgMatches) -> Option<Self> {
            matches
                .subcommand_matches(Self::CMD)
                .map(|_matches| AddressList)
        }

        fn def() -> App {
            App::new(Self::CMD).about("List all known addresses.")
        }
    }

    /// Generate a new keypair and an implicit address derived from it
    #[derive(Clone, Debug)]
    pub struct AddressAdd(pub args::AddressAdd);

    impl SubCmd for AddressAdd {
        const CMD: &'static str = "add";

        fn parse(matches: &ArgMatches) -> Option<Self> {
            matches
                .subcommand_matches(Self::CMD)
                .map(|matches| AddressAdd(args::AddressAdd::parse(matches)))
        }

        fn def() -> App {
            App::new(Self::CMD)
                .about("Store an alias for an address in the wallet.")
                .add_args::<args::AddressAdd>()
        }
    }

    #[derive(Clone, Debug)]
    pub enum Ledger {
        Run(LedgerRun),
        RunUntil(LedgerRunUntil),
        Reset(LedgerReset),
        DumpDb(LedgerDumpDb),
        RollBack(LedgerRollBack),
    }

    impl SubCmd for Ledger {
        const CMD: &'static str = "ledger";

        fn parse(matches: &ArgMatches) -> Option<Self> {
            matches.subcommand_matches(Self::CMD).and_then(|matches| {
                let run = SubCmd::parse(matches).map(Self::Run);
                let reset = SubCmd::parse(matches).map(Self::Reset);
                let dump_db = SubCmd::parse(matches).map(Self::DumpDb);
                let rollback = SubCmd::parse(matches).map(Self::RollBack);
                let run_until = SubCmd::parse(matches).map(Self::RunUntil);
                run.or(reset)
                    .or(dump_db)
                    .or(rollback)
                    .or(run_until)
                    // The `run` command is the default if no sub-command given
                    .or(Some(Self::Run(LedgerRun(args::LedgerRun {
                        start_time: None,
                        tx_index: false,
                    }))))
            })
        }

        fn def() -> App {
            App::new(Self::CMD)
                .about(
                    "Ledger node sub-commands. If no sub-command specified, \
                     defaults to run the node.",
                )
                .subcommand(LedgerRun::def())
                .subcommand(LedgerRunUntil::def())
                .subcommand(LedgerReset::def())
                .subcommand(LedgerDumpDb::def())
                .subcommand(LedgerRollBack::def())
        }
    }

    #[derive(Clone, Debug)]
    pub struct LedgerRun(pub args::LedgerRun);

    impl SubCmd for LedgerRun {
        const CMD: &'static str = "run";

        fn parse(matches: &ArgMatches) -> Option<Self> {
            matches
                .subcommand_matches(Self::CMD)
                .map(|matches| Self(args::LedgerRun::parse(matches)))
        }

        fn def() -> App {
            App::new(Self::CMD)
                .about("Run Namada ledger node.")
                .add_args::<args::LedgerRun>()
        }
    }

    #[derive(Clone, Debug)]
    pub struct LedgerRunUntil(pub args::LedgerRunUntil);

    impl SubCmd for LedgerRunUntil {
        const CMD: &'static str = "run-until";

        fn parse(matches: &ArgMatches) -> Option<Self> {
            matches
                .subcommand_matches(Self::CMD)
                .map(|matches| Self(args::LedgerRunUntil::parse(matches)))
        }

        fn def() -> App {
            App::new(Self::CMD)
                .about(
                    "Run Namada ledger node until a given height. Then halt \
                     or suspend.",
                )
                .add_args::<args::LedgerRunUntil>()
        }
    }

    #[derive(Clone, Debug)]
    pub struct LedgerReset;

    impl SubCmd for LedgerReset {
        const CMD: &'static str = "reset";

        fn parse(matches: &ArgMatches) -> Option<Self> {
            matches.subcommand_matches(Self::CMD).map(|_matches| Self)
        }

        fn def() -> App {
            App::new(Self::CMD).about(
                "Delete Namada ledger node's and Tendermint node's storage \
                 data.",
            )
        }
    }

    #[derive(Clone, Debug)]
    pub struct LedgerDumpDb(pub args::LedgerDumpDb);

    impl SubCmd for LedgerDumpDb {
        const CMD: &'static str = "dump-db";

        fn parse(matches: &ArgMatches) -> Option<Self> {
            matches
                .subcommand_matches(Self::CMD)
                .map(|matches| Self(args::LedgerDumpDb::parse(matches)))
        }

        fn def() -> App {
            App::new(Self::CMD)
                .about("Dump Namada ledger node's DB from a block into a file.")
                .add_args::<args::LedgerDumpDb>()
        }
    }

    #[derive(Clone, Debug)]
    pub struct LedgerRollBack;

    impl SubCmd for LedgerRollBack {
        const CMD: &'static str = "rollback";

        fn parse(matches: &ArgMatches) -> Option<Self> {
            matches.subcommand_matches(Self::CMD).map(|_matches| Self)
        }

        fn def() -> App {
            App::new(Self::CMD).about(
                "Roll Namada state back to the previous height. This command \
                 does not create a backup of neither the Namada nor the \
                 Tendermint state before execution: for extra safety, it is \
                 recommended to make a backup in advance.",
            )
        }
    }

    #[derive(Clone, Debug)]
    pub enum Config {
        Gen(ConfigGen),
    }

    impl SubCmd for Config {
        const CMD: &'static str = "config";

        fn parse(matches: &ArgMatches) -> Option<Self> {
            matches
                .subcommand_matches(Self::CMD)
                .and_then(|matches| SubCmd::parse(matches).map(Self::Gen))
        }

        fn def() -> App {
            App::new(Self::CMD)
                .setting(AppSettings::SubcommandRequiredElseHelp)
                .about("Configuration sub-commands.")
                .subcommand(ConfigGen::def())
        }
    }

    #[derive(Clone, Debug)]
    pub struct ConfigGen;

    impl SubCmd for ConfigGen {
        const CMD: &'static str = "gen";

        fn parse(matches: &ArgMatches) -> Option<Self> {
            matches.subcommand_matches(Self::CMD).map(|_matches| Self)
        }

        fn def() -> App {
            App::new(Self::CMD)
                .about("Generate the default configuration file.")
        }
    }

    #[derive(Clone, Debug)]
    pub struct QueryResult(pub args::QueryResult<args::CliTypes>);

    impl SubCmd for QueryResult {
        const CMD: &'static str = "tx-result";

        fn parse(matches: &ArgMatches) -> Option<Self> {
            matches
                .subcommand_matches(Self::CMD)
                .map(|matches| QueryResult(args::QueryResult::parse(matches)))
        }

        fn def() -> App {
            App::new(Self::CMD)
                .about("Query the result of a transaction.")
                .add_args::<args::QueryResult<args::CliTypes>>()
        }
    }

    #[derive(Clone, Debug)]
    pub struct QueryProposal(pub args::QueryProposal<args::CliTypes>);

    impl SubCmd for QueryProposal {
        const CMD: &'static str = "query-proposal";

        fn parse(matches: &ArgMatches) -> Option<Self>
        where
            Self: Sized,
        {
            matches.subcommand_matches(Self::CMD).map(|matches| {
                QueryProposal(args::QueryProposal::parse(matches))
            })
        }

        fn def() -> App {
            App::new(Self::CMD)
                .about("Query proposals.")
                .add_args::<args::QueryProposal<args::CliTypes>>()
        }
    }

    #[derive(Clone, Debug)]
    pub struct QueryProposalResult(
        pub args::QueryProposalResult<args::CliTypes>,
    );

    impl SubCmd for QueryProposalResult {
        const CMD: &'static str = "query-proposal-result";

        fn parse(matches: &ArgMatches) -> Option<Self>
        where
            Self: Sized,
        {
            matches.subcommand_matches(Self::CMD).map(|matches| {
                QueryProposalResult(args::QueryProposalResult::parse(matches))
            })
        }

        fn def() -> App {
            App::new(Self::CMD)
                .about("Query proposals result.")
                .add_args::<args::QueryProposalResult<args::CliTypes>>()
        }
    }

    #[derive(Clone, Debug)]
    pub struct QueryProtocolParameters(
        pub args::QueryProtocolParameters<args::CliTypes>,
    );

    impl SubCmd for QueryProtocolParameters {
        const CMD: &'static str = "query-protocol-parameters";

        fn parse(matches: &ArgMatches) -> Option<Self>
        where
            Self: Sized,
        {
            matches.subcommand_matches(Self::CMD).map(|matches| {
                QueryProtocolParameters(args::QueryProtocolParameters::parse(
                    matches,
                ))
            })
        }

        fn def() -> App {
            App::new(Self::CMD)
                .about("Query protocol parameters.")
                .add_args::<args::QueryProtocolParameters<args::CliTypes>>()
        }
    }

    #[derive(Clone, Debug)]
    pub struct TxCustom(pub args::TxCustom<args::CliTypes>);

    impl SubCmd for TxCustom {
        const CMD: &'static str = "tx";

        fn parse(matches: &ArgMatches) -> Option<Self> {
            matches
                .subcommand_matches(Self::CMD)
                .map(|matches| TxCustom(args::TxCustom::parse(matches)))
        }

        fn def() -> App {
            App::new(Self::CMD)
                .about("Send a transaction with custom WASM code.")
                .add_args::<args::TxCustom<args::CliTypes>>()
        }
    }

    #[derive(Clone, Debug)]
    pub struct TxTransfer(pub args::TxTransfer<crate::cli::args::CliTypes>);

    impl SubCmd for TxTransfer {
        const CMD: &'static str = "transfer";

        fn parse(matches: &ArgMatches) -> Option<Self> {
            matches
                .subcommand_matches(Self::CMD)
                .map(|matches| TxTransfer(args::TxTransfer::parse(matches)))
        }

        fn def() -> App {
            App::new(Self::CMD)
                .about("Send a signed transfer transaction.")
                .add_args::<args::TxTransfer<crate::cli::args::CliTypes>>()
        }
    }

    #[derive(Clone, Debug)]
    pub struct TxIbcTransfer(pub args::TxIbcTransfer<args::CliTypes>);

    impl SubCmd for TxIbcTransfer {
        const CMD: &'static str = "ibc-transfer";

        fn parse(matches: &ArgMatches) -> Option<Self> {
            matches.subcommand_matches(Self::CMD).map(|matches| {
                TxIbcTransfer(args::TxIbcTransfer::parse(matches))
            })
        }

        fn def() -> App {
            App::new(Self::CMD)
                .about("Send a signed IBC transfer transaction.")
                .add_args::<args::TxIbcTransfer<args::CliTypes>>()
        }
    }

    #[derive(Clone, Debug)]
    pub struct TxUpdateVp(pub args::TxUpdateVp<args::CliTypes>);

    impl SubCmd for TxUpdateVp {
        const CMD: &'static str = "update";

        fn parse(matches: &ArgMatches) -> Option<Self> {
            matches
                .subcommand_matches(Self::CMD)
                .map(|matches| TxUpdateVp(args::TxUpdateVp::parse(matches)))
        }

        fn def() -> App {
            App::new(Self::CMD)
                .about(
                    "Send a signed transaction to update account's validity \
                     predicate.",
                )
                .add_args::<args::TxUpdateVp<args::CliTypes>>()
        }
    }

    #[derive(Clone, Debug)]
    pub struct TxInitAccount(pub args::TxInitAccount<args::CliTypes>);

    impl SubCmd for TxInitAccount {
        const CMD: &'static str = "init-account";

        fn parse(matches: &ArgMatches) -> Option<Self> {
            matches.subcommand_matches(Self::CMD).map(|matches| {
                TxInitAccount(args::TxInitAccount::parse(matches))
            })
        }

        fn def() -> App {
            App::new(Self::CMD)
                .about(
                    "Send a signed transaction to create a new established \
                     account.",
                )
                .add_args::<args::TxInitAccount<args::CliTypes>>()
        }
    }

    #[derive(Clone, Debug)]
    pub struct TxInitValidator(pub args::TxInitValidator<args::CliTypes>);

    impl SubCmd for TxInitValidator {
        const CMD: &'static str = "init-validator";

        fn parse(matches: &ArgMatches) -> Option<Self> {
            matches.subcommand_matches(Self::CMD).map(|matches| {
                TxInitValidator(args::TxInitValidator::parse(matches))
            })
        }

        fn def() -> App {
            App::new(Self::CMD)
                .about(
                    "Send a signed transaction to create a new validator \
                     account.",
                )
                .add_args::<args::TxInitValidator<args::CliTypes>>()
        }
    }

    #[derive(Clone, Debug)]
    pub struct Bond(pub args::Bond<args::CliTypes>);

    impl SubCmd for Bond {
        const CMD: &'static str = "bond";

        fn parse(matches: &ArgMatches) -> Option<Self> {
            matches
                .subcommand_matches(Self::CMD)
                .map(|matches| Bond(args::Bond::parse(matches)))
        }

        fn def() -> App {
            App::new(Self::CMD)
                .about("Bond tokens in PoS system.")
                .add_args::<args::Bond<args::CliTypes>>()
        }
    }

    #[derive(Clone, Debug)]
    pub struct Unbond(pub args::Unbond<args::CliTypes>);

    impl SubCmd for Unbond {
        const CMD: &'static str = "unbond";

        fn parse(matches: &ArgMatches) -> Option<Self> {
            matches
                .subcommand_matches(Self::CMD)
                .map(|matches| Unbond(args::Unbond::parse(matches)))
        }

        fn def() -> App {
            App::new(Self::CMD)
                .about("Unbond tokens from a PoS bond.")
                .add_args::<args::Unbond<args::CliTypes>>()
        }
    }

    #[derive(Clone, Debug)]
    pub struct Withdraw(pub args::Withdraw<args::CliTypes>);

    impl SubCmd for Withdraw {
        const CMD: &'static str = "withdraw";

        fn parse(matches: &ArgMatches) -> Option<Self> {
            matches
                .subcommand_matches(Self::CMD)
                .map(|matches| Withdraw(args::Withdraw::parse(matches)))
        }

        fn def() -> App {
            App::new(Self::CMD)
                .about("Withdraw tokens from previously unbonded PoS bond.")
                .add_args::<args::Withdraw<args::CliTypes>>()
        }
    }

    #[derive(Clone, Debug)]
    pub struct QueryEpoch(pub args::Query<args::CliTypes>);

    impl SubCmd for QueryEpoch {
        const CMD: &'static str = "epoch";

        fn parse(matches: &ArgMatches) -> Option<Self> {
            matches
                .subcommand_matches(Self::CMD)
                .map(|matches| QueryEpoch(args::Query::parse(matches)))
        }

        fn def() -> App {
            App::new(Self::CMD)
                .about("Query the epoch of the last committed block.")
                .add_args::<args::Query<args::CliTypes>>()
        }
    }

    #[derive(Clone, Debug)]
    pub struct QueryConversions(pub args::QueryConversions<args::CliTypes>);

    impl SubCmd for QueryConversions {
        const CMD: &'static str = "conversions";

        fn parse(matches: &ArgMatches) -> Option<Self> {
            matches.subcommand_matches(Self::CMD).map(|matches| {
                QueryConversions(args::QueryConversions::parse(matches))
            })
        }

        fn def() -> App {
            App::new(Self::CMD)
                .about("Query currently applicable conversions.")
                .add_args::<args::QueryConversions<args::CliTypes>>()
        }
    }

    #[derive(Clone, Debug)]
    pub struct QueryBlock(pub args::Query<args::CliTypes>);

    impl SubCmd for QueryBlock {
        const CMD: &'static str = "block";

        fn parse(matches: &ArgMatches) -> Option<Self> {
            matches
                .subcommand_matches(Self::CMD)
                .map(|matches| QueryBlock(args::Query::parse(matches)))
        }

        fn def() -> App {
            App::new(Self::CMD)
                .about("Query the last committed block.")
                .add_args::<args::Query<args::CliTypes>>()
        }
    }

    #[derive(Clone, Debug)]
    pub struct QueryBalance(pub args::QueryBalance<args::CliTypes>);

    impl SubCmd for QueryBalance {
        const CMD: &'static str = "balance";

        fn parse(matches: &ArgMatches) -> Option<Self> {
            matches
                .subcommand_matches(Self::CMD)
                .map(|matches| QueryBalance(args::QueryBalance::parse(matches)))
        }

        fn def() -> App {
            App::new(Self::CMD)
                .about("Query balance(s) of tokens.")
                .add_args::<args::QueryBalance<args::CliTypes>>()
        }
    }

    #[derive(Clone, Debug)]
    pub struct QueryBonds(pub args::QueryBonds<args::CliTypes>);

    impl SubCmd for QueryBonds {
        const CMD: &'static str = "bonds";

        fn parse(matches: &ArgMatches) -> Option<Self> {
            matches
                .subcommand_matches(Self::CMD)
                .map(|matches| QueryBonds(args::QueryBonds::parse(matches)))
        }

        fn def() -> App {
            App::new(Self::CMD)
                .about("Query PoS bond(s).")
                .add_args::<args::QueryBonds<args::CliTypes>>()
        }
    }

    #[derive(Clone, Debug)]
    pub struct QueryBondedStake(pub args::QueryBondedStake<args::CliTypes>);

    impl SubCmd for QueryBondedStake {
        const CMD: &'static str = "bonded-stake";

        fn parse(matches: &ArgMatches) -> Option<Self> {
            matches.subcommand_matches(Self::CMD).map(|matches| {
                QueryBondedStake(args::QueryBondedStake::parse(matches))
            })
        }

        fn def() -> App {
            App::new(Self::CMD)
                .about("Query PoS bonded stake.")
                .add_args::<args::QueryBondedStake<args::CliTypes>>()
        }
    }

    #[derive(Clone, Debug)]
    pub struct QueryTransfers(pub args::QueryTransfers<args::CliTypes>);

    impl SubCmd for QueryTransfers {
        const CMD: &'static str = "show-transfers";

        fn parse(matches: &ArgMatches) -> Option<Self> {
            matches.subcommand_matches(Self::CMD).map(|matches| {
                QueryTransfers(args::QueryTransfers::parse(matches))
            })
        }

        fn def() -> App {
            App::new(Self::CMD)
                .about("Query the accepted transfers to date.")
                .add_args::<args::QueryTransfers<args::CliTypes>>()
        }
    }

    #[derive(Clone, Debug)]
    pub struct QueryCommissionRate(
        pub args::QueryCommissionRate<args::CliTypes>,
    );

    impl SubCmd for QueryCommissionRate {
        const CMD: &'static str = "commission-rate";

        fn parse(matches: &ArgMatches) -> Option<Self> {
            matches.subcommand_matches(Self::CMD).map(|matches| {
                QueryCommissionRate(args::QueryCommissionRate::parse(matches))
            })
        }

        fn def() -> App {
            App::new(Self::CMD)
                .about("Query commission rate.")
                .add_args::<args::QueryCommissionRate<args::CliTypes>>()
        }
    }

    #[derive(Clone, Debug)]
    pub struct QuerySlashes(pub args::QuerySlashes<args::CliTypes>);

    impl SubCmd for QuerySlashes {
        const CMD: &'static str = "slashes";

        fn parse(matches: &ArgMatches) -> Option<Self>
        where
            Self: Sized,
        {
            matches
                .subcommand_matches(Self::CMD)
                .map(|matches| QuerySlashes(args::QuerySlashes::parse(matches)))
        }

        fn def() -> App {
            App::new(Self::CMD)
                .about("Query PoS applied slashes.")
                .add_args::<args::QuerySlashes<args::CliTypes>>()
        }
    }

    #[derive(Clone, Debug)]
    pub struct QueryDelegations(pub args::QueryDelegations<args::CliTypes>);

    impl SubCmd for QueryDelegations {
        const CMD: &'static str = "delegations";

        fn parse(matches: &ArgMatches) -> Option<Self>
        where
            Self: Sized,
        {
            matches.subcommand_matches(Self::CMD).map(|matches| {
                QueryDelegations(args::QueryDelegations::parse(matches))
            })
        }

        fn def() -> App {
            App::new(Self::CMD)
                .about("Find PoS delegations from the given owner address.")
                .add_args::<args::QueryDelegations<args::CliTypes>>()
        }
    }

    #[derive(Clone, Debug)]
    pub struct QueryRawBytes(pub args::QueryRawBytes<args::CliTypes>);

    impl SubCmd for QueryRawBytes {
        const CMD: &'static str = "query-bytes";

        fn parse(matches: &ArgMatches) -> Option<Self> {
            matches.subcommand_matches(Self::CMD).map(|matches| {
                QueryRawBytes(args::QueryRawBytes::parse(matches))
            })
        }

        fn def() -> App {
            App::new(Self::CMD)
                .about("Query the raw bytes of a given storage key")
                .add_args::<args::QueryRawBytes<args::CliTypes>>()
        }
    }

    #[derive(Clone, Debug)]
    pub struct TxInitProposal(pub args::InitProposal<args::CliTypes>);

    impl SubCmd for TxInitProposal {
        const CMD: &'static str = "init-proposal";

        fn parse(matches: &ArgMatches) -> Option<Self>
        where
            Self: Sized,
        {
            matches.subcommand_matches(Self::CMD).map(|matches| {
                TxInitProposal(args::InitProposal::parse(matches))
            })
        }

        fn def() -> App {
            App::new(Self::CMD)
                .about("Create a new proposal.")
                .add_args::<args::InitProposal<args::CliTypes>>()
        }
    }

    #[derive(Clone, Debug)]
    pub struct TxVoteProposal(pub args::VoteProposal<args::CliTypes>);

    impl SubCmd for TxVoteProposal {
        const CMD: &'static str = "vote-proposal";

        fn parse(matches: &ArgMatches) -> Option<Self>
        where
            Self: Sized,
        {
            matches.subcommand_matches(Self::CMD).map(|matches| {
                TxVoteProposal(args::VoteProposal::parse(matches))
            })
        }

        fn def() -> App {
            App::new(Self::CMD)
                .about("Vote a proposal.")
                .add_args::<args::VoteProposal<args::CliTypes>>()
        }
    }

    #[derive(Clone, Debug)]
    pub struct TxRevealPk(pub args::RevealPk<args::CliTypes>);

    impl SubCmd for TxRevealPk {
        const CMD: &'static str = "reveal-pk";

        fn parse(matches: &ArgMatches) -> Option<Self>
        where
            Self: Sized,
        {
            matches
                .subcommand_matches(Self::CMD)
                .map(|matches| TxRevealPk(args::RevealPk::parse(matches)))
        }

        fn def() -> App {
            App::new(Self::CMD)
                .about(
                    "Submit a tx to reveal the public key an implicit \
                     account. Typically, you don't have to do this manually \
                     and the client will detect when a tx to reveal PK is \
                     needed and submit it automatically. This will write the \
                     PK into the account's storage so that it can be used for \
                     signature verification on transactions authorized by \
                     this account.",
                )
                .add_args::<args::RevealPk<args::CliTypes>>()
        }
    }

    #[derive(Clone, Debug)]
    pub enum Utils {
        JoinNetwork(JoinNetwork),
        FetchWasms(FetchWasms),
        InitNetwork(InitNetwork),
        InitGenesisValidator(InitGenesisValidator),
        PkToTmAddress(PkToTmAddress),
    }

    impl SubCmd for Utils {
        const CMD: &'static str = "utils";

        fn parse(matches: &ArgMatches) -> Option<Self> {
            matches.subcommand_matches(Self::CMD).and_then(|matches| {
                let join_network =
                    SubCmd::parse(matches).map(Self::JoinNetwork);
                let fetch_wasms = SubCmd::parse(matches).map(Self::FetchWasms);
                let init_network =
                    SubCmd::parse(matches).map(Self::InitNetwork);
                let init_genesis =
                    SubCmd::parse(matches).map(Self::InitGenesisValidator);
                let pk_to_tm_address =
                    SubCmd::parse(matches).map(Self::PkToTmAddress);
                join_network
                    .or(fetch_wasms)
                    .or(init_network)
                    .or(init_genesis)
                    .or(pk_to_tm_address)
            })
        }

        fn def() -> App {
            App::new(Self::CMD)
                .about("Utilities.")
                .subcommand(JoinNetwork::def())
                .subcommand(FetchWasms::def())
                .subcommand(InitNetwork::def())
                .subcommand(InitGenesisValidator::def())
                .subcommand(PkToTmAddress::def())
                .setting(AppSettings::SubcommandRequiredElseHelp)
        }
    }

    #[derive(Clone, Debug)]
    pub struct JoinNetwork(pub args::JoinNetwork);

    impl SubCmd for JoinNetwork {
        const CMD: &'static str = "join-network";

        fn parse(matches: &ArgMatches) -> Option<Self> {
            matches
                .subcommand_matches(Self::CMD)
                .map(|matches| Self(args::JoinNetwork::parse(matches)))
        }

        fn def() -> App {
            App::new(Self::CMD)
                .about("Configure Namada to join an existing network.")
                .add_args::<args::JoinNetwork>()
        }
    }

    #[derive(Clone, Debug)]
    pub struct FetchWasms(pub args::FetchWasms);

    impl SubCmd for FetchWasms {
        const CMD: &'static str = "fetch-wasms";

        fn parse(matches: &ArgMatches) -> Option<Self> {
            matches
                .subcommand_matches(Self::CMD)
                .map(|matches| Self(args::FetchWasms::parse(matches)))
        }

        fn def() -> App {
            App::new(Self::CMD)
                .about("Ensure pre-built wasms are present")
                .add_args::<args::FetchWasms>()
        }
    }

    #[derive(Clone, Debug)]
    pub struct InitNetwork(pub args::InitNetwork);

    impl SubCmd for InitNetwork {
        const CMD: &'static str = "init-network";

        fn parse(matches: &ArgMatches) -> Option<Self> {
            matches
                .subcommand_matches(Self::CMD)
                .map(|matches| Self(args::InitNetwork::parse(matches)))
        }

        fn def() -> App {
            App::new(Self::CMD)
                .about("Initialize a new test network.")
                .add_args::<args::InitNetwork>()
        }
    }

    #[derive(Clone, Debug)]
    pub struct InitGenesisValidator(pub args::InitGenesisValidator);

    impl SubCmd for InitGenesisValidator {
        const CMD: &'static str = "init-genesis-validator";

        fn parse(matches: &ArgMatches) -> Option<Self> {
            matches
                .subcommand_matches(Self::CMD)
                .map(|matches| Self(args::InitGenesisValidator::parse(matches)))
        }

        fn def() -> App {
            App::new(Self::CMD)
                .about(
                    "Initialize genesis validator's address, consensus key \
                     and validator account key and use it in the ledger's \
                     node.",
                )
                .add_args::<args::InitGenesisValidator>()
        }
    }

    #[derive(Clone, Debug)]
    pub struct PkToTmAddress(pub args::PkToTmAddress);

    impl SubCmd for PkToTmAddress {
        const CMD: &'static str = "pk-to-tm";

        fn parse(matches: &ArgMatches) -> Option<Self> {
            matches
                .subcommand_matches(Self::CMD)
                .map(|matches| Self(args::PkToTmAddress::parse(matches)))
        }

        fn def() -> App {
            App::new(Self::CMD)
                .about(
                    "Convert a validator's consensus public key to a \
                     Tendermint address.",
                )
                .add_args::<args::PkToTmAddress>()
        }
    }
}

pub mod args {

    use std::env;
    use std::net::SocketAddr;
    use std::path::PathBuf;
    use std::str::FromStr;

    use namada::ibc::core::ics24_host::identifier::{ChannelId, PortId};
    pub use namada::ledger::args::*;
    use namada::types::address::Address;
    use namada::types::chain::{ChainId, ChainIdPrefix};
    use namada::types::key::*;
    use namada::types::masp::MaspValue;
    use namada::types::storage::{self, BlockHeight, Epoch};
    use namada::types::time::DateTimeUtc;
    use namada::types::token;
    use rust_decimal::Decimal;
    use super::context::*;
    use super::utils::*;
    use super::{ArgGroup, ArgMatches};
    use crate::config;
    use crate::config::{Action, ActionAtHeight, TendermintMode};
    use crate::facade::tendermint::Timeout;
    use crate::facade::tendermint_config::net::Address as TendermintAddress;

    pub const TX_INIT_ACCOUNT_WASM: &str = "tx_init_account.wasm";
    pub const TX_INIT_VALIDATOR_WASM: &str = "tx_init_validator.wasm";
    pub const TX_INIT_PROPOSAL: &str = "tx_init_proposal.wasm";
    pub const TX_VOTE_PROPOSAL: &str = "tx_vote_proposal.wasm";
    pub const TX_REVEAL_PK: &str = "tx_reveal_pk.wasm";
    pub const TX_UPDATE_VP_WASM: &str = "tx_update_vp.wasm";
    pub const TX_TRANSFER_WASM: &str = "tx_transfer.wasm";
    pub const TX_IBC_WASM: &str = "tx_ibc.wasm";
    pub const VP_USER_WASM: &str = "vp_user.wasm";
    pub const TX_BOND_WASM: &str = "tx_bond.wasm";
    pub const TX_UNBOND_WASM: &str = "tx_unbond.wasm";
    pub const TX_WITHDRAW_WASM: &str = "tx_withdraw.wasm";
    pub const TX_CHANGE_COMMISSION_WASM: &str =
        "tx_change_validator_commission.wasm";

    pub const ADDRESS: Arg<WalletAddress> = arg("address");
    pub const ALIAS_OPT: ArgOpt<String> = ALIAS.opt();
    pub const ALIAS: Arg<String> = arg("alias");
    pub const ALLOW_DUPLICATE_IP: ArgFlag = flag("allow-duplicate-ip");
    pub const AMOUNT: Arg<token::Amount> = arg("amount");
    pub const ARCHIVE_DIR: ArgOpt<PathBuf> = arg_opt("archive-dir");
    pub const BALANCE_OWNER: ArgOpt<WalletBalanceOwner> = arg_opt("owner");
    pub const BASE_DIR: ArgDefault<PathBuf> = arg_default(
        "base-dir",
        DefaultFn(|| match env::var("NAMADA_BASE_DIR") {
            Ok(dir) => PathBuf::from(dir),
            Err(_) => PathBuf::from(config::DEFAULT_BASE_DIR),
        }),
    );
    pub const BLOCK_HEIGHT: Arg<BlockHeight> = arg("block-height");
    // pub const BLOCK_HEIGHT_OPT: ArgOpt<BlockHeight> = arg_opt("height");
    pub const BROADCAST_ONLY: ArgFlag = flag("broadcast-only");
    pub const CHAIN_ID: Arg<ChainId> = arg("chain-id");
    pub const CHAIN_ID_OPT: ArgOpt<ChainId> = CHAIN_ID.opt();
    pub const CHAIN_ID_PREFIX: Arg<ChainIdPrefix> = arg("chain-prefix");
    pub const CHANNEL_ID: Arg<ChannelId> = arg("channel-id");
    pub const CODE_PATH: Arg<PathBuf> = arg("code-path");
    pub const CODE_PATH_OPT: ArgOpt<PathBuf> = CODE_PATH.opt();
    pub const COMMISSION_RATE: Arg<Decimal> = arg("commission-rate");
    pub const CONSENSUS_TIMEOUT_COMMIT: ArgDefault<Timeout> = arg_default(
        "consensus-timeout-commit",
        DefaultFn(|| Timeout::from_str("1s").unwrap()),
    );
    pub const DATA_PATH_OPT: ArgOpt<PathBuf> = arg_opt("data-path");
    pub const DATA_PATH: Arg<PathBuf> = arg("data-path");
    pub const DECRYPT: ArgFlag = flag("decrypt");
    pub const DONT_ARCHIVE: ArgFlag = flag("dont-archive");
    pub const DRY_RUN_TX: ArgFlag = flag("dry-run");
    pub const DUMP_TX: ArgFlag = flag("dump-tx");
    pub const EPOCH: ArgOpt<Epoch> = arg_opt("epoch");
    pub const EXPIRATION_OPT: ArgOpt<DateTimeUtc> = arg_opt("expiration");
    pub const FORCE: ArgFlag = flag("force");
    pub const DONT_PREFETCH_WASM: ArgFlag = flag("dont-prefetch-wasm");
    pub const GAS_AMOUNT: ArgDefault<token::Amount> =
        arg_default("gas-amount", DefaultFn(|| token::Amount::from(0)));
    pub const GAS_LIMIT: ArgDefault<token::Amount> =
        arg_default("gas-limit", DefaultFn(|| token::Amount::from(0)));
    pub const GAS_TOKEN: ArgDefaultFromCtx<WalletAddress> =
        arg_default_from_ctx("gas-token", DefaultFn(|| "NAM".parse().unwrap()));
    pub const GENESIS_PATH: Arg<PathBuf> = arg("genesis-path");
    pub const GENESIS_VALIDATOR: ArgOpt<String> =
        arg("genesis-validator").opt();
    pub const HALT_ACTION: ArgFlag = flag("halt");
    pub const HISTORIC: ArgFlag = flag("historic");
    pub const LEDGER_ADDRESS_ABOUT: &str =
        "Address of a ledger node as \"{scheme}://{host}:{port}\". If the \
         scheme is not supplied, it is assumed to be TCP.";
    pub const LEDGER_ADDRESS_DEFAULT: ArgDefault<TendermintAddress> =
        LEDGER_ADDRESS.default(DefaultFn(|| {
            let raw = "127.0.0.1:26657";
            TendermintAddress::from_str(raw).unwrap()
        }));

    pub const LEDGER_ADDRESS: Arg<TendermintAddress> = arg("node");
    pub const LOCALHOST: ArgFlag = flag("localhost");
    pub const MASP_VALUE: Arg<MaspValue> = arg("value");
    pub const MAX_COMMISSION_RATE_CHANGE: Arg<Decimal> =
        arg("max-commission-rate-change");
    pub const MODE: ArgOpt<String> = arg_opt("mode");
    pub const NET_ADDRESS: Arg<SocketAddr> = arg("net-address");
    pub const NAMADA_START_TIME: ArgOpt<DateTimeUtc> = arg_opt("time");
    pub const NO_CONVERSIONS: ArgFlag = flag("no-conversions");
    pub const OUT_FILE_PATH_OPT: ArgOpt<PathBuf> = arg_opt("out-file-path");
    pub const OWNER: Arg<WalletAddress> = arg("owner");
    pub const OWNER_OPT: ArgOpt<WalletAddress> = OWNER.opt();
    pub const PIN: ArgFlag = flag("pin");
    pub const PORT_ID: ArgDefault<PortId> = arg_default(
        "port-id",
        DefaultFn(|| PortId::from_str("transfer").unwrap()),
    );
<<<<<<< HEAD
    pub const PROPOSAL_OFFLINE: ArgFlag = flag("offline");
    pub const PROTOCOL_KEY: ArgOpt<WalletPublicKey> = arg_opt("protocol-key");
    pub const PRE_GENESIS_PATH: ArgOpt<PathBuf> = arg_opt("pre-genesis-path");
    pub const PUBLIC_KEY: Arg<WalletPublicKey> = arg("public-key");
    pub const PROPOSAL_ID: Arg<u64> = arg("proposal-id");
    pub const PROPOSAL_ID_OPT: ArgOpt<u64> = arg_opt("proposal-id");
    pub const PROPOSAL_VOTE_PGF_OPT: ArgOpt<String> = arg_opt("pgf");
    pub const PROPOSAL_VOTE_ETH_OPT: ArgOpt<String> = arg_opt("eth");
    pub const PROPOSAL_VOTE: Arg<String> = arg("vote");
    pub const RAW_ADDRESS: Arg<Address> = arg("address");
    pub const RAW_ADDRESS_OPT: ArgOpt<Address> = RAW_ADDRESS.opt();
    pub const RAW_PUBLIC_KEY_OPT: ArgOpt<common::PublicKey> =
        arg_opt("public-key");
    pub const RECEIVER: Arg<String> = arg("receiver");
    pub const SCHEME: ArgDefault<SchemeType> =
=======
    const PROPOSAL_OFFLINE: ArgFlag = flag("offline");
    const PROTOCOL_KEY: ArgOpt<WalletPublicKey> = arg_opt("protocol-key");
    const PRE_GENESIS_PATH: ArgOpt<PathBuf> = arg_opt("pre-genesis-path");
    const PUBLIC_KEY: Arg<WalletPublicKey> = arg("public-key");
    const PROPOSAL_ID: Arg<u64> = arg("proposal-id");
    const PROPOSAL_ID_OPT: ArgOpt<u64> = arg_opt("proposal-id");
    const PROPOSAL_VOTE: Arg<ProposalVote> = arg("vote");
    const RAW_ADDRESS: Arg<Address> = arg("address");
    const RAW_ADDRESS_OPT: ArgOpt<Address> = RAW_ADDRESS.opt();
    const RAW_PUBLIC_KEY: Arg<common::PublicKey> = arg("public-key");
    const RAW_PUBLIC_KEY_OPT: ArgOpt<common::PublicKey> = RAW_PUBLIC_KEY.opt();
    const RECEIVER: Arg<String> = arg("receiver");
    const SCHEME: ArgDefault<SchemeType> =
>>>>>>> ffc1df35
        arg_default("scheme", DefaultFn(|| SchemeType::Ed25519));
    pub const SIGNER: ArgOpt<WalletAddress> = arg_opt("signer");
    pub const SIGNING_KEY_OPT: ArgOpt<WalletKeypair> = SIGNING_KEY.opt();
    pub const SIGNING_KEY: Arg<WalletKeypair> = arg("signing-key");
    pub const SOURCE: Arg<WalletAddress> = arg("source");
    pub const SOURCE_OPT: ArgOpt<WalletAddress> = SOURCE.opt();
    pub const STORAGE_KEY: Arg<storage::Key> = arg("storage-key");
    pub const SUB_PREFIX: ArgOpt<String> = arg_opt("sub-prefix");
    pub const SUSPEND_ACTION: ArgFlag = flag("suspend");
    pub const TENDERMINT_TX_INDEX: ArgFlag = flag("tx-index");
    pub const TIMEOUT_HEIGHT: ArgOpt<u64> = arg_opt("timeout-height");
    pub const TIMEOUT_SEC_OFFSET: ArgOpt<u64> = arg_opt("timeout-sec-offset");
    pub const TOKEN_OPT: ArgOpt<WalletAddress> = TOKEN.opt();
    pub const TOKEN: Arg<WalletAddress> = arg("token");
    pub const TRANSFER_SOURCE: Arg<WalletTransferSource> = arg("source");
    pub const TRANSFER_TARGET: Arg<WalletTransferTarget> = arg("target");
    pub const TX_HASH: Arg<String> = arg("tx-hash");
    pub const UNSAFE_DONT_ENCRYPT: ArgFlag = flag("unsafe-dont-encrypt");
    pub const UNSAFE_SHOW_SECRET: ArgFlag = flag("unsafe-show-secret");
    pub const VALIDATOR: Arg<WalletAddress> = arg("validator");
    pub const VALIDATOR_OPT: ArgOpt<WalletAddress> = VALIDATOR.opt();
    pub const VALIDATOR_ACCOUNT_KEY: ArgOpt<WalletPublicKey> =
        arg_opt("account-key");
    pub const VALIDATOR_CONSENSUS_KEY: ArgOpt<WalletKeypair> =
        arg_opt("consensus-key");
    pub const VALIDATOR_CODE_PATH: ArgOpt<PathBuf> =
        arg_opt("validator-code-path");
    pub const VALUE: ArgOpt<String> = arg_opt("value");
    pub const VIEWING_KEY: Arg<WalletViewingKey> = arg("key");
    pub const WASM_CHECKSUMS_PATH: Arg<PathBuf> = arg("wasm-checksums-path");
    pub const WASM_DIR: ArgOpt<PathBuf> = arg_opt("wasm-dir");

    /// Global command arguments
    #[derive(Clone, Debug)]
    pub struct Global {
        pub chain_id: Option<ChainId>,
        pub base_dir: PathBuf,
        pub wasm_dir: Option<PathBuf>,
        pub mode: Option<TendermintMode>,
    }

    impl Global {
        /// Parse global arguments
        pub fn parse(matches: &ArgMatches) -> Self {
            let chain_id = CHAIN_ID_OPT.parse(matches);
            let base_dir = BASE_DIR.parse(matches);
            let wasm_dir = WASM_DIR.parse(matches);
            let mode = MODE.parse(matches).map(TendermintMode::from);
            Global {
                chain_id,
                base_dir,
                wasm_dir,
                mode,
            }
        }

        /// Add global args definition. Should be added to every top-level
        /// command.
        pub fn def(app: App) -> App {
            app.arg(CHAIN_ID_OPT.def().about("The chain ID."))
                .arg(BASE_DIR.def().about(
                    "The base directory is where the nodes, client and wallet \
                     configuration and state is stored. This value can also \
                     be set via `NAMADA_BASE_DIR` environment variable, but \
                     the argument takes precedence, if specified. Defaults to \
                     `.namada`.",
                ))
                .arg(WASM_DIR.def().about(
                    "Directory with built WASM validity predicates, \
                     transactions. This value can also be set via \
                     `NAMADA_WASM_DIR` environment variable, but the argument \
                     takes precedence, if specified.",
                ))
                .arg(MODE.def().about(
                    "The mode in which to run Namada. Options are \n\t * \
                     Validator (default)\n\t * Full\n\t * Seed",
                ))
        }
    }

    #[derive(Clone, Debug)]
    pub struct LedgerRun {
        pub start_time: Option<DateTimeUtc>,
        pub tx_index: bool,
    }

    impl Args for LedgerRun {
        fn parse(matches: &ArgMatches) -> Self {
            let start_time = NAMADA_START_TIME.parse(matches);
            let tx_index = TENDERMINT_TX_INDEX.parse(matches);
            Self {
                start_time,
                tx_index,
            }
        }

        fn def(app: App) -> App {
            app.arg(NAMADA_START_TIME.def().about(
                "The start time of the ledger. Accepts a relaxed form of \
                 RFC3339. A space or a 'T' are accepted as the separator \
                 between the date and time components. Additional spaces are \
                 allowed between each component.\nAll of these examples are \
                 equivalent:\n2023-01-20T12:12:12Z\n2023-01-20 \
                 12:12:12Z\n2023-  01-20T12:  12:12Z",
            ))
            .arg(
                TENDERMINT_TX_INDEX
                    .def()
                    .about("Enable Tendermint tx indexing."),
            )
        }
    }

    #[derive(Clone, Debug)]
    pub struct LedgerRunUntil {
        pub time: Option<DateTimeUtc>,
        pub action_at_height: ActionAtHeight,
    }

    impl Args for LedgerRunUntil {
        fn parse(matches: &ArgMatches) -> Self {
            Self {
                time: NAMADA_START_TIME.parse(matches),
                action_at_height: ActionAtHeight {
                    height: BLOCK_HEIGHT.parse(matches),
                    action: if HALT_ACTION.parse(matches) {
                        Action::Halt
                    } else {
                        Action::Suspend
                    },
                },
            }
        }

        fn def(app: App) -> App {
            app.arg(
                NAMADA_START_TIME
                    .def()
                    .about("The start time of the ledger."),
            )
            .arg(BLOCK_HEIGHT.def().about("The block height to run until."))
            .arg(HALT_ACTION.def().about("Halt at the given block height"))
            .arg(
                SUSPEND_ACTION
                    .def()
                    .about("Suspend consensus at the given block height"),
            )
            .group(
                ArgGroup::new("find_flags")
                    .args(&[HALT_ACTION.name, SUSPEND_ACTION.name])
                    .required(true),
            )
        }
    }

    #[derive(Clone, Debug)]
    pub struct LedgerDumpDb {
        // TODO: allow to specify height
        // pub block_height: Option<BlockHeight>,
        pub out_file_path: PathBuf,
        pub historic: bool,
    }

    impl Args for LedgerDumpDb {
        fn parse(matches: &ArgMatches) -> Self {
            // let block_height = BLOCK_HEIGHT_OPT.parse(matches);
            let out_file_path = OUT_FILE_PATH_OPT
                .parse(matches)
                .unwrap_or_else(|| PathBuf::from("db_dump".to_string()));
            let historic = HISTORIC.parse(matches);

            Self {
                // block_height,
                out_file_path,
                historic,
            }
        }

        fn def(app: App) -> App {
            app
                // .arg(BLOCK_HEIGHT_OPT.def().about(
                //     "The block height to dump. Defaults to latest committed
                // block.", ))
                .arg(OUT_FILE_PATH_OPT.def().about(
                    "Path for the output file (omitting file extension). \
                     Defaults to \"db_dump.{block_height}.toml\" in the \
                     current working directory.",
                ))
                .arg(HISTORIC.def().about(
                    "If provided, dump also the diff of the last height",
                ))
        }
    }

    pub trait CliToSdk<X>: Args {
        fn to_sdk(self, ctx: &mut Context) -> X;
    }

    impl CliToSdk<QueryResult<SdkTypes>> for QueryResult<CliTypes> {
        fn to_sdk(self, ctx: &mut Context) -> QueryResult<SdkTypes> {
            QueryResult::<SdkTypes> {
                query: self.query.to_sdk(ctx),
                tx_hash: self.tx_hash,
            }
        }
    }

    impl Args for QueryResult<CliTypes> {
        fn parse(matches: &ArgMatches) -> Self {
            let query = Query::parse(matches);
            let tx_hash = TX_HASH.parse(matches);
            Self { query, tx_hash }
        }

        fn def(app: App) -> App {
            app.add_args::<Query<CliTypes>>().arg(
                TX_HASH
                    .def()
                    .about("The hash of the transaction being looked up."),
            )
        }
    }

    impl CliToSdk<TxCustom<SdkTypes>> for TxCustom<CliTypes> {
        fn to_sdk(self, ctx: &mut Context) -> TxCustom<SdkTypes> {
            TxCustom::<SdkTypes> {
                tx: self.tx.to_sdk(ctx),
                code_path: ctx.read_wasm(self.code_path),
                data_path: self.data_path.map(|data_path| {
                    std::fs::read(data_path)
                        .expect("Expected a file at given data path")
                }),
            }
        }
    }

    impl Args for TxCustom<CliTypes> {
        fn parse(matches: &ArgMatches) -> Self {
            let tx = Tx::parse(matches);
            let code_path = CODE_PATH.parse(matches);
            let data_path = DATA_PATH_OPT.parse(matches);
            Self {
                tx,
                code_path,
                data_path,
            }
        }

        fn def(app: App) -> App {
            app.add_args::<Tx<CliTypes>>()
                .arg(
                    CODE_PATH
                        .def()
                        .about("The path to the transaction's WASM code."),
                )
                .arg(DATA_PATH_OPT.def().about(
                    "The data file at this path containing arbitrary bytes \
                     will be passed to the transaction code when it's \
                     executed.",
                ))
        }
    }

    impl CliToSdk<TxTransfer<SdkTypes>> for TxTransfer<CliTypes> {
        fn to_sdk(self, ctx: &mut Context) -> TxTransfer<SdkTypes> {
            TxTransfer::<SdkTypes> {
                tx: self.tx.to_sdk(ctx),
                source: ctx.get_cached(&self.source),
                target: ctx.get(&self.target),
                token: ctx.get(&self.token),
                sub_prefix: self.sub_prefix,
                amount: self.amount,
                native_token: ctx.native_token.clone(),
                tx_code_path: ctx.read_wasm(self.tx_code_path),
            }
        }
    }

    impl Args for TxTransfer<CliTypes> {
        fn parse(matches: &ArgMatches) -> Self {
            let tx = Tx::parse(matches);
            let source = TRANSFER_SOURCE.parse(matches);
            let target = TRANSFER_TARGET.parse(matches);
            let token = TOKEN.parse(matches);
            let sub_prefix = SUB_PREFIX.parse(matches);
            let amount = AMOUNT.parse(matches);
            let tx_code_path = PathBuf::from(TX_TRANSFER_WASM);
            Self {
                tx,
                source,
                target,
                token,
                sub_prefix,
                amount,
                native_token: (),
                tx_code_path,
            }
        }

        fn def(app: App) -> App {
            app.add_args::<Tx<CliTypes>>()
                .arg(TRANSFER_SOURCE.def().about(
                    "The source account address. The source's key may be used \
                     to produce the signature.",
                ))
                .arg(TRANSFER_TARGET.def().about(
                    "The target account address. The target's key may be used \
                     to produce the signature.",
                ))
                .arg(TOKEN.def().about("The transfer token."))
                .arg(SUB_PREFIX.def().about("The token's sub prefix."))
                .arg(AMOUNT.def().about("The amount to transfer in decimal."))
        }
    }

    impl CliToSdk<TxIbcTransfer<SdkTypes>> for TxIbcTransfer<CliTypes> {
        fn to_sdk(self, ctx: &mut Context) -> TxIbcTransfer<SdkTypes> {
            TxIbcTransfer::<SdkTypes> {
                tx: self.tx.to_sdk(ctx),
                source: ctx.get(&self.source),
                receiver: self.receiver,
                token: ctx.get(&self.token),
                sub_prefix: self.sub_prefix,
                amount: self.amount,
                port_id: self.port_id,
                channel_id: self.channel_id,
                timeout_height: self.timeout_height,
                timeout_sec_offset: self.timeout_sec_offset,
                tx_code_path: ctx.read_wasm(self.tx_code_path),
            }
        }
    }

    impl Args for TxIbcTransfer<CliTypes> {
        fn parse(matches: &ArgMatches) -> Self {
            let tx = Tx::parse(matches);
            let source = SOURCE.parse(matches);
            let receiver = RECEIVER.parse(matches);
            let token = TOKEN.parse(matches);
            let sub_prefix = SUB_PREFIX.parse(matches);
            let amount = AMOUNT.parse(matches);
            let port_id = PORT_ID.parse(matches);
            let channel_id = CHANNEL_ID.parse(matches);
            let timeout_height = TIMEOUT_HEIGHT.parse(matches);
            let timeout_sec_offset = TIMEOUT_SEC_OFFSET.parse(matches);
            let tx_code_path = PathBuf::from(TX_IBC_WASM);
            Self {
                tx,
                source,
                receiver,
                token,
                sub_prefix,
                amount,
                port_id,
                channel_id,
                timeout_height,
                timeout_sec_offset,
                tx_code_path,
            }
        }

        fn def(app: App) -> App {
            app.add_args::<Tx<CliTypes>>()
                .arg(SOURCE.def().about(
                    "The source account address. The source's key is used to \
                     produce the signature.",
                ))
                .arg(RECEIVER.def().about(
                    "The receiver address on the destination chain as string.",
                ))
                .arg(TOKEN.def().about("The transfer token."))
                .arg(SUB_PREFIX.def().about("The token's sub prefix."))
                .arg(AMOUNT.def().about("The amount to transfer in decimal."))
                .arg(PORT_ID.def().about("The port ID."))
                .arg(CHANNEL_ID.def().about("The channel ID."))
                .arg(
                    TIMEOUT_HEIGHT
                        .def()
                        .about("The timeout height of the destination chain."),
                )
                .arg(TIMEOUT_SEC_OFFSET.def().about("The timeout as seconds."))
        }
    }

    impl CliToSdk<TxInitAccount<SdkTypes>> for TxInitAccount<CliTypes> {
        fn to_sdk(self, ctx: &mut Context) -> TxInitAccount<SdkTypes> {
            TxInitAccount::<SdkTypes> {
                tx: self.tx.to_sdk(ctx),
                source: ctx.get(&self.source),
                vp_code_path: ctx.read_wasm(self.vp_code_path),
                tx_code_path: ctx.read_wasm(self.tx_code_path),
                public_key: ctx.get_cached(&self.public_key),
            }
        }
    }

    impl Args for TxInitAccount<CliTypes> {
        fn parse(matches: &ArgMatches) -> Self {
            let tx = Tx::parse(matches);
            let source = SOURCE.parse(matches);
            let vp_code_path = CODE_PATH_OPT
                .parse(matches)
                .unwrap_or_else(|| PathBuf::from(VP_USER_WASM));
            let tx_code_path = PathBuf::from(TX_INIT_ACCOUNT_WASM);
            let public_key = PUBLIC_KEY.parse(matches);
            Self {
                tx,
                source,
                vp_code_path,
                public_key,
                tx_code_path,
            }
        }

        fn def(app: App) -> App {
            app.add_args::<Tx<CliTypes>>()
                .arg(SOURCE.def().about(
                    "The source account's address that signs the transaction.",
                ))
                .arg(CODE_PATH_OPT.def().about(
                    "The path to the validity predicate WASM code to be used \
                     for the new account. Uses the default user VP if none \
                     specified.",
                ))
                .arg(PUBLIC_KEY.def().about(
                    "A public key to be used for the new account in \
                     hexadecimal encoding.",
                ))
        }
    }

    impl CliToSdk<TxInitValidator<SdkTypes>> for TxInitValidator<CliTypes> {
        fn to_sdk(self, ctx: &mut Context) -> TxInitValidator<SdkTypes> {
            TxInitValidator::<SdkTypes> {
                tx: self.tx.to_sdk(ctx),
                source: ctx.get(&self.source),
                scheme: self.scheme,
                account_key: self.account_key.map(|x| ctx.get_cached(&x)),
                consensus_key: self.consensus_key.map(|x| ctx.get_cached(&x)),
                protocol_key: self.protocol_key.map(|x| ctx.get_cached(&x)),
                commission_rate: self.commission_rate,
                max_commission_rate_change: self.max_commission_rate_change,
                validator_vp_code_path: ctx
                    .read_wasm(self.validator_vp_code_path),
                expiration: self.expiration,
                unsafe_dont_encrypt: self.unsafe_dont_encrypt,
                tx_code_path: ctx.read_wasm(self.tx_code_path),
                chain_id: self.chain_id,
            }
        }
    }

    impl Args for TxInitValidator<CliTypes> {
        fn parse(matches: &ArgMatches) -> Self {
            let tx = Tx::parse(matches);
            let source = SOURCE.parse(matches);
            let scheme = SCHEME.parse(matches);
            let account_key = VALIDATOR_ACCOUNT_KEY.parse(matches);
            let consensus_key = VALIDATOR_CONSENSUS_KEY.parse(matches);
            let protocol_key = PROTOCOL_KEY.parse(matches);
            let commission_rate = COMMISSION_RATE.parse(matches);
            let max_commission_rate_change =
                MAX_COMMISSION_RATE_CHANGE.parse(matches);
            let validator_vp_code_path = VALIDATOR_CODE_PATH
                .parse(matches)
                .unwrap_or_else(|| PathBuf::from(VP_USER_WASM));
            let expiration = EXPIRATION_OPT.parse(matches);
            let unsafe_dont_encrypt = UNSAFE_DONT_ENCRYPT.parse(matches);
            let tx_code_path = PathBuf::from(TX_INIT_VALIDATOR_WASM);
            let chain_id = CHAIN_ID.parse(matches);
            Self {
                tx,
                source,
                scheme,
                account_key,
                consensus_key,
                protocol_key,
                commission_rate,
                max_commission_rate_change,
                validator_vp_code_path,
                expiration,
                unsafe_dont_encrypt,
                tx_code_path,
                chain_id,
            }
        }

        fn def(app: App) -> App {
            app.add_args::<Tx<CliTypes>>()
                .arg(SOURCE.def().about(
                    "The source account's address that signs the transaction.",
                ))
                .arg(SCHEME.def().about(
                    "The key scheme/type used for the validator keys. \
                     Currently supports ed25519 and secp256k1.",
                ))
                .arg(VALIDATOR_ACCOUNT_KEY.def().about(
                    "A public key for the validator account. A new one will \
                     be generated if none given.",
                ))
                .arg(VALIDATOR_CONSENSUS_KEY.def().about(
                    "A consensus key for the validator account. A new one \
                     will be generated if none given.",
                ))
                .arg(PROTOCOL_KEY.def().about(
                    "A public key for signing protocol transactions. A new \
                     one will be generated if none given.",
                ))
                .arg(COMMISSION_RATE.def().about(
                    "The commission rate charged by the validator for \
                     delegation rewards. Expressed as a decimal between 0 and \
                     1. This is a required parameter.",
                ))
                .arg(MAX_COMMISSION_RATE_CHANGE.def().about(
                    "The maximum change per epoch in the commission rate \
                     charged by the validator for delegation rewards. \
                     Expressed as a decimal between 0 and 1. This is a \
                     required parameter.",
                ))
                .arg(VALIDATOR_CODE_PATH.def().about(
                    "The path to the validity predicate WASM code to be used \
                     for the validator account. Uses the default validator VP \
                     if none specified.",
                ))
                .arg(UNSAFE_DONT_ENCRYPT.def().about(
                    "UNSAFE: Do not encrypt the generated keypairs. Do not \
                     use this for keys used in a live network.",
                ))
        }
    }

    impl CliToSdk<TxUpdateVp<SdkTypes>> for TxUpdateVp<CliTypes> {
        fn to_sdk(self, ctx: &mut Context) -> TxUpdateVp<SdkTypes> {
            TxUpdateVp::<SdkTypes> {
                tx: self.tx.to_sdk(ctx),
                vp_code_path: ctx.read_wasm(self.vp_code_path),
                tx_code_path: ctx.read_wasm(self.tx_code_path),
                addr: ctx.get(&self.addr),
            }
        }
    }

    impl Args for TxUpdateVp<CliTypes> {
        fn parse(matches: &ArgMatches) -> Self {
            let tx = Tx::parse(matches);
            let vp_code_path = CODE_PATH.parse(matches);
            let addr = ADDRESS.parse(matches);
            let tx_code_path = PathBuf::from(TX_UPDATE_VP_WASM);
            Self {
                tx,
                vp_code_path,
                addr,
                tx_code_path,
            }
        }

        fn def(app: App) -> App {
            app.add_args::<Tx<CliTypes>>()
                .arg(
                    CODE_PATH.def().about(
                        "The path to the new validity predicate WASM code.",
                    ),
                )
                .arg(ADDRESS.def().about(
                    "The account's address. It's key is used to produce the \
                     signature.",
                ))
        }
    }

    impl CliToSdk<Bond<SdkTypes>> for Bond<CliTypes> {
        fn to_sdk(self, ctx: &mut Context) -> Bond<SdkTypes> {
            Bond::<SdkTypes> {
                tx: self.tx.to_sdk(ctx),
                validator: ctx.get(&self.validator),
                amount: self.amount,
                source: self.source.map(|x| ctx.get(&x)),
                native_token: ctx.native_token.clone(),
                tx_code_path: ctx.read_wasm(self.tx_code_path),
            }
        }
    }

    impl Args for Bond<CliTypes> {
        fn parse(matches: &ArgMatches) -> Self {
            let tx = Tx::parse(matches);
            let validator = VALIDATOR.parse(matches);
            let amount = AMOUNT.parse(matches);
            let source = SOURCE_OPT.parse(matches);
            let tx_code_path = PathBuf::from(TX_BOND_WASM);
            Self {
                tx,
                validator,
                amount,
                source,
                native_token: (),
                tx_code_path,
            }
        }

        fn def(app: App) -> App {
            app.add_args::<Tx<CliTypes>>()
                .arg(VALIDATOR.def().about("Validator address."))
                .arg(AMOUNT.def().about("Amount of tokens to stake in a bond."))
                .arg(SOURCE_OPT.def().about(
                    "Source address for delegations. For self-bonds, the \
                     validator is also the source.",
                ))
        }
    }

    impl CliToSdk<Unbond<SdkTypes>> for Unbond<CliTypes> {
        fn to_sdk(self, ctx: &mut Context) -> Unbond<SdkTypes> {
            Unbond::<SdkTypes> {
                tx: self.tx.to_sdk(ctx),
                validator: ctx.get(&self.validator),
                amount: self.amount,
                source: self.source.map(|x| ctx.get(&x)),
                tx_code_path: ctx.read_wasm(self.tx_code_path),
            }
        }
    }

    impl Args for Unbond<CliTypes> {
        fn parse(matches: &ArgMatches) -> Self {
            let tx = Tx::parse(matches);
            let validator = VALIDATOR.parse(matches);
            let amount = AMOUNT.parse(matches);
            let source = SOURCE_OPT.parse(matches);
            let tx_code_path = PathBuf::from(TX_UNBOND_WASM);
            Self {
                tx,
                validator,
                amount,
                source,
                tx_code_path,
            }
        }

        fn def(app: App) -> App {
            app.add_args::<Tx<CliTypes>>()
                .arg(VALIDATOR.def().about("Validator address."))
                .arg(
                    AMOUNT
                        .def()
                        .about("Amount of tokens to unbond from a bond."),
                )
                .arg(SOURCE_OPT.def().about(
                    "Source address for unbonding from delegations. For \
                     unbonding from self-bonds, the validator is also the \
                     source.",
                ))
        }
    }
    #[derive(Clone, Debug)]
    pub struct InitProposal<C: NamadaTypes = SdkTypes> {
        /// Common tx arguments
        pub tx: Tx<C>,
        /// The proposal file path
        pub proposal_data: PathBuf,
        /// Flag if proposal should be run offline
        pub offline: bool,
        /// Native token address
        pub native_token: C::NativeAddress,
        /// Path to the TX WASM code file
        pub tx_code_path: C::Data,
    }

    impl CliToSdk<InitProposal<SdkTypes>> for InitProposal<CliTypes> {
        fn to_sdk(self, ctx: &mut Context) -> InitProposal<SdkTypes> {
            InitProposal::<SdkTypes> {
                tx: self.tx.to_sdk(ctx),
                proposal_data: self.proposal_data,
                offline: self.offline,
                native_token: ctx.native_token.clone(),
                tx_code_path: ctx.read_wasm(self.tx_code_path),
            }
        }
    }

    impl Args for InitProposal<CliTypes> {
        fn parse(matches: &ArgMatches) -> Self {
            let tx = Tx::parse(matches);
            let proposal_data = DATA_PATH.parse(matches);
            let offline = PROPOSAL_OFFLINE.parse(matches);
            let tx_code_path = PathBuf::from(TX_INIT_PROPOSAL);

            Self {
                tx,
                proposal_data,
                offline,
                native_token: (),
                tx_code_path,
            }
        }

        fn def(app: App) -> App {
            app.add_args::<Tx<CliTypes>>()
                .arg(DATA_PATH.def().about(
                    "The data path file (json) that describes the proposal.",
                ))
                .arg(
                    PROPOSAL_OFFLINE
                        .def()
                        .about("Flag if the proposal vote should run offline."),
                )
        }
    }

    #[derive(Clone, Debug)]
    pub struct VoteProposal<C: NamadaTypes = SdkTypes> {
        /// Common tx arguments
        pub tx: Tx<C>,
        /// Proposal id
        pub proposal_id: Option<u64>,
        /// The vote
        pub vote: String,
        /// PGF proposal
        pub proposal_pgf: Option<String>,
        /// ETH proposal
        pub proposal_eth: Option<String>,
        /// Flag if proposal vote should be run offline
        pub offline: bool,
        /// The proposal file path
        pub proposal_data: Option<PathBuf>,
        /// Path to the TX WASM code file
        pub tx_code_path: C::Data,
    }

    impl CliToSdk<VoteProposal<SdkTypes>> for VoteProposal<CliTypes> {
        fn to_sdk(self, ctx: &mut Context) -> VoteProposal<SdkTypes> {
            VoteProposal::<SdkTypes> {
                tx: self.tx.to_sdk(ctx),
                proposal_id: self.proposal_id,
                vote: self.vote,
                offline: self.offline,
                proposal_data: self.proposal_data,
                tx_code_path: ctx.read_wasm(self.tx_code_path),
                proposal_pgf: self.proposal_pgf,
                proposal_eth: self.proposal_eth,
            }
        }
    }

    impl Args for VoteProposal<CliTypes> {
        fn parse(matches: &ArgMatches) -> Self {
            let tx = Tx::parse(matches);
            let proposal_id = PROPOSAL_ID_OPT.parse(matches);
            let proposal_pgf = PROPOSAL_VOTE_PGF_OPT.parse(matches);
            let proposal_eth = PROPOSAL_VOTE_ETH_OPT.parse(matches);
            let vote = PROPOSAL_VOTE.parse(matches);
            let offline = PROPOSAL_OFFLINE.parse(matches);
            let proposal_data = DATA_PATH_OPT.parse(matches);
            let tx_code_path = PathBuf::from(TX_VOTE_PROPOSAL);

            Self {
                tx,
                proposal_id,
                vote,
                proposal_pgf,
                proposal_eth,
                offline,
                proposal_data,
                tx_code_path,
            }
        }

        fn def(app: App) -> App {
            app.add_args::<Tx<CliTypes>>()
                .arg(
                    PROPOSAL_ID_OPT
                        .def()
                        .about("The proposal identifier.")
                        .conflicts_with_all(&[
                            PROPOSAL_OFFLINE.name,
                            DATA_PATH_OPT.name,
                        ]),
                )
                .arg(
                    PROPOSAL_VOTE
                        .def()
                        .about("The vote for the proposal. Either yay or nay"),
                )
                .arg(
                    PROPOSAL_VOTE_PGF_OPT
                        .def()
                        .about(
                            "The list of proposed councils and spending \
                             caps:\n$council1 $cap1 $council2 $cap2 ... \
                             (council is bech32m encoded address, cap is \
                             expressed in microNAM",
                        )
                        .requires(PROPOSAL_ID.name)
                        .conflicts_with(PROPOSAL_VOTE_ETH_OPT.name),
                )
                .arg(
                    PROPOSAL_VOTE_ETH_OPT
                        .def()
                        .about(
                            "The signing key and message bytes (hex encoded) \
                             to be signed: $signing_key $message",
                        )
                        .requires(PROPOSAL_ID.name)
                        .conflicts_with(PROPOSAL_VOTE_PGF_OPT.name),
                )
                .arg(
                    PROPOSAL_OFFLINE
                        .def()
                        .about("Flag if the proposal vote should run offline.")
                        .conflicts_with(PROPOSAL_ID.name),
                )
                .arg(
                    DATA_PATH_OPT
                        .def()
                        .about(
                            "The data path file (json) that describes the \
                             proposal.",
                        )
                        .conflicts_with(PROPOSAL_ID.name),
                )
        }
    }

    impl CliToSdk<RevealPk<SdkTypes>> for RevealPk<CliTypes> {
        fn to_sdk(self, ctx: &mut Context) -> RevealPk<SdkTypes> {
            RevealPk::<SdkTypes> {
                tx: self.tx.to_sdk(ctx),
                public_key: ctx.get_cached(&self.public_key),
            }
        }
    }

    impl Args for RevealPk<CliTypes> {
        fn parse(matches: &ArgMatches) -> Self {
            let tx = Tx::parse(matches);
            let public_key = PUBLIC_KEY.parse(matches);

            Self { tx, public_key }
        }

        fn def(app: App) -> App {
            app.add_args::<Tx<CliTypes>>()
                .arg(PUBLIC_KEY.def().about("A public key to reveal."))
        }
    }

    impl CliToSdk<QueryProposal<SdkTypes>> for QueryProposal<CliTypes> {
        fn to_sdk(self, ctx: &mut Context) -> QueryProposal<SdkTypes> {
            QueryProposal::<SdkTypes> {
                query: self.query.to_sdk(ctx),
                proposal_id: self.proposal_id,
            }
        }
    }

    impl Args for QueryProposal<CliTypes> {
        fn parse(matches: &ArgMatches) -> Self {
            let query = Query::parse(matches);
            let proposal_id = PROPOSAL_ID_OPT.parse(matches);

            Self { query, proposal_id }
        }

        fn def(app: App) -> App {
            app.add_args::<Tx<CliTypes>>()
                .arg(PROPOSAL_ID_OPT.def().about("The proposal identifier."))
        }
    }

    #[derive(Clone, Debug)]
    pub struct QueryProposalResult<C: NamadaTypes = SdkTypes> {
        /// Common query args
        pub query: Query<C>,
        /// Proposal id
        pub proposal_id: Option<u64>,
        /// Flag if proposal result should be run on offline data
        pub offline: bool,
        /// The folder containing the proposal and votes
        pub proposal_folder: Option<PathBuf>,
    }

    impl CliToSdk<QueryProposalResult<SdkTypes>> for QueryProposalResult<CliTypes> {
        fn to_sdk(self, ctx: &mut Context) -> QueryProposalResult<SdkTypes> {
            QueryProposalResult::<SdkTypes> {
                query: self.query.to_sdk(ctx),
                proposal_id: self.proposal_id,
                offline: self.offline,
                proposal_folder: self.proposal_folder,
            }
        }
    }

    impl Args for QueryProposalResult<CliTypes> {
        fn parse(matches: &ArgMatches) -> Self {
            let query = Query::parse(matches);
            let proposal_id = PROPOSAL_ID_OPT.parse(matches);
            let offline = PROPOSAL_OFFLINE.parse(matches);
            let proposal_folder = DATA_PATH_OPT.parse(matches);

            Self {
                query,
                proposal_id,
                offline,
                proposal_folder,
            }
        }

        fn def(app: App) -> App {
            app.add_args::<Query<CliTypes>>()
                .arg(PROPOSAL_ID_OPT.def().about("The proposal identifier."))
                .arg(
                    PROPOSAL_OFFLINE
                        .def()
                        .about(
                            "Flag if the proposal result should run on \
                             offline data.",
                        )
                        .conflicts_with(PROPOSAL_ID.name),
                )
                .arg(
                    DATA_PATH_OPT
                        .def()
                        .about(
                            "The path to the folder containing the proposal \
                             json and votes",
                        )
                        .conflicts_with(PROPOSAL_ID.name),
                )
        }
    }

    impl CliToSdk<QueryProtocolParameters<SdkTypes>>
        for QueryProtocolParameters<CliTypes>
    {
        fn to_sdk(
            self,
            ctx: &mut Context,
        ) -> QueryProtocolParameters<SdkTypes> {
            QueryProtocolParameters::<SdkTypes> {
                query: self.query.to_sdk(ctx),
            }
        }
    }

    impl Args for QueryProtocolParameters<CliTypes> {
        fn parse(matches: &ArgMatches) -> Self {
            let query = Query::parse(matches);

            Self { query }
        }

        fn def(app: App) -> App {
            app.add_args::<Query<CliTypes>>()
        }
    }

    impl CliToSdk<Withdraw<SdkTypes>> for Withdraw<CliTypes> {
        fn to_sdk(self, ctx: &mut Context) -> Withdraw<SdkTypes> {
            Withdraw::<SdkTypes> {
                tx: self.tx.to_sdk(ctx),
                validator: ctx.get(&self.validator),
                source: self.source.map(|x| ctx.get(&x)),
                tx_code_path: ctx.read_wasm(self.tx_code_path),
            }
        }
    }

    impl Args for Withdraw<CliTypes> {
        fn parse(matches: &ArgMatches) -> Self {
            let tx = Tx::parse(matches);
            let validator = VALIDATOR.parse(matches);
            let source = SOURCE_OPT.parse(matches);
            let tx_code_path = PathBuf::from(TX_WITHDRAW_WASM);
            Self {
                tx,
                validator,
                source,
                tx_code_path,
            }
        }

        fn def(app: App) -> App {
            app.add_args::<Tx<CliTypes>>()
                .arg(VALIDATOR.def().about("Validator address."))
                .arg(SOURCE_OPT.def().about(
                    "Source address for withdrawing from delegations. For \
                     withdrawing from self-bonds, the validator is also the \
                     source.",
                ))
        }
    }

    impl CliToSdk<QueryConversions<SdkTypes>> for QueryConversions<CliTypes> {
        fn to_sdk(self, ctx: &mut Context) -> QueryConversions<SdkTypes> {
            QueryConversions::<SdkTypes> {
                query: self.query.to_sdk(ctx),
                token: self.token.map(|x| ctx.get(&x)),
                epoch: self.epoch,
            }
        }
    }

    impl Args for QueryConversions<CliTypes> {
        fn parse(matches: &ArgMatches) -> Self {
            let query = Query::parse(matches);
            let token = TOKEN_OPT.parse(matches);
            let epoch = EPOCH.parse(matches);
            Self {
                query,
                epoch,
                token,
            }
        }

        fn def(app: App) -> App {
            app.add_args::<Query<CliTypes>>()
                .arg(
                    EPOCH
                        .def()
                        .about("The epoch for which to query conversions."),
                )
                .arg(
                    TOKEN_OPT.def().about(
                        "The token address for which to query conversions.",
                    ),
                )
        }
    }

    impl CliToSdk<QueryBalance<SdkTypes>> for QueryBalance<CliTypes> {
        fn to_sdk(self, ctx: &mut Context) -> QueryBalance<SdkTypes> {
            QueryBalance::<SdkTypes> {
                query: self.query.to_sdk(ctx),
                owner: self.owner.map(|x| ctx.get_cached(&x)),
                token: self.token.map(|x| ctx.get(&x)),
                no_conversions: self.no_conversions,
                sub_prefix: self.sub_prefix,
            }
        }
    }

    impl Args for QueryBalance<CliTypes> {
        fn parse(matches: &ArgMatches) -> Self {
            let query = Query::parse(matches);
            let owner = BALANCE_OWNER.parse(matches);
            let token = TOKEN_OPT.parse(matches);
            let no_conversions = NO_CONVERSIONS.parse(matches);
            let sub_prefix = SUB_PREFIX.parse(matches);
            Self {
                query,
                owner,
                token,
                no_conversions,
                sub_prefix,
            }
        }

        fn def(app: App) -> App {
            app.add_args::<Query<CliTypes>>()
                .arg(
                    BALANCE_OWNER
                        .def()
                        .about("The account address whose balance to query."),
                )
                .arg(
                    TOKEN_OPT
                        .def()
                        .about("The token's address whose balance to query."),
                )
                .arg(
                    NO_CONVERSIONS.def().about(
                        "Whether not to automatically perform conversions.",
                    ),
                )
                .arg(
                    SUB_PREFIX.def().about(
                        "The token's sub prefix whose balance to query.",
                    ),
                )
        }
    }

    impl CliToSdk<QueryTransfers<SdkTypes>> for QueryTransfers<CliTypes> {
        fn to_sdk(self, ctx: &mut Context) -> QueryTransfers<SdkTypes> {
            QueryTransfers::<SdkTypes> {
                query: self.query.to_sdk(ctx),
                owner: self.owner.map(|x| ctx.get_cached(&x)),
                token: self.token.map(|x| ctx.get(&x)),
            }
        }
    }

    impl Args for QueryTransfers<CliTypes> {
        fn parse(matches: &ArgMatches) -> Self {
            let query = Query::parse(matches);
            let owner = BALANCE_OWNER.parse(matches);
            let token = TOKEN_OPT.parse(matches);
            Self {
                query,
                owner,
                token,
            }
        }

        fn def(app: App) -> App {
            app.add_args::<Query<CliTypes>>()
                .arg(BALANCE_OWNER.def().about(
                    "The account address that queried transfers must involve.",
                ))
                .arg(TOKEN_OPT.def().about(
                    "The token address that queried transfers must involve.",
                ))
        }
    }

    impl CliToSdk<QueryBonds<SdkTypes>> for QueryBonds<CliTypes> {
        fn to_sdk(self, ctx: &mut Context) -> QueryBonds<SdkTypes> {
            QueryBonds::<SdkTypes> {
                query: self.query.to_sdk(ctx),
                owner: self.owner.map(|x| ctx.get(&x)),
                validator: self.validator.map(|x| ctx.get(&x)),
            }
        }
    }

    impl Args for QueryBonds<CliTypes> {
        fn parse(matches: &ArgMatches) -> Self {
            let query = Query::parse(matches);
            let owner = OWNER_OPT.parse(matches);
            let validator = VALIDATOR_OPT.parse(matches);
            Self {
                query,
                owner,
                validator,
            }
        }

        fn def(app: App) -> App {
            app.add_args::<Query<CliTypes>>()
                .arg(
                    OWNER_OPT.def().about(
                        "The owner account address whose bonds to query.",
                    ),
                )
                .arg(
                    VALIDATOR_OPT
                        .def()
                        .about("The validator's address whose bonds to query."),
                )
        }
    }

    impl CliToSdk<QueryBondedStake<SdkTypes>> for QueryBondedStake<CliTypes> {
        fn to_sdk(self, ctx: &mut Context) -> QueryBondedStake<SdkTypes> {
            QueryBondedStake::<SdkTypes> {
                query: self.query.to_sdk(ctx),
                validator: self.validator.map(|x| ctx.get(&x)),
                epoch: self.epoch,
            }
        }
    }

    impl Args for QueryBondedStake<CliTypes> {
        fn parse(matches: &ArgMatches) -> Self {
            let query = Query::parse(matches);
            let validator = VALIDATOR_OPT.parse(matches);
            let epoch = EPOCH.parse(matches);
            Self {
                query,
                validator,
                epoch,
            }
        }

        fn def(app: App) -> App {
            app.add_args::<Query<CliTypes>>()
                .arg(VALIDATOR_OPT.def().about(
                    "The validator's address whose bonded stake to query.",
                ))
                .arg(EPOCH.def().about(
                    "The epoch at which to query (last committed, if not \
                     specified).",
                ))
        }
    }

    impl CliToSdk<TxCommissionRateChange<SdkTypes>>
        for TxCommissionRateChange<CliTypes>
    {
        fn to_sdk(self, ctx: &mut Context) -> TxCommissionRateChange<SdkTypes> {
            TxCommissionRateChange::<SdkTypes> {
                tx: self.tx.to_sdk(ctx),
                validator: ctx.get(&self.validator),
                rate: self.rate,
                tx_code_path: ctx.read_wasm(self.tx_code_path),
            }
        }
    }

    impl Args for TxCommissionRateChange<CliTypes> {
        fn parse(matches: &ArgMatches) -> Self {
            let tx = Tx::parse(matches);
            let validator = VALIDATOR.parse(matches);
            let rate = COMMISSION_RATE.parse(matches);
            let tx_code_path = PathBuf::from(TX_CHANGE_COMMISSION_WASM);
            Self {
                tx,
                validator,
                rate,
                tx_code_path,
            }
        }

        fn def(app: App) -> App {
            app.add_args::<Query<CliTypes>>()
                .arg(VALIDATOR.def().about(
                    "The validator's address whose commission rate to change.",
                ))
                .arg(
                    COMMISSION_RATE
                        .def()
                        .about("The desired new commission rate."),
                )
        }
    }

    impl CliToSdk<QueryCommissionRate<SdkTypes>> for QueryCommissionRate<CliTypes> {
        fn to_sdk(self, ctx: &mut Context) -> QueryCommissionRate<SdkTypes> {
            QueryCommissionRate::<SdkTypes> {
                query: self.query.to_sdk(ctx),
                validator: ctx.get(&self.validator),
                epoch: self.epoch,
            }
        }
    }

    impl Args for QueryCommissionRate<CliTypes> {
        fn parse(matches: &ArgMatches) -> Self {
            let query = Query::parse(matches);
            let validator = VALIDATOR.parse(matches);
            let epoch = EPOCH.parse(matches);
            Self {
                query,
                validator,
                epoch,
            }
        }

        fn def(app: App) -> App {
            app.add_args::<Query<CliTypes>>()
                .arg(VALIDATOR.def().about(
                    "The validator's address whose commission rate to query.",
                ))
                .arg(EPOCH.def().about(
                    "The epoch at which to query (last committed, if not \
                     specified).",
                ))
        }
    }

    impl CliToSdk<QuerySlashes<SdkTypes>> for QuerySlashes<CliTypes> {
        fn to_sdk(self, ctx: &mut Context) -> QuerySlashes<SdkTypes> {
            QuerySlashes::<SdkTypes> {
                query: self.query.to_sdk(ctx),
                validator: self.validator.map(|x| ctx.get(&x)),
            }
        }
    }

    impl Args for QuerySlashes<CliTypes> {
        fn parse(matches: &ArgMatches) -> Self {
            let query = Query::parse(matches);
            let validator = VALIDATOR_OPT.parse(matches);
            Self { query, validator }
        }

        fn def(app: App) -> App {
            app.add_args::<Query<CliTypes>>().arg(
                VALIDATOR_OPT
                    .def()
                    .about("The validator's address whose slashes to query."),
            )
        }
    }

    impl Args for QueryDelegations<CliTypes> {
        fn parse(matches: &ArgMatches) -> Self {
            let query = Query::parse(matches);
            let owner = OWNER.parse(matches);
            Self { query, owner }
        }

        fn def(app: App) -> App {
            app.add_args::<Query<CliTypes>>().arg(
                OWNER.def().about(
                    "The address of the owner of the delegations to find.",
                ),
            )
        }
    }

    impl CliToSdk<QueryDelegations<SdkTypes>> for QueryDelegations<CliTypes> {
        fn to_sdk(self, ctx: &mut Context) -> QueryDelegations<SdkTypes> {
            QueryDelegations::<SdkTypes> {
                query: self.query.to_sdk(ctx),
                owner: ctx.get(&self.owner),
            }
        }
    }

    impl CliToSdk<QueryRawBytes<SdkTypes>> for QueryRawBytes<CliTypes> {
        fn to_sdk(self, ctx: &mut Context) -> QueryRawBytes<SdkTypes> {
            QueryRawBytes::<SdkTypes> {
                query: self.query.to_sdk(ctx),
                storage_key: self.storage_key,
            }
        }
    }

    impl Args for QueryRawBytes<CliTypes> {
        fn parse(matches: &ArgMatches) -> Self {
            let storage_key = STORAGE_KEY.parse(matches);
            let query = Query::parse(matches);
            Self { storage_key, query }
        }

        fn def(app: App) -> App {
            app.add_args::<Query<CliTypes>>()
                .arg(STORAGE_KEY.def().about("Storage key"))
        }
    }

    /// The concrete types being used in the CLI
    #[derive(Clone, Debug)]
    pub struct CliTypes;

    impl NamadaTypes for CliTypes {
        type Address = WalletAddress;
        type BalanceOwner = WalletBalanceOwner;
        type Data = PathBuf;
        type Keypair = WalletKeypair;
        type NativeAddress = ();
        type PublicKey = WalletPublicKey;
        type TendermintAddress = TendermintAddress;
        type TransferSource = WalletTransferSource;
        type TransferTarget = WalletTransferTarget;
        type ViewingKey = WalletViewingKey;
    }

    impl CliToSdk<Tx<SdkTypes>> for Tx<CliTypes> {
        fn to_sdk(self, ctx: &mut Context) -> Tx<SdkTypes> {
            Tx::<SdkTypes> {
                dry_run: self.dry_run,
                dump_tx: self.dump_tx,
                force: self.force,
                broadcast_only: self.broadcast_only,
                ledger_address: (),
                initialized_account_alias: self.initialized_account_alias,
                fee_amount: self.fee_amount,
                fee_token: ctx.get(&self.fee_token),
                gas_limit: self.gas_limit,
                signing_key: self.signing_key.map(|x| ctx.get_cached(&x)),
                signer: self.signer.map(|x| ctx.get(&x)),
                tx_code_path: ctx.read_wasm(self.tx_code_path),
                password: self.password,
                expiration: self.expiration,
                chain_id: self.chain_id,
            }
        }
    }

    impl Args for Tx<CliTypes> {
        fn def(app: App) -> App {
            app.arg(
                DRY_RUN_TX
                    .def()
                    .about("Simulate the transaction application."),
            )
            .arg(DUMP_TX.def().about("Dump transaction bytes to a file."))
            .arg(FORCE.def().about(
                "Submit the transaction even if it doesn't pass client checks.",
            ))
            .arg(BROADCAST_ONLY.def().about(
                "Do not wait for the transaction to be applied. This will \
                 return once the transaction is added to the mempool.",
            ))
            .arg(
                LEDGER_ADDRESS_DEFAULT
                    .def()
                    .about(LEDGER_ADDRESS_ABOUT)
                    // This used to be "ledger-address", alias for compatibility
                    .alias("ledger-address"),
            )
            .arg(ALIAS_OPT.def().about(
                "If any new account is initialized by the tx, use the given \
                 alias to save it in the wallet. If multiple accounts are \
                 initialized, the alias will be the prefix of each new \
                 address joined with a number.",
            ))
            .arg(GAS_AMOUNT.def().about(
                "The amount being paid for the inclusion of this transaction",
            ))
            .arg(GAS_TOKEN.def().about("The token for paying the gas"))
            .arg(
                GAS_LIMIT.def().about(
                    "The maximum amount of gas needed to run transaction",
                ),
            )
            .arg(EXPIRATION_OPT.def().about(
                "The expiration datetime of the transaction, after which the \
                 tx won't be accepted anymore. All of these examples are \
                 equivalent:\n2012-12-12T12:12:12Z\n2012-12-12 \
                 12:12:12Z\n2012-  12-12T12:  12:12Z",
            ))
            .arg(
                SIGNING_KEY_OPT
                    .def()
                    .about(
                        "Sign the transaction with the key for the given \
                         public key, public key hash or alias from your \
                         wallet.",
                    )
                    .conflicts_with(SIGNER.name),
            )
            .arg(
                SIGNER
                    .def()
                    .about(
                        "Sign the transaction with the keypair of the public \
                         key of the given address.",
                    )
                    .conflicts_with(SIGNING_KEY_OPT.name),
            )
        }

        fn parse(matches: &ArgMatches) -> Self {
            let dry_run = DRY_RUN_TX.parse(matches);
            let dump_tx = DUMP_TX.parse(matches);
            let force = FORCE.parse(matches);
            let broadcast_only = BROADCAST_ONLY.parse(matches);
            let ledger_address = LEDGER_ADDRESS_DEFAULT.parse(matches);
            let initialized_account_alias = ALIAS_OPT.parse(matches);
            let fee_amount = GAS_AMOUNT.parse(matches);
            let fee_token = GAS_TOKEN.parse(matches);
            let gas_limit = GAS_LIMIT.parse(matches).into();
            let expiration = EXPIRATION_OPT.parse(matches);
            let signing_key = SIGNING_KEY_OPT.parse(matches);
            let signer = SIGNER.parse(matches);
            let tx_code_path = PathBuf::from(TX_REVEAL_PK);
            let chain_id = CHAIN_ID.parse(matches);
            let password = None;
            Self {
                dry_run,
                dump_tx,
                force,
                broadcast_only,
                ledger_address,
                initialized_account_alias,
                fee_amount,
                fee_token,
                gas_limit,
                expiration,
                signing_key,
                signer,
                tx_code_path,
                password,
                chain_id,
            }
        }
    }

    impl CliToSdk<Query<SdkTypes>> for Query<CliTypes> {
        fn to_sdk(self, _ctx: &mut Context) -> Query<SdkTypes> {
            Query::<SdkTypes> { ledger_address: () }
        }
    }

    impl Args for Query<CliTypes> {
        fn def(app: App) -> App {
            app.arg(
                LEDGER_ADDRESS_DEFAULT
                    .def()
                    .about(LEDGER_ADDRESS_ABOUT)
                    // This used to be "ledger-address", alias for compatibility
                    .alias("ledger-address"),
            )
        }

        fn parse(matches: &ArgMatches) -> Self {
            let ledger_address = LEDGER_ADDRESS_DEFAULT.parse(matches);
            Self { ledger_address }
        }
    }

    impl Args for MaspAddrKeyAdd {
        fn parse(matches: &ArgMatches) -> Self {
            let alias = ALIAS.parse(matches);
            let value = MASP_VALUE.parse(matches);
            let unsafe_dont_encrypt = UNSAFE_DONT_ENCRYPT.parse(matches);
            Self {
                alias,
                value,
                unsafe_dont_encrypt,
            }
        }

        fn def(app: App) -> App {
            app.arg(
                ALIAS
                    .def()
                    .about("An alias to be associated with the new entry."),
            )
            .arg(
                MASP_VALUE
                    .def()
                    .about("A spending key, viewing key, or payment address."),
            )
            .arg(UNSAFE_DONT_ENCRYPT.def().about(
                "UNSAFE: Do not encrypt the keypair. Do not use this for keys \
                 used in a live network.",
            ))
        }
    }

    impl Args for MaspSpendKeyGen {
        fn parse(matches: &ArgMatches) -> Self {
            let alias = ALIAS.parse(matches);
            let unsafe_dont_encrypt = UNSAFE_DONT_ENCRYPT.parse(matches);
            Self {
                alias,
                unsafe_dont_encrypt,
            }
        }

        fn def(app: App) -> App {
            app.arg(
                ALIAS
                    .def()
                    .about("An alias to be associated with the spending key."),
            )
            .arg(UNSAFE_DONT_ENCRYPT.def().about(
                "UNSAFE: Do not encrypt the keypair. Do not use this for keys \
                 used in a live network.",
            ))
        }
    }

    impl CliToSdk<MaspPayAddrGen<SdkTypes>> for MaspPayAddrGen<CliTypes> {
        fn to_sdk(self, ctx: &mut Context) -> MaspPayAddrGen<SdkTypes> {
            MaspPayAddrGen::<SdkTypes> {
                alias: self.alias,
                viewing_key: ctx.get_cached(&self.viewing_key),
                pin: self.pin,
            }
        }
    }

    impl Args for MaspPayAddrGen<CliTypes> {
        fn parse(matches: &ArgMatches) -> Self {
            let alias = ALIAS.parse(matches);
            let viewing_key = VIEWING_KEY.parse(matches);
            let pin = PIN.parse(matches);
            Self {
                alias,
                viewing_key,
                pin,
            }
        }

        fn def(app: App) -> App {
            app.arg(
                ALIAS.def().about(
                    "An alias to be associated with the payment address.",
                ),
            )
            .arg(VIEWING_KEY.def().about("The viewing key."))
            .arg(PIN.def().about(
                "Require that the single transaction to this address be \
                 pinned.",
            ))
        }
    }

    impl Args for KeyAndAddressGen {
        fn parse(matches: &ArgMatches) -> Self {
            let scheme = SCHEME.parse(matches);
            let alias = ALIAS_OPT.parse(matches);
            let unsafe_dont_encrypt = UNSAFE_DONT_ENCRYPT.parse(matches);
            Self {
                scheme,
                alias,
                unsafe_dont_encrypt,
            }
        }

        fn def(app: App) -> App {
            app.arg(SCHEME.def().about(
                "The type of key that should be generated. Argument must be \
                 either ed25519 or secp256k1. If none provided, the default \
                 key scheme is ed25519.",
            ))
            .arg(ALIAS_OPT.def().about(
                "The key and address alias. If none provided, the alias will \
                 be the public key hash.",
            ))
            .arg(UNSAFE_DONT_ENCRYPT.def().about(
                "UNSAFE: Do not encrypt the keypair. Do not use this for keys \
                 used in a live network.",
            ))
        }
    }

    impl Args for KeyFind {
        fn parse(matches: &ArgMatches) -> Self {
            let public_key = RAW_PUBLIC_KEY_OPT.parse(matches);
            let alias = ALIAS_OPT.parse(matches);
            let value = VALUE.parse(matches);
            let unsafe_show_secret = UNSAFE_SHOW_SECRET.parse(matches);

            Self {
                public_key,
                alias,
                value,
                unsafe_show_secret,
            }
        }

        fn def(app: App) -> App {
            app.arg(
                RAW_PUBLIC_KEY_OPT
                    .def()
                    .about("A public key associated with the keypair.")
                    .conflicts_with_all(&[ALIAS_OPT.name, VALUE.name]),
            )
            .arg(
                ALIAS_OPT
                    .def()
                    .about("An alias associated with the keypair.")
                    .conflicts_with(VALUE.name),
            )
            .arg(
                VALUE.def().about(
                    "A public key or alias associated with the keypair.",
                ),
            )
            .arg(
                UNSAFE_SHOW_SECRET
                    .def()
                    .about("UNSAFE: Print the secret key."),
            )
        }
    }

    impl Args for AddrKeyFind {
        fn parse(matches: &ArgMatches) -> Self {
            let alias = ALIAS.parse(matches);
            let unsafe_show_secret = UNSAFE_SHOW_SECRET.parse(matches);
            Self {
                alias,
                unsafe_show_secret,
            }
        }

        fn def(app: App) -> App {
            app.arg(ALIAS.def().about("The alias that is to be found."))
                .arg(
                    UNSAFE_SHOW_SECRET
                        .def()
                        .about("UNSAFE: Print the spending key values."),
                )
        }
    }

    impl Args for MaspKeysList {
        fn parse(matches: &ArgMatches) -> Self {
            let decrypt = DECRYPT.parse(matches);
            let unsafe_show_secret = UNSAFE_SHOW_SECRET.parse(matches);
            Self {
                decrypt,
                unsafe_show_secret,
            }
        }

        fn def(app: App) -> App {
            app.arg(DECRYPT.def().about("Decrypt keys that are encrypted."))
                .arg(
                    UNSAFE_SHOW_SECRET
                        .def()
                        .about("UNSAFE: Print the spending key values."),
                )
        }
    }

    impl Args for KeyList {
        fn parse(matches: &ArgMatches) -> Self {
            let decrypt = DECRYPT.parse(matches);
            let unsafe_show_secret = UNSAFE_SHOW_SECRET.parse(matches);
            Self {
                decrypt,
                unsafe_show_secret,
            }
        }

        fn def(app: App) -> App {
            app.arg(DECRYPT.def().about("Decrypt keys that are encrypted."))
                .arg(
                    UNSAFE_SHOW_SECRET
                        .def()
                        .about("UNSAFE: Print the secret keys."),
                )
        }
    }

    impl Args for KeyExport {
        fn parse(matches: &ArgMatches) -> Self {
            let alias = ALIAS.parse(matches);

            Self { alias }
        }

        fn def(app: App) -> App {
            app.arg(
                ALIAS
                    .def()
                    .about("The alias of the key you wish to export."),
            )
        }
    }

    impl Args for AddressOrAliasFind {
        fn parse(matches: &ArgMatches) -> Self {
            let alias = ALIAS_OPT.parse(matches);
            let address = RAW_ADDRESS_OPT.parse(matches);
            Self { alias, address }
        }

        fn def(app: App) -> App {
            app.arg(
                ALIAS_OPT
                    .def()
                    .about("An alias associated with the address."),
            )
            .arg(
                RAW_ADDRESS_OPT
                    .def()
                    .about("The bech32m encoded address string."),
            )
            .group(
                ArgGroup::new("find_flags")
                    .args(&[ALIAS_OPT.name, RAW_ADDRESS_OPT.name])
                    .required(true),
            )
        }
    }

    impl Args for AddressAdd {
        fn parse(matches: &ArgMatches) -> Self {
            let alias = ALIAS.parse(matches);
            let address = RAW_ADDRESS.parse(matches);
            Self { alias, address }
        }

        fn def(app: App) -> App {
            app.arg(
                ALIAS
                    .def()
                    .about("An alias to be associated with the address."),
            )
            .arg(
                RAW_ADDRESS
                    .def()
                    .about("The bech32m encoded address string."),
            )
        }
    }

    #[derive(Clone, Debug)]
    pub struct JoinNetwork {
        pub chain_id: ChainId,
        pub genesis_validator: Option<String>,
        pub pre_genesis_path: Option<PathBuf>,
        pub dont_prefetch_wasm: bool,
    }

    impl Args for JoinNetwork {
        fn parse(matches: &ArgMatches) -> Self {
            let chain_id = CHAIN_ID.parse(matches);
            let genesis_validator = GENESIS_VALIDATOR.parse(matches);
            let pre_genesis_path = PRE_GENESIS_PATH.parse(matches);
            let dont_prefetch_wasm = DONT_PREFETCH_WASM.parse(matches);
            Self {
                chain_id,
                genesis_validator,
                pre_genesis_path,
                dont_prefetch_wasm,
            }
        }

        fn def(app: App) -> App {
            app.arg(CHAIN_ID.def().about("The chain ID. The chain must be known in the repository: \
                                          https://github.com/heliaxdev/anoma-network-config"))
                .arg(GENESIS_VALIDATOR.def().about("The alias of the genesis validator that you want to set up as, if any."))
                .arg(PRE_GENESIS_PATH.def().about("The path to the pre-genesis directory for genesis validator, if any. Defaults to \"{base-dir}/pre-genesis/{genesis-validator}\"."))
            .arg(DONT_PREFETCH_WASM.def().about(
                "Do not pre-fetch WASM.",
            ))
        }
    }

    #[derive(Clone, Debug)]
    pub struct PkToTmAddress {
        pub public_key: common::PublicKey,
    }

    impl Args for PkToTmAddress {
        fn parse(matches: &ArgMatches) -> Self {
            let public_key = RAW_PUBLIC_KEY.parse(matches);
            Self { public_key }
        }

        fn def(app: App) -> App {
            app.arg(RAW_PUBLIC_KEY.def().about(
                "The consensus public key to be converted to Tendermint \
                 address.",
            ))
        }
    }

    #[derive(Clone, Debug)]
    pub struct FetchWasms {
        pub chain_id: ChainId,
    }

    impl Args for FetchWasms {
        fn parse(matches: &ArgMatches) -> Self {
            let chain_id = CHAIN_ID.parse(matches);
            Self { chain_id }
        }

        fn def(app: App) -> App {
            app.arg(CHAIN_ID.def().about("The chain ID. The chain must be known in the https://github.com/heliaxdev/anoma-network-config repository, in which case it should have pre-built wasms available for download."))
        }
    }

    #[derive(Clone, Debug)]
    pub struct InitNetwork {
        pub genesis_path: PathBuf,
        pub wasm_checksums_path: PathBuf,
        pub chain_id_prefix: ChainIdPrefix,
        pub unsafe_dont_encrypt: bool,
        pub consensus_timeout_commit: Timeout,
        pub localhost: bool,
        pub allow_duplicate_ip: bool,
        pub dont_archive: bool,
        pub archive_dir: Option<PathBuf>,
    }

    impl Args for InitNetwork {
        fn parse(matches: &ArgMatches) -> Self {
            let genesis_path = GENESIS_PATH.parse(matches);
            let wasm_checksums_path = WASM_CHECKSUMS_PATH.parse(matches);
            let chain_id_prefix = CHAIN_ID_PREFIX.parse(matches);
            let unsafe_dont_encrypt = UNSAFE_DONT_ENCRYPT.parse(matches);
            let consensus_timeout_commit =
                CONSENSUS_TIMEOUT_COMMIT.parse(matches);
            let localhost = LOCALHOST.parse(matches);
            let allow_duplicate_ip = ALLOW_DUPLICATE_IP.parse(matches);
            let dont_archive = DONT_ARCHIVE.parse(matches);
            let archive_dir = ARCHIVE_DIR.parse(matches);
            Self {
                genesis_path,
                wasm_checksums_path,
                chain_id_prefix,
                unsafe_dont_encrypt,
                consensus_timeout_commit,
                localhost,
                allow_duplicate_ip,
                dont_archive,
                archive_dir,
            }
        }

        fn def(app: App) -> App {
            app.arg(
                GENESIS_PATH.def().about(
                    "Path to the preliminary genesis configuration file.",
                ),
            )
            .arg(
                WASM_CHECKSUMS_PATH
                    .def()
                    .about("Path to the WASM checksums file."),
            )
            .arg(CHAIN_ID_PREFIX.def().about(
                "The chain ID prefix. Up to 19 alphanumeric, '.', '-' or '_' \
                 characters.",
            ))
            .arg(UNSAFE_DONT_ENCRYPT.def().about(
                "UNSAFE: Do not encrypt the generated keypairs. Do not use \
                 this for keys used in a live network.",
            ))
            .arg(CONSENSUS_TIMEOUT_COMMIT.def().about(
                "The Tendermint consensus timeout_commit configuration as \
                 e.g. `1s` or `1000ms`. Defaults to 10 seconds.",
            ))
            .arg(LOCALHOST.def().about(
                "Use localhost address for P2P and RPC connections for the \
                 validators ledger",
            ))
            .arg(ALLOW_DUPLICATE_IP.def().about(
                "Toggle to disable guard against peers connecting from the \
                 same IP. This option shouldn't be used in mainnet.",
            ))
            .arg(
                DONT_ARCHIVE
                    .def()
                    .about("Do NOT create the release archive."),
            )
            .arg(ARCHIVE_DIR.def().about(
                "Specify a directory into which to store the archive. Default \
                 is the current working directory.",
            ))
        }
    }

    #[derive(Clone, Debug)]
    pub struct InitGenesisValidator {
        pub alias: String,
        pub commission_rate: Decimal,
        pub max_commission_rate_change: Decimal,
        pub net_address: SocketAddr,
        pub unsafe_dont_encrypt: bool,
        pub key_scheme: SchemeType,
    }

    impl Args for InitGenesisValidator {
        fn parse(matches: &ArgMatches) -> Self {
            let alias = ALIAS.parse(matches);
            let commission_rate = COMMISSION_RATE.parse(matches);
            let max_commission_rate_change =
                MAX_COMMISSION_RATE_CHANGE.parse(matches);
            let net_address = NET_ADDRESS.parse(matches);
            let unsafe_dont_encrypt = UNSAFE_DONT_ENCRYPT.parse(matches);
            let key_scheme = SCHEME.parse(matches);
            Self {
                alias,
                net_address,
                unsafe_dont_encrypt,
                key_scheme,
                commission_rate,
                max_commission_rate_change,
            }
        }

        fn def(app: App) -> App {
            app.arg(ALIAS.def().about("The validator address alias."))
                .arg(NET_ADDRESS.def().about(
                    "Static {host:port} of your validator node's P2P address. \
                     Namada uses port `26656` for P2P connections by default, \
                     but you can configure a different value.",
                ))
                .arg(COMMISSION_RATE.def().about(
                    "The commission rate charged by the validator for \
                     delegation rewards. This is a required parameter.",
                ))
                .arg(MAX_COMMISSION_RATE_CHANGE.def().about(
                    "The maximum change per epoch in the commission rate \
                     charged by the validator for delegation rewards. This is \
                     a required parameter.",
                ))
                .arg(UNSAFE_DONT_ENCRYPT.def().about(
                    "UNSAFE: Do not encrypt the generated keypairs. Do not \
                     use this for keys used in a live network.",
                ))
                .arg(SCHEME.def().about(
                    "The key scheme/type used for the validator keys. \
                     Currently supports ed25519 and secp256k1.",
                ))
        }
    }
}

pub fn namada_cli() -> (cmds::Namada, String) {
    let app = namada_app();
    let matches = app.get_matches();
    let raw_sub_cmd =
        matches.subcommand().map(|(raw, _matches)| raw.to_string());
    let result = cmds::Namada::parse(&matches);
    match (result, raw_sub_cmd) {
        (Some(cmd), Some(raw_sub)) => return (cmd, raw_sub),
        _ => {
            namada_app().print_help().unwrap();
        }
    }
    safe_exit(2);
}

pub fn namada_node_cli() -> Result<(cmds::NamadaNode, Context)> {
    let app = namada_node_app();
    cmds::NamadaNode::parse_or_print_help(app)
}

#[allow(clippy::large_enum_variant)]
pub enum NamadaClient {
    WithoutContext(cmds::Utils, args::Global),
    WithContext(Box<(cmds::NamadaClientWithContext, Context)>),
}

pub fn namada_client_cli() -> Result<NamadaClient> {
    let app = namada_client_app();
    let mut app = cmds::NamadaClient::add_sub(app);
    let matches = app.clone().get_matches();
    match Cmd::parse(&matches) {
        Some(cmd) => {
            let global_args = args::Global::parse(&matches);
            match cmd {
                cmds::NamadaClient::WithContext(sub_cmd) => {
                    let context = Context::new(global_args)?;
                    Ok(NamadaClient::WithContext(Box::new((sub_cmd, context))))
                }
                cmds::NamadaClient::WithoutContext(sub_cmd) => {
                    Ok(NamadaClient::WithoutContext(sub_cmd, global_args))
                }
            }
        }
        None => {
            app.print_help().unwrap();
            safe_exit(2);
        }
    }
}

pub fn namada_wallet_cli() -> Result<(cmds::NamadaWallet, Context)> {
    let app = namada_wallet_app();
    cmds::NamadaWallet::parse_or_print_help(app)
}

fn namada_app() -> App {
    let app = App::new(APP_NAME)
        .version(namada_version())
        .about("Namada command line interface.")
        .setting(AppSettings::SubcommandRequiredElseHelp);
    cmds::Namada::add_sub(args::Global::def(app))
}

fn namada_node_app() -> App {
    let app = App::new(APP_NAME)
        .version(namada_version())
        .about("Namada node command line interface.")
        .setting(AppSettings::SubcommandRequiredElseHelp);
    cmds::NamadaNode::add_sub(args::Global::def(app))
}

fn namada_client_app() -> App {
    let app = App::new(APP_NAME)
        .version(namada_version())
        .about("Namada client command line interface.")
        .setting(AppSettings::SubcommandRequiredElseHelp);
    cmds::NamadaClient::add_sub(args::Global::def(app))
}

fn namada_wallet_app() -> App {
    let app = App::new(APP_NAME)
        .version(namada_version())
        .about("Namada wallet command line interface.")
        .setting(AppSettings::SubcommandRequiredElseHelp);
    cmds::NamadaWallet::add_sub(args::Global::def(app))
}<|MERGE_RESOLUTION|>--- conflicted
+++ resolved
@@ -1760,7 +1760,6 @@
         "port-id",
         DefaultFn(|| PortId::from_str("transfer").unwrap()),
     );
-<<<<<<< HEAD
     pub const PROPOSAL_OFFLINE: ArgFlag = flag("offline");
     pub const PROTOCOL_KEY: ArgOpt<WalletPublicKey> = arg_opt("protocol-key");
     pub const PRE_GENESIS_PATH: ArgOpt<PathBuf> = arg_opt("pre-genesis-path");
@@ -1772,25 +1771,11 @@
     pub const PROPOSAL_VOTE: Arg<String> = arg("vote");
     pub const RAW_ADDRESS: Arg<Address> = arg("address");
     pub const RAW_ADDRESS_OPT: ArgOpt<Address> = RAW_ADDRESS.opt();
+    pub const RAW_PUBLIC_KEY: Arg<common::PublicKey> = arg("public-key");
     pub const RAW_PUBLIC_KEY_OPT: ArgOpt<common::PublicKey> =
         arg_opt("public-key");
     pub const RECEIVER: Arg<String> = arg("receiver");
     pub const SCHEME: ArgDefault<SchemeType> =
-=======
-    const PROPOSAL_OFFLINE: ArgFlag = flag("offline");
-    const PROTOCOL_KEY: ArgOpt<WalletPublicKey> = arg_opt("protocol-key");
-    const PRE_GENESIS_PATH: ArgOpt<PathBuf> = arg_opt("pre-genesis-path");
-    const PUBLIC_KEY: Arg<WalletPublicKey> = arg("public-key");
-    const PROPOSAL_ID: Arg<u64> = arg("proposal-id");
-    const PROPOSAL_ID_OPT: ArgOpt<u64> = arg_opt("proposal-id");
-    const PROPOSAL_VOTE: Arg<ProposalVote> = arg("vote");
-    const RAW_ADDRESS: Arg<Address> = arg("address");
-    const RAW_ADDRESS_OPT: ArgOpt<Address> = RAW_ADDRESS.opt();
-    const RAW_PUBLIC_KEY: Arg<common::PublicKey> = arg("public-key");
-    const RAW_PUBLIC_KEY_OPT: ArgOpt<common::PublicKey> = RAW_PUBLIC_KEY.opt();
-    const RECEIVER: Arg<String> = arg("receiver");
-    const SCHEME: ArgDefault<SchemeType> =
->>>>>>> ffc1df35
         arg_default("scheme", DefaultFn(|| SchemeType::Ed25519));
     pub const SIGNER: ArgOpt<WalletAddress> = arg_opt("signer");
     pub const SIGNING_KEY_OPT: ArgOpt<WalletKeypair> = SIGNING_KEY.opt();
