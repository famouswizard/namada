--- conflicted
+++ resolved
@@ -2788,13 +2788,10 @@
     pub const TX_BRIDGE_POOL_WASM: &str = "tx_bridge_pool.wasm";
     pub const TX_CHANGE_COMMISSION_WASM: &str =
         "tx_change_validator_commission.wasm";
-<<<<<<< HEAD
+    pub const TX_CHANGE_METADATA_WASM: &str =
+        "tx_change_validator_metadata.wasm";
     pub const TX_DEACTIVATE_VALIDATOR_WASM: &str =
         "tx_deactivate_validator.wasm";
-=======
-    pub const TX_CHANGE_METADATA_WASM: &str =
-        "tx_change_validator_metadata.wasm";
->>>>>>> 32689960
     pub const TX_IBC_WASM: &str = "tx_ibc.wasm";
     pub const TX_INIT_ACCOUNT_WASM: &str = "tx_init_account.wasm";
     pub const TX_INIT_PROPOSAL: &str = "tx_init_proposal.wasm";
