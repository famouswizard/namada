use std::env;
use std::fmt::Debug;
use std::fs::{File, OpenOptions};
use std::io::{Read, Write};
use std::path::PathBuf;

use async_trait::async_trait;
use borsh::{BorshDeserialize, BorshSerialize};
use masp_proofs::prover::LocalTxProver;
use namada::core::ledger::governance::cli::offline::{
    OfflineProposal, OfflineSignedProposal, OfflineVote,
};
use namada::core::ledger::governance::cli::onchain::{
    DefaultProposal, PgfFundingProposal, PgfStewardProposal, ProposalVote,
};
use namada::ledger::rpc::{TxBroadcastData, TxResponse};
use namada::ledger::wallet::{Wallet, WalletUtils};
use namada::ledger::{masp, pos, signing, tx};
use namada::proof_of_stake::parameters::PosParams;
use namada::proto::Tx;
use namada::tendermint_rpc::HttpClient;
use namada::types::address::{Address, ImplicitAddress};
use namada::types::dec::Dec;
use namada::types::key::{self, *};
use namada::types::transaction::pos::InitValidator;

use super::rpc;
use crate::cli::{args, safe_exit, Context};
use crate::client::rpc::query_wasm_code_hash;
use crate::client::tx::tx::ProcessTxResponse;
use crate::config::TendermintMode;
use crate::facade::tendermint_rpc::endpoint::broadcast::tx_sync::Response;
use crate::node::ledger::tendermint_node;
use crate::wallet::{
    gen_validator_keys, read_and_confirm_encryption_password, CliWalletUtils,
};

/// Wrapper around `signing::aux_signing_data` that stores the optional
/// disposable address to the wallet
pub async fn aux_signing_data<C: namada::ledger::queries::Client + Sync>(
    client: &C,
    wallet: &mut Wallet<CliWalletUtils>,
    args: &args::Tx,
    owner: &Option<Address>,
    default_signer: Option<Address>,
) -> Result<signing::SigningTxData, tx::Error> {
    let signing_data =
        signing::aux_signing_data(client, wallet, args, owner, default_signer)
            .await?;

    if args.disposable_signing_key {
        if !(args.dry_run || args.dry_run_wrapper) {
            // Store the generated signing key to wallet in case of need
            crate::wallet::save(wallet).map_err(|_| {
                tx::Error::Other(
                    "Failed to save disposable address to wallet".to_string(),
                )
            })?;
        } else {
            println!(
                "Transaction dry run. The disposable address will not be \
                 saved to wallet."
            )
        }
    }

    Ok(signing_data)
}

// Build a transaction to reveal the signer of the given transaction.
pub async fn submit_reveal_aux<C: namada::ledger::queries::Client + Sync>(
    client: &C,
    ctx: &mut Context,
    args: args::Tx,
    address: &Address,
) -> Result<(), tx::Error> {
    if args.dump_tx {
        return Ok(());
    }

    if let Address::Implicit(ImplicitAddress(pkh)) = address {
        let key = ctx
            .wallet
            .find_key_by_pkh(pkh, args.clone().password)
            .map_err(|e| tx::Error::Other(e.to_string()))?;
        let public_key = key.ref_to();

        if tx::is_reveal_pk_needed::<C>(client, address, args.force).await? {
            let signing_data =
                aux_signing_data(client, &mut ctx.wallet, &args, &None, None)
                    .await?;

            let (mut tx, _epoch) = tx::build_reveal_pk(
                client,
                &mut ctx.wallet,
                &mut ctx.shielded,
                &args,
                address,
                &public_key,
                &signing_data.fee_payer,
            )
            .await?;

            signing::generate_test_vector(client, &mut ctx.wallet, &tx).await;

            signing::sign_tx(&mut ctx.wallet, &args, &mut tx, signing_data);

            tx::process_tx(client, &mut ctx.wallet, &args, tx).await?;
        }
    }

    Ok(())
}

pub async fn submit_custom<C: namada::ledger::queries::Client + Sync>(
    client: &C,
    ctx: &mut Context,
    args: args::TxCustom,
) -> Result<(), tx::Error>
where
    C::Error: std::fmt::Display,
{
    let default_signer = Some(args.owner.clone());
    let signing_data = aux_signing_data(
        client,
        &mut ctx.wallet,
        &args.tx,
        &Some(args.owner.clone()),
        default_signer,
    )
    .await?;

    submit_reveal_aux(client, ctx, args.tx.clone(), &args.owner).await?;

    let (mut tx, _epoch) = tx::build_custom(
        client,
        &mut ctx.wallet,
        &mut ctx.shielded,
        args.clone(),
        &signing_data.fee_payer,
    )
    .await?;

    signing::generate_test_vector(client, &mut ctx.wallet, &tx).await;

    if args.tx.dump_tx {
        tx::dump_tx(&args.tx, tx);
    } else {
        signing::sign_tx(&mut ctx.wallet, &args.tx, &mut tx, signing_data);
        tx::process_tx(client, &mut ctx.wallet, &args.tx, tx).await?;
    }

    Ok(())
}

pub async fn submit_update_account<C>(
    client: &C,
    ctx: &mut Context,
    args: args::TxUpdateAccount,
) -> Result<(), tx::Error>
where
    C: namada::ledger::queries::Client + Sync,
    C::Error: std::fmt::Display,
{
    let default_signer = Some(args.addr.clone());
    let signing_data = aux_signing_data(
        client,
        &mut ctx.wallet,
        &args.tx,
        &Some(args.addr.clone()),
        default_signer,
    )
    .await?;

    let (mut tx, _epoch) = tx::build_update_account(
        client,
        &mut ctx.wallet,
        &mut ctx.shielded,
        args.clone(),
        signing_data.fee_payer.clone(),
    )
    .await?;

    signing::generate_test_vector(client, &mut ctx.wallet, &tx).await;

    if args.tx.dump_tx {
        tx::dump_tx(&args.tx, tx);
    } else {
        signing::sign_tx(&mut ctx.wallet, &args.tx, &mut tx, signing_data);
        tx::process_tx(client, &mut ctx.wallet, &args.tx, tx).await?;
    }

    Ok(())
}

pub async fn submit_init_account<C: namada::ledger::queries::Client + Sync>(
    client: &C,
    ctx: &mut Context,
    args: args::TxInitAccount,
) -> Result<(), tx::Error>
where
    C::Error: std::fmt::Display,
{
    let signing_data =
        aux_signing_data(client, &mut ctx.wallet, &args.tx, &None, None)
            .await?;

    let (mut tx, _epoch) = tx::build_init_account(
        client,
        &mut ctx.wallet,
        &mut ctx.shielded,
        args.clone(),
        &signing_data.fee_payer,
    )
    .await?;

    signing::generate_test_vector(client, &mut ctx.wallet, &tx).await;

    if args.tx.dump_tx {
        tx::dump_tx(&args.tx, tx);
    } else {
        signing::sign_tx(&mut ctx.wallet, &args.tx, &mut tx, signing_data);
        tx::process_tx(client, &mut ctx.wallet, &args.tx, tx).await?;
    }

    Ok(())
}

pub async fn submit_init_validator<
    C: namada::ledger::queries::Client + Sync,
>(
    client: &C,
    mut ctx: Context,
    args::TxInitValidator {
        tx: tx_args,
        scheme,
        account_keys,
        threshold,
        consensus_key,
        eth_cold_key,
        eth_hot_key,
        protocol_key,
        commission_rate,
        max_commission_rate_change,
        validator_vp_code_path,
        unsafe_dont_encrypt,
        tx_code_path: _,
    }: args::TxInitValidator,
) -> Result<(), tx::Error> {
    let tx_args = args::Tx {
        chain_id: tx_args
            .clone()
            .chain_id
            .or_else(|| Some(ctx.config.ledger.chain_id.clone())),
        ..tx_args.clone()
    };
    let alias = tx_args
        .initialized_account_alias
        .as_ref()
        .cloned()
        .unwrap_or_else(|| "validator".to_string());

    let validator_key_alias = format!("{}-key", alias);
    let consensus_key_alias = format!("{}-consensus-key", alias);

    let threshold = match threshold {
        Some(threshold) => threshold,
        None => {
            if account_keys.len() == 1 {
                1u8
            } else {
                safe_exit(1)
            }
        }
    };
    let eth_hot_key_alias = format!("{}-eth-hot-key", alias);
    let eth_cold_key_alias = format!("{}-eth-cold-key", alias);

    let consensus_key = consensus_key
        .map(|key| match key {
            common::SecretKey::Ed25519(_) => key,
            common::SecretKey::Secp256k1(_) => {
                eprintln!("Consensus key can only be ed25519");
                safe_exit(1)
            }
        })
        .unwrap_or_else(|| {
            println!("Generating consensus key...");
            let password =
                read_and_confirm_encryption_password(unsafe_dont_encrypt);
            ctx.wallet
                .gen_key(
                    // Note that TM only allows ed25519 for consensus key
                    SchemeType::Ed25519,
                    Some(consensus_key_alias.clone()),
                    tx_args.wallet_alias_force,
                    password,
                    None,
                )
                .expect("Key generation should not fail.")
                .expect("No existing alias expected.")
                .1
        });

    let eth_cold_pk = eth_cold_key
        .map(|key| match key {
            common::SecretKey::Secp256k1(_) => key.ref_to(),
            common::SecretKey::Ed25519(_) => {
                eprintln!("Eth cold key can only be secp256k1");
                safe_exit(1)
            }
        })
        .unwrap_or_else(|| {
            println!("Generating Eth cold key...");
            let password =
                read_and_confirm_encryption_password(unsafe_dont_encrypt);
            ctx.wallet
                .gen_key(
                    // Note that ETH only allows secp256k1
                    SchemeType::Secp256k1,
                    Some(eth_cold_key_alias.clone()),
                    tx_args.wallet_alias_force,
                    password,
                    None,
                )
                .expect("Key generation should not fail.")
                .expect("No existing alias expected.")
                .1
                .ref_to()
        });

    let eth_hot_pk = eth_hot_key
        .map(|key| match key {
            common::SecretKey::Secp256k1(_) => key.ref_to(),
            common::SecretKey::Ed25519(_) => {
                eprintln!("Eth hot key can only be secp256k1");
                safe_exit(1)
            }
        })
        .unwrap_or_else(|| {
            println!("Generating Eth hot key...");
            let password =
                read_and_confirm_encryption_password(unsafe_dont_encrypt);
            ctx.wallet
                .gen_key(
                    // Note that ETH only allows secp256k1
                    SchemeType::Secp256k1,
                    Some(eth_hot_key_alias.clone()),
                    tx_args.wallet_alias_force,
                    password,
                    None,
                )
                .expect("Key generation should not fail.")
                .expect("No existing alias expected.")
                .1
                .ref_to()
        });

    if protocol_key.is_none() {
        println!("Generating protocol signing key...");
    }
    // Generate the validator keys
    let validator_keys = gen_validator_keys(
        &mut ctx.wallet,
        Some(eth_hot_pk.clone()),
        protocol_key,
        scheme,
    )
    .unwrap();
    let protocol_key = validator_keys.get_protocol_keypair().ref_to();
    let dkg_key = validator_keys
        .dkg_keypair
        .as_ref()
        .expect("DKG sessions keys should have been created")
        .public();

    let validator_vp_code_hash =
        query_wasm_code_hash(client, validator_vp_code_path.to_str().unwrap())
            .await
            .unwrap();

    // Validate the commission rate data
    if commission_rate > Dec::one() || commission_rate < Dec::zero() {
        eprintln!(
            "The validator commission rate must not exceed 1.0 or 100%, and \
             it must be 0 or positive"
        );
        if !tx_args.force {
            safe_exit(1)
        }
    }
    if max_commission_rate_change > Dec::one()
        || max_commission_rate_change < Dec::zero()
    {
        eprintln!(
            "The validator maximum change in commission rate per epoch must \
             not exceed 1.0 or 100%"
        );
        if !tx_args.force {
            safe_exit(1)
        }
    }
    let tx_code_hash =
        query_wasm_code_hash(client, args::TX_INIT_VALIDATOR_WASM)
            .await
            .unwrap();

    let chain_id = tx_args.chain_id.clone().unwrap();
    let mut tx = Tx::new(chain_id, tx_args.expiration);
    let extra_section_hash =
        tx.add_extra_section_from_hash(validator_vp_code_hash);

    let data = InitValidator {
        account_keys,
        threshold,
        consensus_key: consensus_key.ref_to(),
        eth_cold_key: key::secp256k1::PublicKey::try_from_pk(&eth_cold_pk)
            .unwrap(),
        eth_hot_key: key::secp256k1::PublicKey::try_from_pk(&eth_hot_pk)
            .unwrap(),
        protocol_key,
        dkg_key,
        commission_rate,
        max_commission_rate_change,
        validator_vp_code_hash: extra_section_hash,
    };

    tx.add_code_from_hash(tx_code_hash).add_data(data);

    let signing_data =
        aux_signing_data(client, &mut ctx.wallet, &tx_args, &None, None)
            .await?;

    tx::prepare_tx(
        client,
        &mut ctx.wallet,
        &mut ctx.shielded,
        &tx_args,
        &mut tx,
        signing_data.fee_payer.clone(),
        None,
        #[cfg(not(feature = "mainnet"))]
        false,
    )
    .await?;

    signing::generate_test_vector(client, &mut ctx.wallet, &tx).await;

    if tx_args.dump_tx {
        tx::dump_tx(&tx_args, tx);
    } else {
        signing::sign_tx(&mut ctx.wallet, &tx_args, &mut tx, signing_data);

        let result = tx::process_tx(client, &mut ctx.wallet, &tx_args, tx)
            .await?
            .initialized_accounts();

        if !tx_args.dry_run {
            let (validator_address_alias, validator_address) = match &result[..]
            {
                // There should be 1 account for the validator itself
                [validator_address] => {
                    if let Some(alias) =
                        ctx.wallet.find_alias(validator_address)
                    {
                        (alias.clone(), validator_address.clone())
                    } else {
                        eprintln!("Expected one account to be created");
                        safe_exit(1)
                    }
                }
                _ => {
                    eprintln!("Expected one account to be created");
                    safe_exit(1)
                }
            };
            // add validator address and keys to the wallet
            ctx.wallet
                .add_validator_data(validator_address, validator_keys);
            crate::wallet::save(&ctx.wallet)
                .unwrap_or_else(|err| eprintln!("{}", err));

            let tendermint_home = ctx.config.ledger.cometbft_dir();
            tendermint_node::write_validator_key(
                &tendermint_home,
                &consensus_key,
            );
            tendermint_node::write_validator_state(tendermint_home);

            // Write Namada config stuff or figure out how to do the above
            // tendermint_node things two epochs in the future!!!
            ctx.config.ledger.shell.tendermint_mode = TendermintMode::Validator;
            ctx.config
                .write(
                    &ctx.config.ledger.shell.base_dir,
                    &ctx.config.ledger.chain_id,
                    true,
                )
                .unwrap();

            let key = pos::params_key();
            let pos_params =
                rpc::query_storage_value::<C, PosParams>(client, &key)
                    .await
                    .expect("Pos parameter should be defined.");

            println!();
            println!(
                "The validator's addresses and keys were stored in the wallet:"
            );
            println!("  Validator address \"{}\"", validator_address_alias);
            println!("  Validator account key \"{}\"", validator_key_alias);
            println!("  Consensus key \"{}\"", consensus_key_alias);
            println!(
                "The ledger node has been setup to use this validator's \
                 address and consensus key."
            );
            println!(
                "Your validator will be active in {} epochs. Be sure to \
                 restart your node for the changes to take effect!",
                pos_params.pipeline_len
            );
        } else {
            println!("Transaction dry run. No addresses have been saved.");
        }
    }
    Ok(())
}

/// Shielded context file name
const FILE_NAME: &str = "shielded.dat";
const TMP_FILE_NAME: &str = "shielded.tmp";

#[derive(Debug, BorshSerialize, BorshDeserialize, Clone)]
pub struct CLIShieldedUtils {
    #[borsh_skip]
    context_dir: PathBuf,
}

impl CLIShieldedUtils {
    /// Initialize a shielded transaction context that identifies notes
    /// decryptable by any viewing key in the given set
    pub fn new(context_dir: PathBuf) -> masp::ShieldedContext<Self> {
        // Make sure that MASP parameters are downloaded to enable MASP
        // transaction building and verification later on
        let params_dir = masp::get_params_dir();
        let spend_path = params_dir.join(masp::SPEND_NAME);
        let convert_path = params_dir.join(masp::CONVERT_NAME);
        let output_path = params_dir.join(masp::OUTPUT_NAME);
        if !(spend_path.exists()
            && convert_path.exists()
            && output_path.exists())
        {
            println!("MASP parameters not present, downloading...");
            masp_proofs::download_masp_parameters(None)
                .expect("MASP parameters not present or downloadable");
            println!("MASP parameter download complete, resuming execution...");
        }
        // Finally initialize a shielded context with the supplied directory
        let utils = Self { context_dir };
        masp::ShieldedContext {
            utils,
            ..Default::default()
        }
    }
}

impl Default for CLIShieldedUtils {
    fn default() -> Self {
        Self {
            context_dir: PathBuf::from(FILE_NAME),
        }
    }
}

#[async_trait(?Send)]
impl masp::ShieldedUtils for CLIShieldedUtils {
    fn local_tx_prover(&self) -> LocalTxProver {
        if let Ok(params_dir) = env::var(masp::ENV_VAR_MASP_PARAMS_DIR) {
            let params_dir = PathBuf::from(params_dir);
            let spend_path = params_dir.join(masp::SPEND_NAME);
            let convert_path = params_dir.join(masp::CONVERT_NAME);
            let output_path = params_dir.join(masp::OUTPUT_NAME);
            LocalTxProver::new(&spend_path, &output_path, &convert_path)
        } else {
            LocalTxProver::with_default_location()
                .expect("unable to load MASP Parameters")
        }
    }

    /// Try to load the last saved shielded context from the given context
    /// directory. If this fails, then leave the current context unchanged.
    async fn load(self) -> std::io::Result<masp::ShieldedContext<Self>> {
        // Try to load shielded context from file
        let mut ctx_file = File::open(self.context_dir.join(FILE_NAME))?;
        let mut bytes = Vec::new();
        ctx_file.read_to_end(&mut bytes)?;
        let mut new_ctx = masp::ShieldedContext::deserialize(&mut &bytes[..])?;
        // Associate the originating context directory with the
        // shielded context under construction
        new_ctx.utils = self;
        Ok(new_ctx)
    }

    /// Save this shielded context into its associated context directory
    async fn save(
        &self,
        ctx: &masp::ShieldedContext<Self>,
    ) -> std::io::Result<()> {
        // TODO: use mktemp crate?
        let tmp_path = self.context_dir.join(TMP_FILE_NAME);
        {
            // First serialize the shielded context into a temporary file.
            // Inability to create this file implies a simultaneuous write is in
            // progress. In this case, immediately fail. This is unproblematic
            // because the data intended to be stored can always be re-fetched
            // from the blockchain.
            let mut ctx_file = OpenOptions::new()
                .write(true)
                .create_new(true)
                .open(tmp_path.clone())?;
            let mut bytes = Vec::new();
            ctx.serialize(&mut bytes)
                .expect("cannot serialize shielded context");
            ctx_file.write_all(&bytes[..])?;
        }
        // Atomically update the old shielded context file with new data.
        // Atomicity is required to prevent other client instances from reading
        // corrupt data.
        std::fs::rename(tmp_path.clone(), self.context_dir.join(FILE_NAME))?;
        // Finally, remove our temporary file to allow future saving of shielded
        // contexts.
        std::fs::remove_file(tmp_path)?;
        Ok(())
    }
}

pub async fn submit_transfer<C: namada::ledger::queries::Client + Sync>(
    client: &C,
    mut ctx: Context,
    args: args::TxTransfer,
) -> Result<(), tx::Error> {
    for _ in 0..2 {
        let default_signer = Some(args.source.effective_address());
        let signing_data = aux_signing_data(
            client,
            &mut ctx.wallet,
            &args.tx,
            &Some(args.source.effective_address()),
            default_signer,
        )
        .await?;

        submit_reveal_aux(
            client,
            &mut ctx,
            args.tx.clone(),
            &args.source.effective_address(),
        )
        .await?;

        let arg = args.clone();
        let (mut tx, tx_epoch) = tx::build_transfer(
            client,
            &mut ctx.wallet,
            &mut ctx.shielded,
            arg,
            signing_data.fee_payer.clone(),
        )
        .await?;
        signing::generate_test_vector(client, &mut ctx.wallet, &tx).await;

        if args.tx.dump_tx {
            tx::dump_tx(&args.tx, tx);
            break;
        } else {
            signing::sign_tx(&mut ctx.wallet, &args.tx, &mut tx, signing_data);
            let result =
                tx::process_tx(client, &mut ctx.wallet, &args.tx, tx).await?;

            let submission_epoch = rpc::query_and_print_epoch(client).await;

            match result {
                ProcessTxResponse::Applied(resp) if
                // If a transaction is shielded
                    tx_epoch.is_some() &&
                // And it is rejected by a VP
                    resp.code == 1.to_string() &&
                // And its submission epoch doesn't match construction epoch
                    tx_epoch.unwrap() != submission_epoch =>
                {
                    // Then we probably straddled an epoch boundary. Let's retry...
                    eprintln!(
                        "MASP transaction rejected and this may be due to the \
                        epoch changing. Attempting to resubmit transaction.",
                    );
                    continue;
                },
                // Otherwise either the transaction was successful or it will not
                // benefit from resubmission
                _ => break,
            }
        }
    }

    Ok(())
}

pub async fn submit_ibc_transfer<C: namada::ledger::queries::Client + Sync>(
    client: &C,
    mut ctx: Context,
    args: args::TxIbcTransfer,
) -> Result<(), tx::Error>
where
    C::Error: std::fmt::Display,
{
    let default_signer = Some(args.source.clone());
    let signing_data = aux_signing_data(
        client,
        &mut ctx.wallet,
        &args.tx,
        &Some(args.source.clone()),
        default_signer,
    )
    .await?;

    submit_reveal_aux(client, &mut ctx, args.tx.clone(), &args.source).await?;

    let (mut tx, _epoch) = tx::build_ibc_transfer(
        client,
        &mut ctx.wallet,
        &mut ctx.shielded,
        args.clone(),
        signing_data.fee_payer.clone(),
    )
    .await?;
    signing::generate_test_vector(client, &mut ctx.wallet, &tx).await;

    if args.tx.dump_tx {
        tx::dump_tx(&args.tx, tx);
    } else {
        signing::sign_tx(&mut ctx.wallet, &args.tx, &mut tx, signing_data);
        tx::process_tx(client, &mut ctx.wallet, &args.tx, tx).await?;
    }

    Ok(())
}

pub async fn submit_init_proposal<C: namada::ledger::queries::Client + Sync>(
    client: &C,
    mut ctx: Context,
    args: args::InitProposal,
) -> Result<(), tx::Error>
where
    C::Error: std::fmt::Display,
{
    let current_epoch = rpc::query_and_print_epoch(client).await;
    let governance_parameters = rpc::query_governance_parameters(client).await;

<<<<<<< HEAD
    let ((mut tx_builder, _fee_unshield_epoch), signing_data) = if args
        .is_offline
    {
        let proposal = namada::core::ledger::governance::cli::offline::OfflineProposal::try_from(args.proposal_data.as_ref()).map_err(|e| tx::Error::FailedGovernaneProposalDeserialize(e.to_string()))?.validate(current_epoch)
        .map_err(|e| tx::Error::InvalidProposal(e.to_string()))?;
=======
    let (mut tx_builder, signing_data) = if args.is_offline {
        let proposal = OfflineProposal::try_from(args.proposal_data.as_ref())
            .map_err(|e| {
                tx::Error::FailedGovernaneProposalDeserialize(e.to_string())
            })?
            .validate(current_epoch, args.tx.force)
            .map_err(|e| tx::Error::InvalidProposal(e.to_string()))?;
>>>>>>> 84cf6ed2

        let default_signer = Some(proposal.author.clone());
        let signing_data = aux_signing_data(
            client,
            &mut ctx.wallet,
            &args.tx,
            &Some(proposal.author.clone()),
            default_signer,
        )
        .await?;

        let signed_offline_proposal = proposal.sign(
            args.tx.signing_keys,
            &signing_data.account_public_keys_map.unwrap(),
        );
        let output_file_path = signed_offline_proposal
            .serialize(args.tx.output_folder)
            .map_err(|e| {
                tx::Error::FailedGovernaneProposalDeserialize(e.to_string())
            })?;

        println!("Proposal serialized to: {}", output_file_path);
        return Ok(());
    } else if args.is_pgf_funding {
        let proposal =
            PgfFundingProposal::try_from(args.proposal_data.as_ref())
                .map_err(|e| {
                    tx::Error::FailedGovernaneProposalDeserialize(e.to_string())
                })?
                .validate(&governance_parameters, current_epoch, args.tx.force)
                .map_err(|e| tx::Error::InvalidProposal(e.to_string()))?;

        let default_signer = Some(proposal.proposal.author.clone());
        let signing_data = aux_signing_data(
            client,
            &mut ctx.wallet,
            &args.tx,
            &Some(proposal.proposal.author.clone()),
            default_signer,
        )
        .await?;

        submit_reveal_aux(
            client,
            &mut ctx,
            args.tx.clone(),
            &proposal.proposal.author,
        )
        .await?;

        (
            tx::build_pgf_funding_proposal(
                client,
                &mut ctx.wallet,
                &mut ctx.shielded,
                args.clone(),
                proposal,
                signing_data.fee_payer.clone(),
            )
            .await?,
            signing_data,
        )
    } else if args.is_pgf_stewards {
        let proposal = PgfStewardProposal::try_from(
            args.proposal_data.as_ref(),
        )
        .map_err(|e| {
            tx::Error::FailedGovernaneProposalDeserialize(e.to_string())
        })?;
        let author_balance = rpc::get_token_balance(
            client,
            &ctx.native_token,
            &proposal.proposal.author,
        )
        .await;
        let proposal = proposal
            .validate(
                &governance_parameters,
                current_epoch,
                author_balance,
                args.tx.force,
            )
            .map_err(|e| tx::Error::InvalidProposal(e.to_string()))?;

        let default_signer = Some(proposal.proposal.author.clone());
        let signing_data = aux_signing_data(
            client,
            &mut ctx.wallet,
            &args.tx,
            &Some(proposal.proposal.author.clone()),
            default_signer,
        )
        .await?;

        submit_reveal_aux(
            client,
            &mut ctx,
            args.tx.clone(),
            &proposal.proposal.author,
        )
        .await?;

        (
            tx::build_pgf_stewards_proposal(
                client,
                &mut ctx.wallet,
                &mut ctx.shielded,
                args.clone(),
                proposal,
                signing_data.fee_payer.clone(),
            )
            .await?,
            signing_data,
        )
    } else {
        let proposal = DefaultProposal::try_from(args.proposal_data.as_ref())
            .map_err(|e| {
            tx::Error::FailedGovernaneProposalDeserialize(e.to_string())
        })?;
        let author_balane = rpc::get_token_balance(
            client,
            &ctx.native_token,
            &proposal.proposal.author,
        )
        .await;
        let proposal = proposal
            .validate(
                &governance_parameters,
                current_epoch,
                author_balane,
                args.tx.force,
            )
            .map_err(|e| tx::Error::InvalidProposal(e.to_string()))?;

        let default_signer = Some(proposal.proposal.author.clone());
        let signing_data = aux_signing_data(
            client,
            &mut ctx.wallet,
            &args.tx,
            &Some(proposal.proposal.author.clone()),
            default_signer,
        )
        .await?;

        submit_reveal_aux(
            client,
            &mut ctx,
            args.tx.clone(),
            &proposal.proposal.author,
        )
        .await?;

        (
            tx::build_default_proposal(
                client,
                &mut ctx.wallet,
                &mut ctx.shielded,
                args.clone(),
                proposal,
                signing_data.fee_payer.clone(),
            )
            .await?,
            signing_data,
        )
    };
    signing::generate_test_vector(client, &mut ctx.wallet, &tx_builder).await;

    if args.tx.dump_tx {
        tx::dump_tx(&args.tx, tx_builder);
    } else {
        signing::sign_tx(
            &mut ctx.wallet,
            &args.tx,
            &mut tx_builder,
            signing_data,
        );
        tx::process_tx(client, &mut ctx.wallet, &args.tx, tx_builder).await?;
    }

    Ok(())
}

pub async fn submit_vote_proposal<C: namada::ledger::queries::Client + Sync>(
    client: &C,
    mut ctx: Context,
    args: args::VoteProposal,
) -> Result<(), tx::Error>
where
    C: namada::ledger::queries::Client + Sync,
    C::Error: std::fmt::Display,
{
    let current_epoch = rpc::query_and_print_epoch(client).await;

    let default_signer = Some(args.voter.clone());
    let signing_data = aux_signing_data(
        client,
        &mut ctx.wallet,
        &args.tx,
        &Some(args.voter.clone()),
        default_signer.clone(),
    )
    .await?;

    let (mut tx_builder, _fee_unshield_epoch) = if args.is_offline {
        let proposal_vote = ProposalVote::try_from(args.vote)
            .map_err(|_| tx::Error::InvalidProposalVote)?;

        let proposal = OfflineSignedProposal::try_from(
            args.proposal_data.clone().unwrap().as_ref(),
        )
        .map_err(|e| tx::Error::InvalidProposal(e.to_string()))?
        .validate(
            &signing_data.account_public_keys_map.clone().unwrap(),
            signing_data.threshold,
            args.tx.force,
        )
        .map_err(|e| tx::Error::InvalidProposal(e.to_string()))?;
        let delegations = rpc::get_delegators_delegation_at(
            client,
            &args.voter,
            proposal.proposal.tally_epoch,
        )
        .await
        .keys()
        .cloned()
        .collect::<Vec<Address>>();

        let offline_vote = OfflineVote::new(
            &proposal,
            proposal_vote,
            args.voter.clone(),
            delegations,
        );

        let offline_signed_vote = offline_vote.sign(
            args.tx.signing_keys,
            &signing_data.account_public_keys_map.unwrap(),
        );
        let output_file_path = offline_signed_vote
            .serialize(args.tx.output_folder)
            .expect("Should be able to serialize the offline proposal");

        println!("Proposal vote serialized to: {}", output_file_path);
        return Ok(());
    } else {
        tx::build_vote_proposal(
            client,
            &mut ctx.wallet,
            &mut ctx.shielded,
            args.clone(),
            current_epoch,
            signing_data.fee_payer.clone(),
        )
        .await?
    };
    signing::generate_test_vector(client, &mut ctx.wallet, &tx_builder).await;

    if args.tx.dump_tx {
        tx::dump_tx(&args.tx, tx_builder);
    } else {
        signing::sign_tx(
            &mut ctx.wallet,
            &args.tx,
            &mut tx_builder,
            signing_data,
        );
        tx::process_tx(client, &mut ctx.wallet, &args.tx, tx_builder).await?;
    }

    Ok(())
}

pub async fn sign_tx<C>(
    client: &C,
    ctx: &mut Context,
    args::SignTx {
        tx: tx_args,
        tx_data,
        owner,
    }: args::SignTx,
) -> Result<(), tx::Error>
where
    C: namada::ledger::queries::Client + Sync,
    C::Error: std::fmt::Display,
{
    let tx = if let Ok(transaction) = Tx::deserialize(tx_data.as_ref()) {
        transaction
    } else {
        eprintln!("Couldn't decode the transaction.");
        safe_exit(1)
    };

    let default_signer = Some(owner.clone());
    let signing_data = aux_signing_data(
        client,
        &mut ctx.wallet,
        &tx_args,
        &Some(owner),
        default_signer,
    )
    .await?;

    let secret_keys = &signing_data
        .public_keys
        .iter()
        .filter_map(|public_key| {
            if let Ok(secret_key) =
                signing::find_key_by_pk(&mut ctx.wallet, &tx_args, public_key)
            {
                Some(secret_key)
            } else {
                eprintln!(
                    "Couldn't find the secret key for {}. Skipping signature \
                     generation.",
                    public_key
                );
                None
            }
        })
        .collect::<Vec<common::SecretKey>>();

    if let Some(account_public_keys_map) = signing_data.account_public_keys_map
    {
        let signatures =
            tx.compute_section_signature(secret_keys, &account_public_keys_map);

        for signature in &signatures {
            let filename = format!(
                "offline_signature_{}_{}.tx",
                tx.header_hash(),
                signature.index
            );
            let output_path = match &tx_args.output_folder {
                Some(path) => path.join(filename),
                None => filename.into(),
            };

            let signature_path = File::create(&output_path)
                .expect("Should be able to create signature file.");

            serde_json::to_writer_pretty(
                signature_path,
                &signature.serialize(),
            )
            .expect("Signature should be deserializable.");
            println!(
                "Signature for {} serialized at {}",
                &account_public_keys_map
                    .get_public_key_from_index(signature.index)
                    .unwrap(),
                output_path.display()
            );
        }
    }
    Ok(())
}

pub async fn submit_reveal_pk<C: namada::ledger::queries::Client + Sync>(
    client: &C,
    ctx: &mut Context,
    args: args::RevealPk,
) -> Result<(), tx::Error>
where
    C::Error: std::fmt::Display,
{
    submit_reveal_aux(client, ctx, args.tx, &(&args.public_key).into()).await?;

    Ok(())
}

pub async fn submit_bond<C>(
    client: &C,
    ctx: &mut Context,
    args: args::Bond,
) -> Result<(), tx::Error>
where
    C: namada::ledger::queries::Client + Sync,
    C::Error: std::fmt::Display,
{
    let default_address = args.source.clone().unwrap_or(args.validator.clone());
    let default_signer = Some(default_address.clone());
    let signing_data = aux_signing_data(
        client,
        &mut ctx.wallet,
        &args.tx,
        &Some(default_address.clone()),
        default_signer,
    )
    .await?;

    submit_reveal_aux(client, ctx, args.tx.clone(), &default_address).await?;

    let (mut tx, _fee_unshield_epoch) = tx::build_bond(
        client,
        &mut ctx.wallet,
        &mut ctx.shielded,
        args.clone(),
        signing_data.fee_payer.clone(),
    )
    .await?;
    signing::generate_test_vector(client, &mut ctx.wallet, &tx).await;

    if args.tx.dump_tx {
        tx::dump_tx(&args.tx, tx);
    } else {
        signing::sign_tx(&mut ctx.wallet, &args.tx, &mut tx, signing_data);

        tx::process_tx(client, &mut ctx.wallet, &args.tx, tx).await?;
    }

    Ok(())
}

pub async fn submit_unbond<C: namada::ledger::queries::Client + Sync>(
    client: &C,
    ctx: &mut Context,
    args: args::Unbond,
) -> Result<(), tx::Error>
where
    C::Error: std::fmt::Display,
{
    let default_address = args.source.clone().unwrap_or(args.validator.clone());
    let default_signer = Some(default_address.clone());
    let signing_data = aux_signing_data(
        client,
        &mut ctx.wallet,
        &args.tx,
        &Some(default_address),
        default_signer,
    )
    .await?;

    let (mut tx, _fee_unshield_epoch, latest_withdrawal_pre) =
        tx::build_unbond(
            client,
            &mut ctx.wallet,
            &mut ctx.shielded,
            args.clone(),
            signing_data.fee_payer.clone(),
        )
        .await?;
    signing::generate_test_vector(client, &mut ctx.wallet, &tx).await;

    if args.tx.dump_tx {
        tx::dump_tx(&args.tx, tx);
    } else {
        signing::sign_tx(&mut ctx.wallet, &args.tx, &mut tx, signing_data);

        tx::process_tx(client, &mut ctx.wallet, &args.tx, tx).await?;

        tx::query_unbonds(client, args.clone(), latest_withdrawal_pre).await?;
    }

    Ok(())
}

pub async fn submit_withdraw<C: namada::ledger::queries::Client + Sync>(
    client: &C,
    mut ctx: Context,
    args: args::Withdraw,
) -> Result<(), tx::Error>
where
    C::Error: std::fmt::Display,
{
    let default_address = args.source.clone().unwrap_or(args.validator.clone());
    let default_signer = Some(default_address.clone());
    let signing_data = aux_signing_data(
        client,
        &mut ctx.wallet,
        &args.tx,
        &Some(default_address),
        default_signer,
    )
    .await?;

    let (mut tx, _fee_unshield_epoch) = tx::build_withdraw(
        client,
        &mut ctx.wallet,
        &mut ctx.shielded,
        args.clone(),
        signing_data.fee_payer.clone(),
    )
    .await?;
    signing::generate_test_vector(client, &mut ctx.wallet, &tx).await;

    if args.tx.dump_tx {
        tx::dump_tx(&args.tx, tx);
    } else {
        signing::sign_tx(&mut ctx.wallet, &args.tx, &mut tx, signing_data);

        tx::process_tx(client, &mut ctx.wallet, &args.tx, tx).await?;
    }

    Ok(())
}

pub async fn submit_validator_commission_change<
    C: namada::ledger::queries::Client + Sync,
>(
    client: &C,
    mut ctx: Context,
    args: args::CommissionRateChange,
) -> Result<(), tx::Error>
where
    C::Error: std::fmt::Display,
{
    let default_signer = Some(args.validator.clone());
    let signing_data = aux_signing_data(
        client,
        &mut ctx.wallet,
        &args.tx,
        &Some(args.validator.clone()),
        default_signer,
    )
    .await?;

    let (mut tx, _fee_unshield_epoch) = tx::build_validator_commission_change(
        client,
        &mut ctx.wallet,
        &mut ctx.shielded,
        args.clone(),
        signing_data.fee_payer.clone(),
    )
    .await?;
    signing::generate_test_vector(client, &mut ctx.wallet, &tx).await;

    if args.tx.dump_tx {
        tx::dump_tx(&args.tx, tx);
    } else {
        signing::sign_tx(&mut ctx.wallet, &args.tx, &mut tx, signing_data);

        tx::process_tx(client, &mut ctx.wallet, &args.tx, tx).await?;
    }

    Ok(())
}

pub async fn submit_unjail_validator<
    C: namada::ledger::queries::Client + Sync,
>(
    client: &C,
    mut ctx: Context,
    args: args::TxUnjailValidator,
) -> Result<(), tx::Error>
where
    C::Error: std::fmt::Display,
{
    let default_signer = Some(args.validator.clone());
    let signing_data = aux_signing_data(
        client,
        &mut ctx.wallet,
        &args.tx,
        &Some(args.validator.clone()),
        default_signer,
    )
    .await?;

    let (mut tx, _fee_unshield_epoch) = tx::build_unjail_validator(
        client,
        &mut ctx.wallet,
        &mut ctx.shielded,
        args.clone(),
        signing_data.fee_payer.clone(),
    )
    .await?;
    signing::generate_test_vector(client, &mut ctx.wallet, &tx).await;

    if args.tx.dump_tx {
        tx::dump_tx(&args.tx, tx);
    } else {
        signing::sign_tx(&mut ctx.wallet, &args.tx, &mut tx, signing_data);

        tx::process_tx(client, &mut ctx.wallet, &args.tx, tx).await?;
    }

    Ok(())
}

pub async fn submit_update_steward_commission<
    C: namada::ledger::queries::Client + Sync,
>(
    client: &C,
    mut ctx: Context,
    args: args::UpdateStewardCommission,
) -> Result<(), tx::Error>
where
    C: namada::ledger::queries::Client + Sync,
    C::Error: std::fmt::Display,
{
    let default_signer = Some(args.steward.clone());
    let signing_data = signing::aux_signing_data(
        client,
        &mut ctx.wallet,
        &args.tx,
        &Some(args.steward.clone()),
        default_signer,
    )
    .await?;

    let mut tx = tx::build_update_steward_commission(
        client,
        args.clone(),
        &signing_data.gas_payer,
    )
    .await?;

    signing::generate_test_vector(client, &mut ctx.wallet, &tx).await;

    if args.tx.dump_tx {
        tx::dump_tx(&args.tx, tx);
    } else {
        signing::sign_tx(&mut ctx.wallet, &args.tx, &mut tx, signing_data);
        tx::process_tx(client, &mut ctx.wallet, &args.tx, tx).await?;
    }

    Ok(())
}

pub async fn submit_resign_steward<C: namada::ledger::queries::Client + Sync>(
    client: &C,
    mut ctx: Context,
    args: args::ResignSteward,
) -> Result<(), tx::Error>
where
    C: namada::ledger::queries::Client + Sync,
    C::Error: std::fmt::Display,
{
    let default_signer = Some(args.steward.clone());
    let signing_data = signing::aux_signing_data(
        client,
        &mut ctx.wallet,
        &args.tx,
        &Some(args.steward.clone()),
        default_signer,
    )
    .await?;

    let mut tx =
        tx::build_resign_steward(client, args.clone(), &signing_data.gas_payer)
            .await?;

    signing::generate_test_vector(client, &mut ctx.wallet, &tx).await;

    if args.tx.dump_tx {
        tx::dump_tx(&args.tx, tx);
    } else {
        signing::sign_tx(&mut ctx.wallet, &args.tx, &mut tx, signing_data);
        tx::process_tx(client, &mut ctx.wallet, &args.tx, tx).await?;
    }

    Ok(())
}

/// Save accounts initialized from a tx into the wallet, if any.
pub async fn save_initialized_accounts<U: WalletUtils>(
    wallet: &mut Wallet<U>,
    args: &args::Tx,
    initialized_accounts: Vec<Address>,
) {
    tx::save_initialized_accounts::<U>(wallet, args, initialized_accounts).await
}

/// Broadcast a transaction to be included in the blockchain and checks that
/// the tx has been successfully included into the mempool of a validator
///
/// In the case of errors in any of those stages, an error message is returned
pub async fn broadcast_tx(
    rpc_cli: &HttpClient,
    to_broadcast: &TxBroadcastData,
) -> Result<Response, tx::Error> {
    tx::broadcast_tx(rpc_cli, to_broadcast).await
}

/// Broadcast a transaction to be included in the blockchain.
///
/// Checks that
/// 1. The tx has been successfully included into the mempool of a validator
/// 2. The tx with encrypted payload has been included on the blockchain
/// 3. The decrypted payload of the tx has been included on the blockchain.
///
/// In the case of errors in any of those stages, an error message is returned
pub async fn submit_tx(
    client: &HttpClient,
    to_broadcast: TxBroadcastData,
) -> Result<TxResponse, tx::Error> {
    tx::submit_tx(client, to_broadcast).await
}

#[cfg(test)]
mod test_tx {
    use masp_primitives::transaction::components::Amount;
    use namada::core::types::storage::Epoch;
    use namada::ledger::masp::{make_asset_type, MaspAmount};
    use namada::types::address::testing::gen_established_address;
    use namada::types::token::MaspDenom;

    #[test]
    fn test_masp_add_amount() {
        let address_1 = gen_established_address();
        let denom_1 = MaspDenom::One;
        let denom_2 = MaspDenom::Three;
        let epoch = Epoch::default();
        let _masp_amount = MaspAmount::default();

        let asset_base = make_asset_type(Some(epoch), &address_1, denom_1);
        let _asset_denom = make_asset_type(Some(epoch), &address_1, denom_2);
        let _asset_prefix = make_asset_type(Some(epoch), &address_1, denom_1);

        let _amount_base =
            Amount::from_pair(asset_base, 16).expect("Test failed");
        let _amount_denom =
            Amount::from_pair(asset_base, 2).expect("Test failed");
        let _amount_prefix =
            Amount::from_pair(asset_base, 4).expect("Test failed");

        // masp_amount += amount_base;
        // assert_eq!(masp_amount.get((epoch,)), Uint::zero());
        // Amount::from_pair(atype, amount)
        // MaspDenom::One
        // assert_eq!(zero.abs(), Uint::zero());
    }
}<|MERGE_RESOLUTION|>--- conflicted
+++ resolved
@@ -757,21 +757,15 @@
     let current_epoch = rpc::query_and_print_epoch(client).await;
     let governance_parameters = rpc::query_governance_parameters(client).await;
 
-<<<<<<< HEAD
     let ((mut tx_builder, _fee_unshield_epoch), signing_data) = if args
         .is_offline
     {
-        let proposal = namada::core::ledger::governance::cli::offline::OfflineProposal::try_from(args.proposal_data.as_ref()).map_err(|e| tx::Error::FailedGovernaneProposalDeserialize(e.to_string()))?.validate(current_epoch)
-        .map_err(|e| tx::Error::InvalidProposal(e.to_string()))?;
-=======
-    let (mut tx_builder, signing_data) = if args.is_offline {
         let proposal = OfflineProposal::try_from(args.proposal_data.as_ref())
             .map_err(|e| {
                 tx::Error::FailedGovernaneProposalDeserialize(e.to_string())
             })?
             .validate(current_epoch, args.tx.force)
             .map_err(|e| tx::Error::InvalidProposal(e.to_string()))?;
->>>>>>> 84cf6ed2
 
         let default_signer = Some(proposal.author.clone());
         let signing_data = aux_signing_data(
