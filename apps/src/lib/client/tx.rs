--- conflicted
+++ resolved
@@ -44,7 +44,7 @@
     args: &args::Tx,
     owner: &Option<Address>,
     default_signer: Option<Address>,
-) -> Result<signing::SigningTxData, tx::Error> {
+) -> Result<signing::SigningTxData, error::Error> {
     let signing_data =
         signing::aux_signing_data(client, wallet, args, owner, default_signer)
             .await?;
@@ -53,7 +53,7 @@
         if !(args.dry_run || args.dry_run_wrapper) {
             // Store the generated signing key to wallet in case of need
             crate::wallet::save(wallet).map_err(|_| {
-                tx::Error::Other(
+                error::Error::Other(
                     "Failed to save disposable address to wallet".to_string(),
                 )
             })?;
@@ -247,15 +247,7 @@
         unsafe_dont_encrypt,
         tx_code_path: _,
     }: args::TxInitValidator,
-<<<<<<< HEAD
-) -> Result<(), tx::Error> {
-=======
-) -> Result<(), error::Error>
-where
-    C: namada::ledger::queries::Client + Sync,
-    C::Error: std::fmt::Display,
-{
->>>>>>> 3ef04aa0
+) -> Result<(), error::Error> {
     let tx_args = args::Tx {
         chain_id: tx_args
             .clone()
@@ -766,21 +758,17 @@
     let current_epoch = rpc::query_and_print_epoch(client).await;
     let governance_parameters = rpc::query_governance_parameters(client).await;
 
-<<<<<<< HEAD
     let ((mut tx_builder, _fee_unshield_epoch), signing_data) = if args
         .is_offline
     {
         let proposal = OfflineProposal::try_from(args.proposal_data.as_ref())
             .map_err(|e| {
-                tx::Error::FailedGovernaneProposalDeserialize(e.to_string())
+                error::TxError::FailedGovernaneProposalDeserialize(
+                    e.to_string(),
+                )
             })?
             .validate(current_epoch, args.tx.force)
-            .map_err(|e| tx::Error::InvalidProposal(e.to_string()))?;
-=======
-    let (mut tx_builder, signing_data) = if args.is_offline {
-        let proposal = namada::core::ledger::governance::cli::offline::OfflineProposal::try_from(args.proposal_data.as_ref()).map_err(|e| error::TxError::FailedGovernaneProposalDeserialize(e.to_string()))?.validate(current_epoch)
-        .map_err(|e| error::TxError::InvalidProposal(e.to_string()))?;
->>>>>>> 3ef04aa0
+            .map_err(|e| error::TxError::InvalidProposal(e.to_string()))?;
 
         let default_signer = Some(proposal.author.clone());
         let signing_data = aux_signing_data(
@@ -814,13 +802,8 @@
                         e.to_string(),
                     )
                 })?
-<<<<<<< HEAD
                 .validate(&governance_parameters, current_epoch, args.tx.force)
-                .map_err(|e| tx::Error::InvalidProposal(e.to_string()))?;
-=======
-                .validate(&governance_parameters, current_epoch)
                 .map_err(|e| error::TxError::InvalidProposal(e.to_string()))?;
->>>>>>> 3ef04aa0
 
         let default_signer = Some(proposal.proposal.author.clone());
         let signing_data = aux_signing_data(
@@ -866,18 +849,13 @@
         )
         .await;
         let proposal = proposal
-<<<<<<< HEAD
             .validate(
                 &governance_parameters,
                 current_epoch,
                 author_balance,
                 args.tx.force,
             )
-            .map_err(|e| tx::Error::InvalidProposal(e.to_string()))?;
-=======
-            .validate(&governance_parameters, current_epoch, author_balane)
             .map_err(|e| error::TxError::InvalidProposal(e.to_string()))?;
->>>>>>> 3ef04aa0
 
         let default_signer = Some(proposal.proposal.author.clone());
         let signing_data = aux_signing_data(
@@ -921,18 +899,13 @@
         )
         .await;
         let proposal = proposal
-<<<<<<< HEAD
             .validate(
                 &governance_parameters,
                 current_epoch,
                 author_balane,
                 args.tx.force,
             )
-            .map_err(|e| tx::Error::InvalidProposal(e.to_string()))?;
-=======
-            .validate(&governance_parameters, current_epoch, author_balane)
             .map_err(|e| error::TxError::InvalidProposal(e.to_string()))?;
->>>>>>> 3ef04aa0
 
         let default_signer = Some(proposal.proposal.author.clone());
         let signing_data = aux_signing_data(
@@ -1384,7 +1357,7 @@
     client: &C,
     mut ctx: Context,
     args: args::UpdateStewardCommission,
-) -> Result<(), tx::Error>
+) -> Result<(), error::Error>
 where
     C: namada::ledger::queries::Client + Sync,
     C::Error: std::fmt::Display,
@@ -1424,7 +1397,7 @@
     client: &C,
     mut ctx: Context,
     args: args::ResignSteward,
-) -> Result<(), tx::Error>
+) -> Result<(), error::Error>
 where
     C: namada::ledger::queries::Client + Sync,
     C::Error: std::fmt::Display,
@@ -1476,15 +1449,7 @@
 pub async fn broadcast_tx(
     rpc_cli: &HttpClient,
     to_broadcast: &TxBroadcastData,
-<<<<<<< HEAD
-) -> Result<Response, tx::Error> {
-=======
-) -> Result<Response, error::Error>
-where
-    C: namada::ledger::queries::Client + Sync,
-    C::Error: std::fmt::Display,
-{
->>>>>>> 3ef04aa0
+) -> Result<Response, error::Error> {
     tx::broadcast_tx(rpc_cli, to_broadcast).await
 }
 
@@ -1499,14 +1464,6 @@
 pub async fn submit_tx(
     client: &HttpClient,
     to_broadcast: TxBroadcastData,
-<<<<<<< HEAD
-) -> Result<TxResponse, tx::Error> {
-=======
-) -> Result<TxResponse, error::Error>
-where
-    C: namada::ledger::queries::Client + Sync,
-    C::Error: std::fmt::Display,
-{
->>>>>>> 3ef04aa0
+) -> Result<TxResponse, error::Error> {
     tx::submit_tx(client, to_broadcast).await
 }