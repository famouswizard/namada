--- conflicted
+++ resolved
@@ -1136,7 +1136,6 @@
 
             tv.name = "Init_Validator_0".to_string();
 
-<<<<<<< HEAD
             tv.output.extend(vec!["Type : Init Validator".to_string()]);
             tv.output.extend(vec![
                 format!("Address : {}", init_validator.address),
@@ -1194,28 +1193,6 @@
             .map_err(|err| {
                 Error::from(EncodingError::Conversion(err.to_string()))
             })?;
-=======
-        tv.output.extend(vec![
-            format!("Type : Vote Proposal"),
-            format!("ID : {}", vote_proposal.id),
-            format!("Vote : {}", LedgerProposalVote(&vote_proposal.vote)),
-            format!("Voter : {}", vote_proposal.voter),
-        ]);
-
-        tv.output_expert.extend(vec![
-            format!("ID : {}", vote_proposal.id),
-            format!("Vote : {}", LedgerProposalVote(&vote_proposal.vote)),
-            format!("Voter : {}", vote_proposal.voter),
-        ]);
-    } else if code_sec.tag == Some(TX_REVEAL_PK.to_string()) {
-        let public_key = common::PublicKey::try_from_slice(
-            &tx.data()
-                .ok_or_else(|| Error::Other("Invalid Data".to_string()))?,
-        )
-        .map_err(|err| {
-            Error::from(EncodingError::Conversion(err.to_string()))
-        })?;
->>>>>>> 4ed62290
 
             tv.name = "Init_Proposal_0".to_string();
 
@@ -1287,19 +1264,12 @@
                 format!("Vote : {}", LedgerProposalVote(&vote_proposal.vote)),
                 format!("Voter : {}", vote_proposal.voter),
             ]);
-            for delegation in &vote_proposal.delegation_validators {
-                tv.output.push(format!("Delegation : {}", delegation));
-            }
 
             tv.output_expert.extend(vec![
                 format!("ID : {}", vote_proposal.id),
                 format!("Vote : {}", LedgerProposalVote(&vote_proposal.vote)),
                 format!("Voter : {}", vote_proposal.voter),
             ]);
-            for delegation in vote_proposal.delegation_validators {
-                tv.output_expert
-                    .push(format!("Delegation : {}", delegation));
-            }
         } else if code_sec.tag == Some(TX_REVEAL_PK.to_string()) {
             let public_key = common::PublicKey::try_from_slice(
                 &tx.data(cmt)
@@ -1900,31 +1870,12 @@
             }
         }
 
-<<<<<<< HEAD
         if let Some(wrapper) = tx.header.wrapper() {
             let fee_amount_per_gas_unit =
                 to_ledger_decimal(&wrapper.fee.amount_per_gas_unit.to_string());
-=======
-    if let Some(wrapper) = tx.header.wrapper() {
-        let fee_amount_per_gas_unit =
-            to_ledger_decimal(&wrapper.fee.amount_per_gas_unit.to_string());
-        tv.output_expert.extend(vec![
-            format!("Timestamp : {}", tx.header.timestamp.0),
-            format!("Pubkey : {}", wrapper.pk),
-            format!("Gas limit : {}", u64::from(wrapper.gas_limit)),
-        ]);
-        if let Some(token) = tokens.get(&wrapper.fee.token) {
-            tv.output_expert.push(format!(
-                "Fees/gas unit : {} {}",
-                token.to_uppercase(),
-                fee_amount_per_gas_unit,
-            ));
-        } else {
->>>>>>> 4ed62290
             tv.output_expert.extend(vec![
                 format!("Timestamp : {}", tx.header.timestamp.0),
                 format!("Pubkey : {}", wrapper.pk),
-                format!("Epoch : {}", wrapper.epoch),
                 format!("Gas limit : {}", u64::from(wrapper.gas_limit)),
             ]);
             if let Some(token) = tokens.get(&wrapper.fee.token) {
