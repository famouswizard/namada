--- conflicted
+++ resolved
@@ -7,12 +7,7 @@
 use std::path::PathBuf;
 
 use borsh::{BorshDeserialize, BorshSerialize};
-<<<<<<< HEAD
-=======
-use borsh_ext::BorshSerializeExt;
 use itertools::Itertools;
-use lazy_static::lazy_static;
->>>>>>> e1b58578
 use masp_primitives::asset_type::AssetType;
 #[cfg(feature = "mainnet")]
 use masp_primitives::consensus::MainNetwork as Network;
@@ -2055,62 +2050,6 @@
                         denoms,
                     )
                     .await?;
-<<<<<<< HEAD
-                // Commit the notes found to our transaction
-                for (diversifier, note, merkle_path) in unspent_notes {
-                    builder
-                        .add_sapling_spend(sk, diversifier, note, merkle_path)
-                        .map_err(|e| TransferErr::Build {
-                            error: builder::Error::SaplingBuild(e),
-                            data: None,
-                        })?;
-                }
-                // Commit the conversion notes used during summation
-                for (conv, wit, value) in used_convs.values() {
-                    if value.is_positive() {
-                        builder
-                            .add_sapling_convert(
-                                conv.clone(),
-                                *value as u64,
-                                wit.clone(),
-                            )
-                            .map_err(|e| TransferErr::Build {
-                                error: builder::Error::SaplingBuild(e),
-                                data: None,
-                            })?;
-                    }
-                }
-            } else {
-                // We add a dummy UTXO to our transaction, but only the source
-                // of the parent Transfer object is used to
-                // validate fund availability
-                let script = source
-                    .t_addr_data()
-                    .ok_or_else(|| {
-                        Error::Other(
-                            "source address should be transparent".to_string(),
-                        )
-                    })?
-                    .taddress();
-
-                for (digit, asset_type) in
-                    MaspDigitPos::iter().zip(asset_types.iter())
-                {
-                    let amount_part = digit.denominate(&amount.amount());
-                    // Skip adding an input if its value is 0
-                    if amount_part != 0 {
-                        builder
-                            .add_transparent_input(TxOut {
-                                asset_type: *asset_type,
-                                value: amount_part,
-                                address: script,
-                            })
-                            .map_err(|e| TransferErr::Build {
-                                error: builder::Error::TransparentBuild(e),
-                                data: None,
-                            })?;
-                    }
-=======
 
                     fees -= &output_amt;
                     // Update the changes
@@ -2118,7 +2057,6 @@
                         .entry(*sp)
                         .and_modify(|amt| *amt += &output_amt)
                         .or_insert(output_amt);
->>>>>>> e1b58578
                 }
             }
 
@@ -2127,75 +2065,6 @@
             }
         }
 
-<<<<<<< HEAD
-            // This indicates how many more assets need to be sent to the
-            // receiver in order to satisfy the requested transfer
-            // amount.
-            let mut rem_amount = amount.amount().raw_amount().0;
-            // If we are sending to a shielded address, we may need the outgoing
-            // viewing key in the following computations.
-            let ovk_opt = spending_key.map(|x| x.expsk.ovk);
-
-            // Now handle the outputs of this transaction
-            // Loop through the value balance components and see which
-            // ones can be given to the receiver
-            for ((asset_type, decoded), val) in value_balance.components() {
-                let rem_amount = &mut rem_amount[decoded.position as usize];
-                // Only asset types with the correct token can contribute. But
-                // there must be a demonstrated need for it.
-                if decoded.token == token
-                    && decoded.denom == denom
-                    && decoded
-                        .epoch
-                        .map_or(true, |vbal_epoch| vbal_epoch <= epoch)
-                    && *rem_amount > 0
-                {
-                    let val = u128::try_from(*val).expect(
-                        "value balance in absence of output descriptors \
-                         should be non-negative",
-                    );
-                    // We want to take at most the remaining quota for the
-                    // current denomination to the receiver
-                    let contr = std::cmp::min(*rem_amount as u128, val) as u64;
-                    // Make transaction output tied to the current token,
-                    // denomination, and epoch.
-                    if let Some(pa) = payment_address {
-                        // If there is a shielded output
-                        builder
-                            .add_sapling_output(
-                                ovk_opt,
-                                pa.into(),
-                                *asset_type,
-                                contr,
-                                memo.clone(),
-                            )
-                            .map_err(|e| TransferErr::Build {
-                                error: builder::Error::SaplingBuild(e),
-                                data: None,
-                            })?;
-                    } else if let Some(t_addr_data) = target.t_addr_data() {
-                        // If there is a transparent output
-                        builder
-                            .add_transparent_output(
-                                &t_addr_data.taddress(),
-                                *asset_type,
-                                contr,
-                            )
-                            .map_err(|e| TransferErr::Build {
-                                error: builder::Error::TransparentBuild(e),
-                                data: None,
-                            })?;
-                    } else {
-                        return Result::Err(TransferErr::from(Error::Other(
-                            "transaction target must be a payment address or \
-                             Namada address or IBC address"
-                                .to_string(),
-                        )));
-                    }
-                    // Lower what is required of the remaining contribution
-                    *rem_amount -= contr;
-                }
-=======
         // Decrease the changes by the amounts used for fee payment
         for (sp, temp_changes) in temp_changes.iter() {
             for (asset_type, temp_change) in temp_changes.components() {
@@ -2212,25 +2081,9 @@
 
                 // Entry is guaranteed to be in the map
                 changes.entry(*sp).and_modify(|amt| *amt -= &output_amt);
->>>>>>> e1b58578
-            }
-        }
-
-<<<<<<< HEAD
-            // Nothing must remain to be included in output
-            if rem_amount != [0; 4] {
-                // Convert the shortfall into a I128Sum
-                let mut shortfall = I128Sum::zero();
-                for (asset_type, val) in asset_types.iter().zip(rem_amount) {
-                    shortfall += I128Sum::from_pair(*asset_type, val.into());
-                }
-                // Return an insufficient ffunds error
-                return Result::Err(TransferErr::Build {
-                    error: builder::Error::InsufficientFunds(shortfall),
-                    data: Some(MaspTransferData {
-                        source,
-                        target,
-=======
+            }
+        }
+
         if !fees.is_zero() {
             // 2. Look for unused spent notes of the sources and the optional
             //    gas spending keys (sources first)
@@ -2268,7 +2121,6 @@
                         context,
                         builder,
                         &fee_source,
->>>>>>> e1b58578
                         token,
                         &denominated_fee,
                         epoch,
