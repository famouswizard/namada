//! Ledger read-only queries can be handled and dispatched via the [`RPC`]
//! defined via `router!` macro.

// Re-export to show in rustdoc!
use namada_core::storage::BlockHeight;
use namada_state::{DBIter, StorageHasher, DB};
pub use shell::Shell;
use shell::SHELL;
pub use types::{
    EncodedResponseQuery, Error, RequestCtx, RequestQuery, ResponseQuery,
    Router,
};
use vp::{Vp, VP};

pub use self::shell::eth_bridge::{
    Erc20FlowControl, GenBridgePoolProofReq, GenBridgePoolProofRsp,
    TransferToErcArgs, TransferToEthereumStatus,
};
use crate::MaybeSend;

#[macro_use]
mod router;
mod shell;
mod types;
pub mod vp;

// Most commonly expected patterns should be declared first
router! {RPC,
    // Shell provides storage read access, block metadata and can dry-run a tx
    ( "shell" ) = (sub SHELL),

    // Validity-predicate's specific storage queries
    ( "vp" ) = (sub VP),
}

/// Handle RPC query request in the ledger. On success, returns response with
/// borsh-encoded data.
pub fn handle_path<D, H, V, T>(
    ctx: RequestCtx<'_, D, H, V, T>,
    request: &RequestQuery,
) -> namada_storage::Result<EncodedResponseQuery>
where
    D: 'static + DB + for<'iter> DBIter<'iter> + Sync,
    H: 'static + StorageHasher + Sync,
{
    RPC.handle(ctx, request)
}

// Handler helpers:

/// For queries that only support latest height, check that the given height is
/// not different from latest height, otherwise return an error.
pub fn require_latest_height<D, H, V, T>(
    ctx: &RequestCtx<'_, D, H, V, T>,
    request: &RequestQuery,
) -> namada_storage::Result<()>
where
    D: 'static + DB + for<'iter> DBIter<'iter> + Sync,
    H: 'static + StorageHasher + Sync,
{
    if request.height.value() != 0
        && request.height.value()
            != ctx.state.in_mem().get_last_block_height().0
    {
        return Err(namada_storage::Error::new_const(
            "This query doesn't support arbitrary block heights, only the \
             latest committed block height ('0' can be used as a special \
             value that means the latest block height)",
        ));
    }
    Ok(())
}

/// For queries that do not support proofs, check that proof is not requested,
/// otherwise return an error.
pub fn require_no_proof(request: &RequestQuery) -> namada_storage::Result<()> {
    if request.prove {
        return Err(namada_storage::Error::new_const(
            "This query doesn't support proofs",
        ));
    }
    Ok(())
}

/// For queries that don't use request data, require that there are no data
/// attached.
pub fn require_no_data(request: &RequestQuery) -> namada_storage::Result<()> {
    if !request.data.is_empty() {
        return Err(namada_storage::Error::new_const(
            "This query doesn't accept request data",
        ));
    }
    Ok(())
}

/// Queries testing helpers
#[cfg(any(test, feature = "testing"))]
mod testing {

    use borsh_ext::BorshSerializeExt;
    use namada_core::storage::BlockHeight;
    use namada_state::testing::TestState;
<<<<<<< HEAD
    use namada_storage::StorageWrite;
=======
>>>>>>> daffb538
    use tendermint_rpc::Response;

    use super::*;
    use crate::events::log::EventLog;
    use crate::tendermint_rpc::error::Error as RpcError;

    /// A test client that has direct access to the storage
    pub struct TestClient<RPC>
    where
        RPC: Router,
    {
        /// RPC router
        pub rpc: RPC,
        /// state
        pub state: TestState,
        /// event log
        pub event_log: EventLog,
    }

    impl<RPC> TestClient<RPC>
    where
        RPC: Router,
    {
        #[allow(dead_code)]
        /// Initialize a test client for the given root RPC router
        pub fn new(rpc: RPC) -> Self {
            // Initialize the `TestClient`
            let mut state = TestState::default();

            // Initialize mock gas limit
            let max_block_gas_key =
                namada_parameters::storage::get_max_block_gas_key();
<<<<<<< HEAD
            state.write(&max_block_gas_key, 20_000_000_u64).expect(
                "Max block gas parameter must be initialized in storage",
            );
=======
            state
                .db_write(&max_block_gas_key, 20_000_000_u64.serialize_to_vec())
                .expect(
                    "Max block gas parameter must be initialized in storage",
                );
>>>>>>> daffb538
            let event_log = EventLog::default();
            Self {
                rpc,
                state,
                event_log,
            }
        }
    }

    #[cfg_attr(feature = "async-send", async_trait::async_trait)]
    #[cfg_attr(not(feature = "async-send"), async_trait::async_trait(?Send))]
    impl<RPC> Client for TestClient<RPC>
    where
        RPC: Router + crate::MaybeSync,
    {
        type Error = std::io::Error;

        async fn request(
            &self,
            path: String,
            data: Option<Vec<u8>>,
            height: Option<BlockHeight>,
            prove: bool,
        ) -> Result<EncodedResponseQuery, Self::Error> {
            let data = data.unwrap_or_default();
            let height = height.unwrap_or_default();
            let height: crate::tendermint::block::Height =
                height.try_into().map_err(|err| {
                    std::io::Error::new(std::io::ErrorKind::InvalidInput, err)
                })?;
            // Handle a path by invoking the `RPC.handle` directly with the
            // borrowed storage
            let request = RequestQuery {
                data: data.into(),
                path,
                height,
                prove,
            };
            let ctx = RequestCtx {
                state: self.state.read_only(),
                event_log: &self.event_log,
                vp_wasm_cache: (),
                tx_wasm_cache: (),
                storage_read_past_height_limit: None,
            };
            // TODO: this is a hack to propagate errors to the caller, we should
            // really permit error types other than [`std::io::Error`]
            self.rpc.handle(ctx, &request).map_err(|err| {
                std::io::Error::new(std::io::ErrorKind::Other, err.to_string())
            })
        }

        async fn perform<R>(&self, _request: R) -> Result<R::Output, RpcError>
        where
            R: tendermint_rpc::SimpleRequest,
        {
            Ok(R::Response::from_string("TODO").unwrap().into())
        }
    }
}

use std::fmt::{Debug, Display};

use tendermint_rpc::endpoint::{
    abci_info, block, block_results, blockchain, commit, consensus_params,
    consensus_state, health, net_info, status,
};
use tendermint_rpc::query::Query;
use tendermint_rpc::{Error as RpcError, Order};

use crate::tendermint::abci::response::Info;
use crate::tendermint::block::Height;

/// A client with async request dispatcher method, which can be used to invoke
/// type-safe methods from a root [`Router`], generated
/// via `router!` macro.
#[cfg(any(test, feature = "async-client"))]
#[cfg_attr(feature = "async-send", async_trait::async_trait)]
#[cfg_attr(not(feature = "async-send"), async_trait::async_trait(?Send))]
pub trait Client {
    /// `std::io::Error` can happen in decoding with
    /// `BorshDeserialize::try_from_slice`
    type Error: From<std::io::Error> + Display + Debug;

    /// Send a simple query request at the given path. For more options, use the
    /// `request` method.
    async fn simple_request(
        &self,
        path: String,
    ) -> Result<Vec<u8>, Self::Error> {
        self.request(path, None, None, false)
            .await
            .map(|response| response.data)
    }

    /// Send a query request at the given path.
    async fn request(
        &self,
        path: String,
        data: Option<Vec<u8>>,
        height: Option<BlockHeight>,
        prove: bool,
    ) -> Result<EncodedResponseQuery, Self::Error>;

    /// `/abci_info`: get information about the ABCI application.
    async fn abci_info(&self) -> Result<Info, RpcError> {
        Ok(self.perform(abci_info::Request).await?.response)
    }

    /// `/broadcast_tx_sync`: broadcast a transaction, returning the response
    /// from `CheckTx`.
    async fn broadcast_tx_sync(
        &self,
        tx: impl Into<Vec<u8>> + MaybeSend,
    ) -> Result<tendermint_rpc::endpoint::broadcast::tx_sync::Response, RpcError>
    {
        self.perform(
            tendermint_rpc::endpoint::broadcast::tx_sync::Request::new(tx),
        )
        .await
    }

    /// `/block`: get the latest block.
    async fn latest_block(&self) -> Result<block::Response, RpcError> {
        self.perform(block::Request::default()).await
    }

    /// `/block`: get block at a given height.
    async fn block<H>(&self, height: H) -> Result<block::Response, RpcError>
    where
        H: Into<Height> + Send,
    {
        self.perform(block::Request::new(height.into())).await
    }

    /// `/block_search`: search for blocks by BeginBlock and EndBlock events.
    async fn block_search(
        &self,
        query: Query,
        page: u32,
        per_page: u8,
        order: Order,
    ) -> Result<tendermint_rpc::endpoint::block_search::Response, RpcError>
    {
        self.perform(tendermint_rpc::endpoint::block_search::Request::new(
            query, page, per_page, order,
        ))
        .await
    }

    /// `/block_results`: get ABCI results for a block at a particular height.
    async fn block_results<H>(
        &self,
        height: H,
    ) -> Result<tendermint_rpc::endpoint::block_results::Response, RpcError>
    where
        H: Into<Height> + Send,
    {
        self.perform(tendermint_rpc::endpoint::block_results::Request::new(
            height.into(),
        ))
        .await
    }

    /// `/tx_search`: search for transactions with their results.
    async fn tx_search(
        &self,
        query: Query,
        prove: bool,
        page: u32,
        per_page: u8,
        order: Order,
    ) -> Result<tendermint_rpc::endpoint::tx_search::Response, RpcError> {
        self.perform(tendermint_rpc::endpoint::tx_search::Request::new(
            query, prove, page, per_page, order,
        ))
        .await
    }

    /// `/abci_query`: query the ABCI application
    async fn abci_query<V>(
        &self,
        path: Option<String>,
        data: V,
        height: Option<Height>,
        prove: bool,
    ) -> Result<tendermint_rpc::endpoint::abci_query::AbciQuery, RpcError>
    where
        V: Into<Vec<u8>> + Send,
    {
        Ok(self
            .perform(tendermint_rpc::endpoint::abci_query::Request::new(
                path, data, height, prove,
            ))
            .await?
            .response)
    }

    /// `/block_results`: get ABCI results for the latest block.
    async fn latest_block_results(
        &self,
    ) -> Result<block_results::Response, RpcError> {
        self.perform(block_results::Request::default()).await
    }

    /// `/blockchain`: get block headers for `min` <= `height` <= `max`.
    ///
    /// Block headers are returned in descending order (highest first).
    ///
    /// Returns at most 20 items.
    async fn blockchain<H>(
        &self,
        min: H,
        max: H,
    ) -> Result<blockchain::Response, RpcError>
    where
        H: Into<Height> + Send,
    {
        // TODO(tarcieri): return errors for invalid params before making
        // request?
        self.perform(blockchain::Request::new(min.into(), max.into()))
            .await
    }

    /// `/commit`: get block commit at a given height.
    async fn commit<H>(&self, height: H) -> Result<commit::Response, RpcError>
    where
        H: Into<Height> + Send,
    {
        self.perform(commit::Request::new(height.into())).await
    }

    /// `/consensus_params`: get current consensus parameters at the specified
    /// height.
    async fn consensus_params<H>(
        &self,
        height: H,
    ) -> Result<consensus_params::Response, RpcError>
    where
        H: Into<Height> + Send,
    {
        self.perform(consensus_params::Request::new(Some(height.into())))
            .await
    }

    /// `/consensus_state`: get current consensus state
    async fn consensus_state(
        &self,
    ) -> Result<consensus_state::Response, RpcError> {
        self.perform(consensus_state::Request::new()).await
    }

    /// `/consensus_params`: get the latest consensus parameters.
    async fn latest_consensus_params(
        &self,
    ) -> Result<consensus_params::Response, RpcError> {
        self.perform(consensus_params::Request::new(None)).await
    }

    /// `/commit`: get the latest block commit
    async fn latest_commit(&self) -> Result<commit::Response, RpcError> {
        self.perform(commit::Request::default()).await
    }

    /// `/health`: get node health.
    ///
    /// Returns empty result (200 OK) on success, no response in case of an
    /// error.
    async fn health(&self) -> Result<(), RpcError> {
        self.perform(health::Request).await?;
        Ok(())
    }

    /// `/net_info`: obtain information about P2P and other network connections.
    async fn net_info(&self) -> Result<net_info::Response, RpcError> {
        self.perform(net_info::Request).await
    }

    /// `/status`: get Tendermint status including node info, pubkey, latest
    /// block hash, app hash, block height and time.
    async fn status(&self) -> Result<status::Response, RpcError> {
        self.perform(status::Request).await
    }

    /// Perform a request against the RPC endpoint
    async fn perform<R>(&self, request: R) -> Result<R::Output, RpcError>
    where
        R: tendermint_rpc::SimpleRequest;
}

#[cfg_attr(feature = "async-send", async_trait::async_trait)]
#[cfg_attr(not(feature = "async-send"), async_trait::async_trait(?Send))]
impl<C: tendermint_rpc::client::Client + std::marker::Sync> Client for C {
    type Error = Error;

    async fn request(
        &self,
        path: String,
        data: Option<Vec<u8>>,
        height: Option<BlockHeight>,
        prove: bool,
    ) -> Result<EncodedResponseQuery, Self::Error> {
        let data = data.unwrap_or_default();
        let height = height
            .map(|height| {
                crate::tendermint::block::Height::try_from(height.0)
                    .map_err(|_err| Error::InvalidHeight(height))
            })
            .transpose()?;
        let response = self
            .abci_query(
                // TODO open the private Path constructor in tendermint-rpc
                Some(std::str::FromStr::from_str(&path).unwrap()),
                data,
                height,
                prove,
            )
            .await?;
        use crate::tendermint::abci::Code;
        match response.code {
            Code::Ok => Ok(EncodedResponseQuery {
                data: response.value,
                info: response.info,
                proof: response.proof,
            }),
            Code::Err(code) => Err(Error::Query(response.info, code.into())),
        }
    }

    async fn perform<R>(&self, request: R) -> Result<R::Output, RpcError>
    where
        R: tendermint_rpc::SimpleRequest,
    {
        tendermint_rpc::client::Client::perform(self, request).await
    }
}<|MERGE_RESOLUTION|>--- conflicted
+++ resolved
@@ -100,10 +100,6 @@
     use borsh_ext::BorshSerializeExt;
     use namada_core::storage::BlockHeight;
     use namada_state::testing::TestState;
-<<<<<<< HEAD
-    use namada_storage::StorageWrite;
-=======
->>>>>>> daffb538
     use tendermint_rpc::Response;
 
     use super::*;
@@ -136,17 +132,11 @@
             // Initialize mock gas limit
             let max_block_gas_key =
                 namada_parameters::storage::get_max_block_gas_key();
-<<<<<<< HEAD
-            state.write(&max_block_gas_key, 20_000_000_u64).expect(
-                "Max block gas parameter must be initialized in storage",
-            );
-=======
             state
                 .db_write(&max_block_gas_key, 20_000_000_u64.serialize_to_vec())
                 .expect(
                     "Max block gas parameter must be initialized in storage",
                 );
->>>>>>> daffb538
             let event_log = EventLog::default();
             Self {
                 rpc,
