//! Namada SDK

#![doc(html_favicon_url = "https://dev.namada.net/master/favicon.png")]
#![doc(html_logo_url = "https://dev.namada.net/master/rustdoc-logo.png")]
#![deny(rustdoc::broken_intra_doc_links)]
#![deny(rustdoc::private_intra_doc_links)]
#![warn(
    missing_docs,
    rust_2018_idioms,
    clippy::dbg_macro,
    clippy::print_stdout,
    clippy::print_stderr
)]

extern crate alloc;

pub use namada_core::*;
#[cfg(feature = "tendermint-rpc")]
pub use tendermint_rpc;
pub use {
    bip39, masp_primitives, masp_proofs, namada_account as account,
    namada_gas as gas, namada_governance as governance,
    namada_proof_of_stake as proof_of_stake, namada_state as state,
    namada_storage as storage, namada_token as token, zeroize,
};

pub mod eth_bridge;

pub mod rpc;

pub mod args;
pub mod masp;
pub mod signing;
#[allow(clippy::result_large_err)]
pub mod tx;

pub mod control_flow;
pub mod error;
pub mod events;
pub(crate) mod internal_macros;
pub mod io;
pub mod migrations;
pub mod queries;
pub mod wallet;

#[cfg(feature = "async-send")]
pub use std::marker::Send as MaybeSend;
#[cfg(feature = "async-send")]
pub use std::marker::Sync as MaybeSync;
use std::path::PathBuf;
use std::str::FromStr;

use args::{InputAmount, SdkTypes};
use io::Io;
use masp::{ShieldedContext, ShieldedUtils};
use namada_core::address::Address;
use namada_core::collections::HashSet;
use namada_core::dec::Dec;
use namada_core::ethereum_events::EthAddress;
use namada_core::ibc::core::host::types::identifiers::{ChannelId, PortId};
use namada_core::key::*;
use namada_core::masp::{ExtendedSpendingKey, PaymentAddress, TransferSource};
use namada_tx::data::wrapper::GasLimit;
use namada_tx::Tx;
use rpc::{denominate_amount, format_denominated_amount, query_native_token};
use signing::SigningTxData;
use token::{DenominatedAmount, NATIVE_MAX_DECIMAL_PLACES};
use tokio::sync::{RwLock, RwLockReadGuard, RwLockWriteGuard};
use tx::{
    ProcessTxResponse, TX_BECOME_VALIDATOR_WASM, TX_BOND_WASM,
    TX_BRIDGE_POOL_WASM, TX_CHANGE_COMMISSION_WASM,
    TX_CHANGE_CONSENSUS_KEY_WASM, TX_CHANGE_METADATA_WASM,
    TX_CLAIM_REWARDS_WASM, TX_DEACTIVATE_VALIDATOR_WASM, TX_IBC_WASM,
    TX_INIT_ACCOUNT_WASM, TX_INIT_PROPOSAL, TX_REACTIVATE_VALIDATOR_WASM,
    TX_REDELEGATE_WASM, TX_RESIGN_STEWARD, TX_REVEAL_PK,
    TX_SHIELDED_TRANSFER_WASM, TX_SHIELDING_TRANSFER_WASM,
    TX_TRANSPARENT_TRANSFER_WASM, TX_UNBOND_WASM, TX_UNJAIL_VALIDATOR_WASM,
    TX_UNSHIELDING_TRANSFER_WASM, TX_UPDATE_ACCOUNT_WASM,
    TX_UPDATE_STEWARD_COMMISSION, TX_VOTE_PROPOSAL, TX_WITHDRAW_WASM,
    VP_USER_WASM,
};
use wallet::{Wallet, WalletIo, WalletStorage};

/// Default gas-limit
pub const DEFAULT_GAS_LIMIT: u64 = 25_000;

#[allow(missing_docs)]
#[cfg(not(feature = "async-send"))]
pub trait MaybeSync {}
#[cfg(not(feature = "async-send"))]
impl<T> MaybeSync for T where T: ?Sized {}

#[allow(missing_docs)]
#[cfg(not(feature = "async-send"))]
pub trait MaybeSend {}
#[cfg(not(feature = "async-send"))]
impl<T> MaybeSend for T where T: ?Sized {}

#[cfg_attr(feature = "async-send", async_trait::async_trait)]
#[cfg_attr(not(feature = "async-send"), async_trait::async_trait(?Send))]
/// An interface for high-level interaction with the Namada SDK
pub trait Namada: Sized + MaybeSync + MaybeSend {
    /// A client with async request dispatcher method
    type Client: queries::Client + MaybeSend + Sync;
    /// Captures the interactive parts of the wallet's functioning
    type WalletUtils: WalletIo + WalletStorage + MaybeSend + MaybeSync;
    /// Abstracts platform specific details away from the logic of shielded pool
    /// operations.
    type ShieldedUtils: ShieldedUtils + MaybeSend + MaybeSync;
    /// Captures the input/output streams used by this object
    type Io: Io + MaybeSend + MaybeSync;

    /// Obtain the client for communicating with the ledger
    fn client(&self) -> &Self::Client;

    /// Obtain the input/output handle for this context
    fn io(&self) -> &Self::Io;

    /// Obtain read guard on the wallet
    async fn wallet(&self) -> RwLockReadGuard<'_, Wallet<Self::WalletUtils>>;

    /// Obtain write guard on the wallet
    async fn wallet_mut(
        &self,
    ) -> RwLockWriteGuard<'_, Wallet<Self::WalletUtils>>;

    /// Obtain the wallet lock
    fn wallet_lock(&self) -> &RwLock<Wallet<Self::WalletUtils>>;

    /// Obtain read guard on the shielded context
    async fn shielded(
        &self,
    ) -> RwLockReadGuard<'_, ShieldedContext<Self::ShieldedUtils>>;

    /// Obtain write guard on the shielded context
    async fn shielded_mut(
        &self,
    ) -> RwLockWriteGuard<'_, ShieldedContext<Self::ShieldedUtils>>;

    /// Return the native token
    fn native_token(&self) -> Address;

    /// Make a tx builder using no arguments
    fn tx_builder(&self) -> args::Tx {
        args::Tx {
            dry_run: false,
            dry_run_wrapper: false,
            dump_tx: false,
            output_folder: None,
            force: false,
            broadcast_only: false,
            ledger_address: tendermint_rpc::Url::from_str(
                "http://127.0.0.1:26657",
            )
            .unwrap(),
            initialized_account_alias: None,
            wallet_alias_force: false,
            fee_amount: None,
            wrapper_fee_payer: None,
            fee_token: self.native_token(),
            gas_limit: GasLimit::from(DEFAULT_GAS_LIMIT),
            expiration: Default::default(),
            disposable_signing_key: false,
            chain_id: None,
            signing_keys: vec![],
            signatures: vec![],
            tx_reveal_code_path: PathBuf::from(TX_REVEAL_PK),
            password: None,
            memo: None,
            use_device: false,
        }
    }

    /// Make a TxTransparentTransfer builder from the given minimum set of
    /// arguments
    fn new_transparent_transfer(
        &self,
        source: Address,
        target: Address,
        token: Address,
        amount: InputAmount,
    ) -> args::TxTransparentTransfer {
        args::TxTransparentTransfer {
            source,
            target,
            token,
            amount,
            tx_code_path: PathBuf::from(TX_TRANSPARENT_TRANSFER_WASM),
            tx: self.tx_builder(),
        }
    }

    /// Make a TxShieldedTransfer builder from the given minimum set of
    /// arguments
    fn new_shielded_transfer(
        &self,
        source: ExtendedSpendingKey,
        target: PaymentAddress,
        token: Address,
        amount: InputAmount,
    ) -> args::TxShieldedTransfer {
        args::TxShieldedTransfer {
            source,
            target,
            token,
            amount,
            tx_code_path: PathBuf::from(TX_SHIELDED_TRANSFER_WASM),
            tx: self.tx_builder(),
        }
    }

    /// Make a TxShieldingTransfer builder from the given minimum set of
    /// arguments
    fn new_shielding_transfer(
        &self,
        source: Address,
        target: PaymentAddress,
        token: Address,
        amount: InputAmount,
    ) -> args::TxShieldingTransfer {
        args::TxShieldingTransfer {
            source,
            target,
            token,
            amount,
            tx_code_path: PathBuf::from(TX_SHIELDING_TRANSFER_WASM),
            tx: self.tx_builder(),
        }
    }

    /// Make a TxUnshieldingTransfer builder from the given minimum set of
    /// arguments
    fn new_unshielding_transfer(
        &self,
        source: ExtendedSpendingKey,
        target: Address,
        token: Address,
        amount: InputAmount,
    ) -> args::TxUnshieldingTransfer {
        args::TxUnshieldingTransfer {
            source,
            target,
            token,
            amount,
            tx_code_path: PathBuf::from(TX_UNSHIELDING_TRANSFER_WASM),
            tx: self.tx_builder(),
        }
    }

    /// Make a InitAccount builder from the given minimum set of arguments
    fn new_init_account(
        &self,
        public_keys: Vec<common::PublicKey>,
        threshold: Option<u8>,
    ) -> args::TxInitAccount {
        args::TxInitAccount {
            tx: self.tx_builder(),
            vp_code_path: PathBuf::from(VP_USER_WASM),
            tx_code_path: PathBuf::from(TX_INIT_ACCOUNT_WASM),
            public_keys,
            threshold,
        }
    }

    /// Make a RevealPK builder from the given minimum set of arguments
    fn new_reveal_pk(&self, public_key: common::PublicKey) -> args::RevealPk {
        args::RevealPk {
            public_key,
            tx: self.tx_builder(),
        }
    }

    /// Make a Bond builder from the given minimum set of arguments
    fn new_bond(
        &self,
        validator: Address,
        amount: token::Amount,
    ) -> args::Bond {
        args::Bond {
            validator,
            amount,
            source: None,
            tx: self.tx_builder(),
            tx_code_path: PathBuf::from(TX_BOND_WASM),
        }
    }

    /// Make a Unbond builder from the given minimum set of arguments
    fn new_unbond(
        &self,
        validator: Address,
        amount: token::Amount,
    ) -> args::Unbond {
        args::Unbond {
            validator,
            amount,
            source: None,
            tx: self.tx_builder(),
            tx_code_path: PathBuf::from(TX_UNBOND_WASM),
        }
    }

    /// Make a Redelegation builder for the given minimum set of arguments
    fn new_redelegation(
        &self,
        source: Address,
        src_validator: Address,
        dest_validator: Address,
        amount: token::Amount,
    ) -> args::Redelegate {
        args::Redelegate {
            tx: self.tx_builder(),
            // Source validator address
            src_validator,
            // Destination validator address
            dest_validator,
            // Owner of the bonds that are being redelegated
            owner: source,
            // The amount of tokens to redelegate
            amount,
            // Path to the TX WASM code file
            tx_code_path: PathBuf::from(TX_REDELEGATE_WASM),
        }
    }

    /// Make a TxIbcTransfer builder from the given minimum set of arguments
    fn new_ibc_transfer(
        &self,
        source: TransferSource,
        receiver: String,
        token: Address,
        amount: InputAmount,
        channel_id: ChannelId,
    ) -> args::TxIbcTransfer {
        args::TxIbcTransfer {
            source,
            receiver,
            token,
            amount,
            channel_id,
            port_id: PortId::from_str("transfer").unwrap(),
            timeout_height: None,
            timeout_sec_offset: None,
            refund_target: None,
            memo: None,
            tx: self.tx_builder(),
            tx_code_path: PathBuf::from(TX_IBC_WASM),
        }
    }

    /// Make a InitProposal builder from the given minimum set of arguments
    fn new_init_proposal(&self, proposal_data: Vec<u8>) -> args::InitProposal {
        args::InitProposal {
            proposal_data,
            is_pgf_stewards: false,
            is_pgf_funding: false,
            tx_code_path: PathBuf::from(TX_INIT_PROPOSAL),
            tx: self.tx_builder(),
        }
    }

    /// Make a TxUpdateAccount builder from the given minimum set of arguments
    fn new_update_account(
        &self,
        addr: Address,
        public_keys: Vec<common::PublicKey>,
        threshold: u8,
    ) -> args::TxUpdateAccount {
        args::TxUpdateAccount {
            addr,
            vp_code_path: None,
            public_keys,
            threshold: Some(threshold),
            tx_code_path: PathBuf::from(TX_UPDATE_ACCOUNT_WASM),
            tx: self.tx_builder(),
        }
    }

    /// Make a VoteProposal builder from the given minimum set of arguments
    fn new_proposal_vote(
        &self,
        proposal_id: u64,
        vote: String,
        voter_address: Address,
    ) -> args::VoteProposal {
        args::VoteProposal {
            vote,
            voter_address,
            proposal_id,
            tx_code_path: PathBuf::from(TX_VOTE_PROPOSAL),
            tx: self.tx_builder(),
        }
    }

    /// Make a CommissionRateChange builder from the given minimum set of
    /// arguments
    fn new_change_commission_rate(
        &self,
        rate: Dec,
        validator: Address,
    ) -> args::CommissionRateChange {
        args::CommissionRateChange {
            rate,
            validator,
            tx_code_path: PathBuf::from(TX_CHANGE_COMMISSION_WASM),
            tx: self.tx_builder(),
        }
    }

    /// Make ConsensusKeyChange builder from the given minimum set of arguments
    fn new_change_consensus_key(
        &self,
        validator: Address,
        consensus_key: common::PublicKey,
    ) -> args::ConsensusKeyChange {
        args::ConsensusKeyChange {
            validator,
            consensus_key: Some(consensus_key),
            tx_code_path: PathBuf::from(TX_CHANGE_CONSENSUS_KEY_WASM),
            unsafe_dont_encrypt: false,
            tx: self.tx_builder(),
        }
    }

    /// Make a CommissionRateChange builder from the given minimum set of
    /// arguments
    fn new_change_metadata(&self, validator: Address) -> args::MetaDataChange {
        args::MetaDataChange {
            validator,
            email: None,
            description: None,
            website: None,
            discord_handle: None,
            avatar: None,
            name: None,
            commission_rate: None,
            tx_code_path: PathBuf::from(TX_CHANGE_METADATA_WASM),
            tx: self.tx_builder(),
        }
    }

    /// Make a TxBecomeValidator builder from the given minimum set of arguments
    #[allow(clippy::too_many_arguments)]
    fn new_become_validator(
        &self,
        address: Address,
        commission_rate: Dec,
        max_commission_rate_change: Dec,
        consesus_key: common::PublicKey,
        eth_cold_key: common::PublicKey,
        eth_hot_key: common::PublicKey,
        protocol_key: common::PublicKey,
        email: String,
    ) -> args::TxBecomeValidator {
        args::TxBecomeValidator {
            address,
            commission_rate,
            max_commission_rate_change,
            scheme: SchemeType::Ed25519,
            consensus_key: Some(consesus_key),
            eth_cold_key: Some(eth_cold_key),
            eth_hot_key: Some(eth_hot_key),
            protocol_key: Some(protocol_key),
            unsafe_dont_encrypt: false,
            tx_code_path: PathBuf::from(TX_BECOME_VALIDATOR_WASM),
            tx: self.tx_builder(),
            email,
            description: None,
            website: None,
            discord_handle: None,
            avatar: None,
            name: None,
        }
    }

    /// Make a TxInitValidator builder from the given minimum set of arguments
    fn new_init_validator(
        &self,
        commission_rate: Dec,
        max_commission_rate_change: Dec,
        email: String,
    ) -> args::TxInitValidator {
        args::TxInitValidator {
            commission_rate,
            max_commission_rate_change,
            scheme: SchemeType::Ed25519,
            account_keys: vec![],
            threshold: None,
            consensus_key: None,
            eth_cold_key: None,
            eth_hot_key: None,
            protocol_key: None,
            validator_vp_code_path: PathBuf::from(VP_USER_WASM),
            unsafe_dont_encrypt: false,
            tx_init_account_code_path: PathBuf::from(TX_INIT_ACCOUNT_WASM),
            tx_become_validator_code_path: PathBuf::from(
                TX_BECOME_VALIDATOR_WASM,
            ),
            tx: self.tx_builder(),
            email,
            description: None,
            website: None,
            discord_handle: None,
            avatar: None,
            name: None,
        }
    }

    /// Make a TxUnjailValidator builder from the given minimum set of arguments
    fn new_unjail_validator(
        &self,
        validator: Address,
    ) -> args::TxUnjailValidator {
        args::TxUnjailValidator {
            validator,
            tx_code_path: PathBuf::from(TX_UNJAIL_VALIDATOR_WASM),
            tx: self.tx_builder(),
        }
    }

    /// Make a TxDeactivateValidator builder from the given minimum set of
    /// arguments
    fn new_deactivate_validator(
        &self,
        validator: Address,
    ) -> args::TxDeactivateValidator {
        args::TxDeactivateValidator {
            validator,
            tx_code_path: PathBuf::from(TX_DEACTIVATE_VALIDATOR_WASM),
            tx: self.tx_builder(),
        }
    }

    /// Make a TxReactivateValidator builder from the given minimum set of
    /// arguments
    fn new_reactivate_validator(
        &self,
        validator: Address,
    ) -> args::TxReactivateValidator {
        args::TxReactivateValidator {
            validator,
            tx_code_path: PathBuf::from(TX_REACTIVATE_VALIDATOR_WASM),
            tx: self.tx_builder(),
        }
    }

    /// Make a Withdraw builder from the given minimum set of arguments
    fn new_withdraw(&self, validator: Address) -> args::Withdraw {
        args::Withdraw {
            validator,
            source: None,
            tx_code_path: PathBuf::from(TX_WITHDRAW_WASM),
            tx: self.tx_builder(),
        }
    }

    /// Make a Claim-rewards builder from the given minimum set of arguments
    fn new_claim_rewards(&self, validator: Address) -> args::ClaimRewards {
        args::ClaimRewards {
            validator,
            source: None,
            tx_code_path: PathBuf::from(TX_CLAIM_REWARDS_WASM),
            tx: self.tx_builder(),
        }
    }

    /// Make a Withdraw builder from the given minimum set of arguments
    fn new_add_erc20_transfer(
        &self,
        sender: Address,
        recipient: EthAddress,
        asset: EthAddress,
        amount: InputAmount,
    ) -> args::EthereumBridgePool {
        args::EthereumBridgePool {
            sender,
            recipient,
            asset,
            amount,
            fee_amount: InputAmount::Unvalidated(
                token::DenominatedAmount::new(
                    token::Amount::default(),
                    NATIVE_MAX_DECIMAL_PLACES.into(),
                ),
            ),
            fee_payer: None,
            fee_token: self.native_token(),
            nut: false,
            code_path: PathBuf::from(TX_BRIDGE_POOL_WASM),
            tx: self.tx_builder(),
        }
    }

    /// Make a ResignSteward builder from the given minimum set of arguments
    fn new_resign_steward(&self, steward: Address) -> args::ResignSteward {
        args::ResignSteward {
            steward,
            tx: self.tx_builder(),
            tx_code_path: PathBuf::from(TX_RESIGN_STEWARD),
        }
    }

    /// Make a UpdateStewardCommission builder from the given minimum set of
    /// arguments
    fn new_update_steward_rewards(
        &self,
        steward: Address,
        commission: Vec<u8>,
    ) -> args::UpdateStewardCommission {
        args::UpdateStewardCommission {
            steward,
            commission,
            tx: self.tx_builder(),
            tx_code_path: PathBuf::from(TX_UPDATE_STEWARD_COMMISSION),
        }
    }

    /// Make a TxCustom builder from the given minimum set of arguments
    fn new_custom(&self, owner: Address) -> args::TxCustom {
        args::TxCustom {
            owner,
            tx: self.tx_builder(),
            code_path: None,
            data_path: None,
            serialized_tx: None,
        }
    }

    /// Sign the given transaction using the given signing data
    async fn sign<D, F>(
        &self,
        tx: &mut Tx,
        args: &args::Tx,
        signing_data: SigningTxData,
        with: impl Fn(Tx, common::PublicKey, HashSet<signing::Signable>, D) -> F
        + MaybeSend
        + MaybeSync,
        user_data: D,
    ) -> crate::error::Result<()>
    where
        D: Clone + MaybeSend + MaybeSync,
        F: MaybeSend
            + MaybeSync
            + std::future::Future<Output = crate::error::Result<Tx>>,
    {
        signing::sign_tx(
            self.wallet_lock(),
            args,
            tx,
            signing_data,
            with,
            user_data,
        )
        .await
    }

    /// Process the given transaction using the given flags
    async fn submit(
        &self,
        tx: Tx,
        args: &args::Tx,
    ) -> crate::error::Result<ProcessTxResponse> {
        tx::process_tx(self, args, tx).await
    }

    /// Look up the denomination of a token in order to make a correctly
    /// denominated amount.
    async fn denominate_amount(
        &self,
        token: &Address,
        amount: token::Amount,
    ) -> DenominatedAmount {
        denominate_amount(self.client(), self.io(), token, amount).await
    }

    /// Look up the denomination of a token in order to format it correctly as a
    /// string.
    async fn format_amount(
        &self,
        token: &Address,
        amount: token::Amount,
    ) -> String {
        format_denominated_amount(self.client(), self.io(), token, amount).await
    }
}

/// Provides convenience methods for common Namada interactions
pub struct NamadaImpl<C, U, V, I>
where
    C: queries::Client,
    U: WalletIo,
    V: ShieldedUtils,
    I: Io,
{
    /// Used to send and receive messages from the ledger
    pub client: C,
    /// Stores the addresses and keys required for ledger interactions
    pub wallet: RwLock<Wallet<U>>,
    /// Stores the current state of the shielded pool
    pub shielded: RwLock<ShieldedContext<V>>,
    /// Captures the input/output streams used by this object
    pub io: I,
    /// The address of the native token
    native_token: Address,
    /// The default builder for a Tx
    prototype: args::Tx,
}

impl<C, U, V, I> NamadaImpl<C, U, V, I>
where
    C: queries::Client + Sync,
    U: WalletIo,
    V: ShieldedUtils,
    I: Io,
{
    /// Construct a new Namada context with the given native token address
    pub fn native_new(
        client: C,
        wallet: Wallet<U>,
        shielded: ShieldedContext<V>,
        io: I,
        native_token: Address,
    ) -> Self {
        NamadaImpl {
            client,
            wallet: RwLock::new(wallet),
            shielded: RwLock::new(shielded),
            io,
            native_token: native_token.clone(),
            prototype: args::Tx {
                dry_run: false,
                dry_run_wrapper: false,
                dump_tx: false,
                output_folder: None,
                force: false,
                broadcast_only: false,
                ledger_address: tendermint_rpc::Url::from_str(
                    "http://127.0.0.1:26657",
                )
                .unwrap(),
                initialized_account_alias: None,
                wallet_alias_force: false,
                fee_amount: None,
                wrapper_fee_payer: None,
                fee_token: native_token,
                gas_limit: GasLimit::from(DEFAULT_GAS_LIMIT),
                expiration: Default::default(),
                disposable_signing_key: false,
                chain_id: None,
                signing_keys: vec![],
                signatures: vec![],
                tx_reveal_code_path: PathBuf::from(TX_REVEAL_PK),
                password: None,
                memo: None,
                use_device: false,
            },
        }
    }

    /// Construct a new Namada context looking up the native token address
    pub async fn new(
        client: C,
        wallet: Wallet<U>,
        shielded: ShieldedContext<V>,
        io: I,
    ) -> crate::error::Result<NamadaImpl<C, U, V, I>> {
        let native_token = query_native_token(&client).await?;
        Ok(NamadaImpl::native_new(
            client,
            wallet,
            shielded,
            io,
            native_token,
        ))
    }
}

#[cfg_attr(feature = "async-send", async_trait::async_trait)]
#[cfg_attr(not(feature = "async-send"), async_trait::async_trait(?Send))]
impl<C, U, V, I> Namada for NamadaImpl<C, U, V, I>
where
    C: queries::Client + MaybeSend + Sync,
    U: WalletIo + WalletStorage + MaybeSync + MaybeSend,
    V: ShieldedUtils + MaybeSend + MaybeSync,
    I: Io + MaybeSend + MaybeSync,
{
    type Client = C;
    type Io = I;
    type ShieldedUtils = V;
    type WalletUtils = U;

    /// Obtain the prototypical Tx builder
    fn tx_builder(&self) -> args::Tx {
        self.prototype.clone()
    }

    fn native_token(&self) -> Address {
        self.native_token.clone()
    }

    fn io(&self) -> &Self::Io {
        &self.io
    }

    fn client(&self) -> &Self::Client {
        &self.client
    }

    async fn wallet(&self) -> RwLockReadGuard<'_, Wallet<Self::WalletUtils>> {
        self.wallet.read().await
    }

    async fn wallet_mut(
        &self,
    ) -> RwLockWriteGuard<'_, Wallet<Self::WalletUtils>> {
        self.wallet.write().await
    }

    async fn shielded(
        &self,
    ) -> RwLockReadGuard<'_, ShieldedContext<Self::ShieldedUtils>> {
        self.shielded.read().await
    }

    async fn shielded_mut(
        &self,
    ) -> RwLockWriteGuard<'_, ShieldedContext<Self::ShieldedUtils>> {
        self.shielded.write().await
    }

    fn wallet_lock(&self) -> &RwLock<Wallet<Self::WalletUtils>> {
        &self.wallet
    }
}

/// Allow the prototypical Tx builder to be modified
impl<C, U, V, I> args::TxBuilder<SdkTypes> for NamadaImpl<C, U, V, I>
where
    C: queries::Client + Sync,
    U: WalletIo,
    V: ShieldedUtils,
    I: Io,
{
    fn tx<F>(self, func: F) -> Self
    where
        F: FnOnce(args::Tx<SdkTypes>) -> args::Tx<SdkTypes>,
    {
        Self {
            prototype: func(self.prototype),
            ..self
        }
    }
}

/// Tests and strategies for transactions
#[cfg(any(test, feature = "testing"))]
pub mod testing {
    use borsh_ext::BorshSerializeExt;
    use governance::ProposalType;
    use ibc::primitives::proto::Any;
    use masp_primitives::transaction::components::sapling::builder::StoredBuildParams;
    use masp_primitives::transaction::TransparentAddress;
    use namada_account::{InitAccount, UpdateAccount};
    use namada_core::address::testing::{
        arb_established_address, arb_non_internal_address,
    };
    use namada_core::eth_bridge_pool::PendingTransfer;
    use namada_core::hash::testing::arb_hash;
    use namada_core::key::testing::arb_common_keypair;
    use namada_governance::storage::proposal::testing::{
        arb_init_proposal, arb_vote_proposal,
    };
    use namada_governance::{InitProposalData, VoteProposalData};
    use namada_ibc::testing::arb_ibc_any;
    use namada_token::testing::{
        arb_denominated_amount, arb_transparent_transfer,
    };
    use namada_token::{
        ShieldedTransfer, ShieldingTransfer, TransparentTransfer,
        UnshieldingTransfer,
    };
    use namada_tx::data::pgf::UpdateStewardCommission;
    use namada_tx::data::pos::{
        BecomeValidator, Bond, CommissionChange, ConsensusKeyChange,
        MetaDataChange, Redelegation, Unbond, Withdraw,
    };
    use namada_tx::data::{Fee, TxType, WrapperTx};
    use proptest::prelude::{Just, Strategy};
    use proptest::{arbitrary, collection, option, prop_compose, prop_oneof};
    use prost::Message;
    use ripemd::Digest as RipemdDigest;
    use sha2::Digest;

    use super::*;
    use crate::account::tests::{arb_init_account, arb_update_account};
    use crate::chain::ChainId;
    use crate::eth_bridge_pool::testing::arb_pending_transfer;
    use crate::key::testing::arb_common_pk;
    use crate::masp::testing::{
        arb_deshielding_transfer, arb_shielded_transfer, arb_shielding_transfer,
    };
    use crate::time::{DateTime, DateTimeUtc, TimeZone, Utc};
    use crate::tx::data::pgf::tests::arb_update_steward_commission;
    use crate::tx::data::pos::tests::{
        arb_become_validator, arb_bond, arb_commission_change,
        arb_consensus_key_change, arb_metadata_change, arb_redelegation,
        arb_withdraw,
    };
    use crate::tx::{
        Authorization, Code, Commitment, Header, MaspBuilder, Section,
        TxCommitments,
    };

    #[derive(Debug, Clone)]
    #[allow(clippy::large_enum_variant)]
    #[allow(missing_docs)]
    /// To facilitate propagating debugging information
    pub enum TxData {
        CommissionChange(CommissionChange),
        ConsensusKeyChange(ConsensusKeyChange),
        MetaDataChange(MetaDataChange),
        ClaimRewards(Withdraw),
        DeactivateValidator(Address),
        InitAccount(InitAccount),
        InitProposal(InitProposalData),
        InitValidator(BecomeValidator),
        ReactivateValidator(Address),
        RevealPk(common::PublicKey),
        Unbond(Unbond),
        UnjailValidator(Address),
        UpdateAccount(UpdateAccount),
        VoteProposal(VoteProposalData),
        Withdraw(Withdraw),
<<<<<<< HEAD
        Transfer(Transfer),
        MaspTransfer(Transfer, (StoredBuildParams, String)),
=======
        TransparentTransfer(TransparentTransfer),
        ShieldedTransfer(ShieldedTransfer),
        ShieldingTransfer(ShieldingTransfer),
        UnshieldingTransfer(UnshieldingTransfer),
>>>>>>> 21c9d36f
        Bond(Bond),
        Redelegation(Redelegation),
        UpdateStewardCommission(UpdateStewardCommission),
        ResignSteward(Address),
        PendingTransfer(PendingTransfer),
        IbcAny(Any),
        Custom,
    }

    prop_compose! {
        /// Generate an arbitrary commitment
        pub fn arb_commitment()(
            commitment in prop_oneof![
                arb_hash().prop_map(Commitment::Hash),
                collection::vec(arbitrary::any::<u8>(), 0..=1024).prop_map(Commitment::Id),
            ],
        ) -> Commitment {
            commitment
        }
    }

    prop_compose! {
        /// Generate an arbitrary code section
        pub fn arb_code()(
            salt: [u8; 8],
            code in arb_commitment(),
            tag in option::of("[a-zA-Z0-9_]*"),
        ) -> Code {
            Code {
                salt,
                code,
                tag,
            }
        }
    }

    prop_compose! {
        /// Generate an arbitrary uttf8 commitment
        pub fn arb_utf8_commitment()(
            commitment in prop_oneof![
                arb_hash().prop_map(Commitment::Hash),
                "[a-zA-Z0-9_]{0,1024}".prop_map(|x| Commitment::Id(x.into_bytes())),
            ],
        ) -> Commitment {
            commitment
        }
    }

    prop_compose! {
        /// Generate an arbitrary code section
        pub fn arb_utf8_code()(
            salt: [u8; 8],
            code in arb_utf8_commitment(),
            tag in option::of("[a-zA-Z0-9_]{0,1024}"),
        ) -> Code {
            Code {
                salt,
                code,
                tag,
            }
        }
    }

    prop_compose! {
        /// Generate a chain ID
        pub fn arb_chain_id()(id in "[a-zA-Z0-9_]*") -> ChainId {
            ChainId(id)
        }
    }

    prop_compose! {
        /// Generate a date and time
        pub fn arb_date_time_utc()(
            secs in Utc.with_ymd_and_hms(0, 1, 1, 0, 0, 0).unwrap().timestamp()..=Utc.with_ymd_and_hms(9999, 12, 31, 23, 59, 59).unwrap().timestamp(),
            nsecs in ..1000000000u32,
        ) -> DateTimeUtc {
            DateTimeUtc(DateTime::<Utc>::from_timestamp(secs, nsecs).unwrap())
        }
    }

    prop_compose! {
        /// Generate an arbitrary fee
        pub fn arb_fee()(
            amount_per_gas_unit in arb_denominated_amount(),
            token in arb_established_address().prop_map(Address::Established),
        ) -> Fee {
            Fee {
                amount_per_gas_unit,
                token,
            }
        }
    }

    prop_compose! {
        /// Generate an arbitrary gas limit
        pub fn arb_gas_limit()(multiplier: u64) -> GasLimit {
            multiplier.into()
        }
    }

    prop_compose! {
        /// Generate an arbitrary wrapper transaction
        pub fn arb_wrapper_tx()(
            fee in arb_fee(),
            pk in arb_common_pk(),
            gas_limit in arb_gas_limit(),
        ) -> WrapperTx {
            WrapperTx {
                fee,
                pk,
                gas_limit,
            }
        }
    }

    prop_compose! {
        /// Generate an arbitrary transaction type
        pub fn arb_tx_type()(tx_type in prop_oneof![
            Just(TxType::Raw),
            arb_wrapper_tx().prop_map(|x| TxType::Wrapper(Box::new(x))),
        ]) -> TxType {
            tx_type
        }
    }

    prop_compose! {
        /// Generate an arbitrary header
        pub fn arb_header()(
            chain_id in arb_chain_id(),
            expiration in option::of(arb_date_time_utc()),
            timestamp in arb_date_time_utc(),
            code_hash in arb_hash(),
            data_hash in arb_hash(),
            memo_hash in arb_hash(),
            atomic in proptest::bool::ANY,
            tx_type in arb_tx_type(),
        ) -> Header {
            Header {
                chain_id,
                expiration,
                timestamp,
                //TODO: arbitrary number of commitments
                batch: [TxCommitments{
                    data_hash,
                    code_hash,
                    memo_hash,
                }].into(),
                atomic,
                tx_type,
            }
        }
    }

    prop_compose! {
        /// Generate an arbitrary transfer transaction
        pub fn arb_transparent_transfer_tx()(
            mut header in arb_header(),
            wrapper in arb_wrapper_tx(),
            transfer in arb_transparent_transfer(),
            code_hash in arb_hash(),
        ) -> (Tx, TxData) {
            header.tx_type = TxType::Wrapper(Box::new(wrapper));
            let mut tx = Tx { header, sections: vec![] };
            tx.add_data(transfer.clone());
            tx.add_code_from_hash(code_hash, Some(TX_TRANSPARENT_TRANSFER_WASM.to_owned()));
            (tx, TxData::TransparentTransfer(transfer))
        }
    }

    // Encode the given Address into TransparentAddress
    fn encode_address(source: &Address) -> TransparentAddress {
        let hash = ripemd::Ripemd160::digest(sha2::Sha256::digest(
            source.serialize_to_vec().as_ref(),
        ));
        TransparentAddress(hash.into())
    }

    // Maximum number of notes to include in a transaction
    const MAX_ASSETS: usize = 2;

    // Type of MASP transaction
    #[derive(Debug, Clone)]
    enum MaspTxType {
        // Shielded transaction
        Shielded,
        // Shielding transaction
        Shielding,
        // Unshielding transaction
        Unshielding,
    }

    prop_compose! {
        /// Generate an arbitrary transfer transaction
        pub fn arb_masp_transfer_tx()(transfer in arb_transparent_transfer())(
            mut header in arb_header(),
            wrapper in arb_wrapper_tx(),
            code_hash in arb_hash(),
            (masp_tx_type, (shielded_transfer, asset_types, build_params)) in prop_oneof![
                (Just(MaspTxType::Shielded), arb_shielded_transfer(0..MAX_ASSETS)),
                (Just(MaspTxType::Shielding), arb_shielding_transfer(encode_address(&transfer.source), 1)),
                (Just(MaspTxType::Unshielding), arb_deshielding_transfer(encode_address(&transfer.target), 1)),
            ],
            transfer in Just(transfer),
        ) -> (Tx, TxData) {
            header.tx_type = TxType::Wrapper(Box::new(wrapper));
            let mut tx = Tx { header, sections: vec![] };
            let shielded_section_hash = tx.add_masp_tx_section(shielded_transfer.masp_tx).1;
            let tx_data = match masp_tx_type {
                MaspTxType::Shielded => {
                    tx.add_code_from_hash(code_hash, Some(TX_SHIELDED_TRANSFER_WASM.to_owned()));
                    let data = ShieldedTransfer { section_hash: shielded_section_hash };
                    tx.add_data(data.clone());
                    TxData::ShieldedTransfer(data)
                },
                MaspTxType::Shielding => {
                    // Set the transparent amount and token
                    let (decoded, value) = asset_types.iter().next().unwrap();
                    let token = decoded.token.clone();
                    let amount = DenominatedAmount::new(
                        token::Amount::from_masp_denominated(*value, decoded.position),
                        decoded.denom,
                    );
                    tx.add_code_from_hash(code_hash, Some(TX_SHIELDING_TRANSFER_WASM.to_owned()));
                    let data = ShieldingTransfer {source: transfer.source, token, amount, shielded_section_hash };
                    tx.add_data(data.clone());
                    TxData::ShieldingTransfer(data)
                },
                MaspTxType::Unshielding => {
                    // Set the transparent amount and token
                    let (decoded, value) = asset_types.iter().next().unwrap();
                    let token = decoded.token.clone();
                    let amount = DenominatedAmount::new(
                        token::Amount::from_masp_denominated(*value, decoded.position),
                        decoded.denom,
                    );
                    tx.add_code_from_hash(code_hash, Some(TX_UNSHIELDING_TRANSFER_WASM.to_owned()));
                    let data = UnshieldingTransfer {target: transfer.target, token, amount, shielded_section_hash };
                    tx.add_data(data.clone());
                    TxData::UnshieldingTransfer(data)
                },
            };
            tx.add_masp_builder(MaspBuilder {
                asset_types: asset_types.into_keys().collect(),
                // Store how the Info objects map to Descriptors/Outputs
                metadata: shielded_transfer.metadata,
                // Store the data that was used to construct the Transaction
                builder: shielded_transfer.builder,
                // Link the Builder to the Transaction by hash code
                target: shielded_section_hash,
            });
<<<<<<< HEAD
            let build_param_bytes =
                data_encoding::HEXLOWER.encode(&build_params.serialize_to_vec());
            (tx, TxData::MaspTransfer(transfer, (build_params, build_param_bytes)))
=======
            (tx, tx_data)
>>>>>>> 21c9d36f
        }
    }

    prop_compose! {
        /// Generate an arbitrary bond transaction
        pub fn arb_bond_tx()(
            mut header in arb_header(),
            wrapper in arb_wrapper_tx(),
            bond in arb_bond(),
            code_hash in arb_hash(),
        ) -> (Tx, TxData) {
            header.tx_type = TxType::Wrapper(Box::new(wrapper));
            let mut tx = Tx { header, sections: vec![] };
            tx.add_data(bond.clone());
            tx.add_code_from_hash(code_hash, Some(TX_BOND_WASM.to_owned()));
            (tx, TxData::Bond(bond))
        }
    }

    prop_compose! {
        /// Generate an arbitrary bond transaction
        pub fn arb_unbond_tx()(
            mut header in arb_header(),
            wrapper in arb_wrapper_tx(),
            unbond in arb_bond(),
            code_hash in arb_hash(),
        ) -> (Tx, TxData) {
            header.tx_type = TxType::Wrapper(Box::new(wrapper));
            let mut tx = Tx { header, sections: vec![] };
            tx.add_data(unbond.clone());
            tx.add_code_from_hash(code_hash, Some(TX_UNBOND_WASM.to_owned()));
            (tx, TxData::Unbond(unbond))
        }
    }

    prop_compose! {
        /// Generate an arbitrary account initialization transaction
        pub fn arb_init_account_tx()(
            mut header in arb_header(),
            wrapper in arb_wrapper_tx(),
            mut init_account in arb_init_account(),
            extra_data in arb_code(),
            code_hash in arb_hash(),
        ) -> (Tx, TxData) {
            header.tx_type = TxType::Wrapper(Box::new(wrapper));
            let mut tx = Tx { header, sections: vec![] };
            let vp_code_hash = tx.add_section(Section::ExtraData(extra_data)).get_hash();
            init_account.vp_code_hash = vp_code_hash;
            tx.add_data(init_account.clone());
            tx.add_code_from_hash(code_hash, Some(TX_INIT_ACCOUNT_WASM.to_owned()));
            (tx, TxData::InitAccount(init_account))
        }
    }

    prop_compose! {
        /// Generate an arbitrary account initialization transaction
        pub fn arb_become_validator_tx()(
            mut header in arb_header(),
            wrapper in arb_wrapper_tx(),
            become_validator in arb_become_validator(),
            code_hash in arb_hash(),
        ) -> (Tx, TxData) {
            header.tx_type = TxType::Wrapper(Box::new(wrapper));
            let mut tx = Tx { header, sections: vec![] };
            tx.add_data(become_validator.clone());
            tx.add_code_from_hash(code_hash, Some(TX_BECOME_VALIDATOR_WASM.to_owned()));
            (tx, TxData::InitValidator(become_validator))
        }
    }

    prop_compose! {
        /// Generate an arbitrary proposal initialization transaction
        pub fn arb_init_proposal_tx()(
            mut header in arb_header(),
            wrapper in arb_wrapper_tx(),
            mut init_proposal in arb_init_proposal(),
            content_extra_data in arb_code(),
            type_extra_data in arb_code(),
            code_hash in arb_hash(),
        ) -> (Tx, TxData) {
            header.tx_type = TxType::Wrapper(Box::new(wrapper));
            let mut tx = Tx { header, sections: vec![] };
            let content_hash = tx.add_section(Section::ExtraData(content_extra_data)).get_hash();
            init_proposal.content = content_hash;
            if let ProposalType::DefaultWithWasm(hash) = &mut init_proposal.r#type {
                let type_hash = tx.add_section(Section::ExtraData(type_extra_data)).get_hash();
                *hash = type_hash;
            }
            tx.add_data(init_proposal.clone());
            tx.add_code_from_hash(code_hash, Some(TX_INIT_PROPOSAL.to_owned()));
            (tx, TxData::InitProposal(init_proposal))
        }
    }

    prop_compose! {
        /// Generate an arbitrary transaction with maybe a memo
        pub fn arb_memoed_tx()(
            (mut tx, tx_data) in arb_tx(),
            memo in option::of(arb_utf8_code()),
        ) -> (Tx, TxData) {
            if let Some(memo) = memo {
                let sechash = tx
                    .add_section(Section::ExtraData(memo))
                    .get_hash();
                tx.set_memo_sechash(sechash);
            } else {
                tx.set_memo_sechash(Default::default());
            }
            (tx, tx_data)
        }
    }

    prop_compose! {
        /// Generate an arbitrary vote proposal transaction
        pub fn arb_vote_proposal_tx()(
            mut header in arb_header(),
            wrapper in arb_wrapper_tx(),
            vote_proposal in arb_vote_proposal(),
            code_hash in arb_hash(),
        ) -> (Tx, TxData) {
            header.tx_type = TxType::Wrapper(Box::new(wrapper));
            let mut tx = Tx { header, sections: vec![] };
            tx.add_data(vote_proposal.clone());
            tx.add_code_from_hash(code_hash, Some(TX_VOTE_PROPOSAL.to_owned()));
            (tx, TxData::VoteProposal(vote_proposal))
        }
    }

    prop_compose! {
        /// Generate an arbitrary reveal public key transaction
        pub fn arb_reveal_pk_tx()(
            mut header in arb_header(),
            wrapper in arb_wrapper_tx(),
            pk in arb_common_pk(),
            code_hash in arb_hash(),
        ) -> (Tx, TxData) {
            header.tx_type = TxType::Wrapper(Box::new(wrapper));
            let mut tx = Tx { header, sections: vec![] };
            tx.add_data(pk.clone());
            tx.add_code_from_hash(code_hash, Some(TX_REVEAL_PK.to_owned()));
            (tx, TxData::RevealPk(pk))
        }
    }

    prop_compose! {
        /// Generate an arbitrary account initialization transaction
        pub fn arb_update_account_tx()(
            mut header in arb_header(),
            wrapper in arb_wrapper_tx(),
            mut update_account in arb_update_account(),
            extra_data in arb_code(),
            code_hash in arb_hash(),
        ) -> (Tx, TxData) {
            header.tx_type = TxType::Wrapper(Box::new(wrapper));
            let mut tx = Tx { header, sections: vec![] };
            if let Some(vp_code_hash) = &mut update_account.vp_code_hash {
                let new_code_hash = tx.add_section(Section::ExtraData(extra_data)).get_hash();
                *vp_code_hash = new_code_hash;
            }
            tx.add_data(update_account.clone());
            tx.add_code_from_hash(code_hash, Some(TX_UPDATE_ACCOUNT_WASM.to_owned()));
            (tx, TxData::UpdateAccount(update_account))
        }
    }

    prop_compose! {
        /// Generate an arbitrary reveal public key transaction
        pub fn arb_withdraw_tx()(
            mut header in arb_header(),
            wrapper in arb_wrapper_tx(),
            withdraw in arb_withdraw(),
            code_hash in arb_hash(),
        ) -> (Tx, TxData) {
            header.tx_type = TxType::Wrapper(Box::new(wrapper));
            let mut tx = Tx { header, sections: vec![] };
            tx.add_data(withdraw.clone());
            tx.add_code_from_hash(code_hash, Some(TX_WITHDRAW_WASM.to_owned()));
            (tx, TxData::Withdraw(withdraw))
        }
    }

    prop_compose! {
        /// Generate an arbitrary claim rewards transaction
        pub fn arb_claim_rewards_tx()(
            mut header in arb_header(),
            wrapper in arb_wrapper_tx(),
            claim_rewards in arb_withdraw(),
            code_hash in arb_hash(),
        ) -> (Tx, TxData) {
            header.tx_type = TxType::Wrapper(Box::new(wrapper));
            let mut tx = Tx { header, sections: vec![] };
            tx.add_data(claim_rewards.clone());
            tx.add_code_from_hash(code_hash, Some(TX_CLAIM_REWARDS_WASM.to_owned()));
            (tx, TxData::ClaimRewards(claim_rewards))
        }
    }

    prop_compose! {
        /// Generate an arbitrary commission change transaction
        pub fn arb_commission_change_tx()(
            mut header in arb_header(),
            wrapper in arb_wrapper_tx(),
            commission_change in arb_commission_change(),
            code_hash in arb_hash(),
        ) -> (Tx, TxData) {
            header.tx_type = TxType::Wrapper(Box::new(wrapper));
            let mut tx = Tx { header, sections: vec![] };
            tx.add_data(commission_change.clone());
            tx.add_code_from_hash(code_hash, Some(TX_CHANGE_COMMISSION_WASM.to_owned()));
            (tx, TxData::CommissionChange(commission_change))
        }
    }

    prop_compose! {
        /// Generate an arbitrary commission change transaction
        pub fn arb_metadata_change_tx()(
            mut header in arb_header(),
            wrapper in arb_wrapper_tx(),
            metadata_change in arb_metadata_change(),
            code_hash in arb_hash(),
        ) -> (Tx, TxData) {
            header.tx_type = TxType::Wrapper(Box::new(wrapper));
            let mut tx = Tx { header, sections: vec![] };
            tx.add_data(metadata_change.clone());
            tx.add_code_from_hash(code_hash, Some(TX_CHANGE_METADATA_WASM.to_owned()));
            (tx, TxData::MetaDataChange(metadata_change))
        }
    }

    prop_compose! {
        /// Generate an arbitrary unjail validator transaction
        pub fn arb_unjail_validator_tx()(
            mut header in arb_header(),
            wrapper in arb_wrapper_tx(),
            address in arb_non_internal_address(),
            code_hash in arb_hash(),
        ) -> (Tx, TxData) {
            header.tx_type = TxType::Wrapper(Box::new(wrapper));
            let mut tx = Tx { header, sections: vec![] };
            tx.add_data(address.clone());
            tx.add_code_from_hash(code_hash, Some(TX_UNJAIL_VALIDATOR_WASM.to_owned()));
            (tx, TxData::UnjailValidator(address))
        }
    }

    prop_compose! {
        /// Generate an arbitrary deactivate validator transaction
        pub fn arb_deactivate_validator_tx()(
            mut header in arb_header(),
            wrapper in arb_wrapper_tx(),
            address in arb_non_internal_address(),
            code_hash in arb_hash(),
        ) -> (Tx, TxData) {
            header.tx_type = TxType::Wrapper(Box::new(wrapper));
            let mut tx = Tx { header, sections: vec![] };
            tx.add_data(address.clone());
            tx.add_code_from_hash(code_hash, Some(TX_DEACTIVATE_VALIDATOR_WASM.to_owned()));
            (tx, TxData::DeactivateValidator(address))
        }
    }

    prop_compose! {
        /// Generate an arbitrary reactivate validator transaction
        pub fn arb_reactivate_validator_tx()(
            mut header in arb_header(),
            wrapper in arb_wrapper_tx(),
            address in arb_non_internal_address(),
            code_hash in arb_hash(),
        ) -> (Tx, TxData) {
            header.tx_type = TxType::Wrapper(Box::new(wrapper));
            let mut tx = Tx { header, sections: vec![] };
            tx.add_data(address.clone());
            tx.add_code_from_hash(code_hash, Some(TX_REACTIVATE_VALIDATOR_WASM.to_owned()));
            (tx, TxData::ReactivateValidator(address))
        }
    }

    prop_compose! {
        /// Generate an arbitrary consensus key change transaction
        pub fn arb_consensus_key_change_tx()(
            mut header in arb_header(),
            wrapper in arb_wrapper_tx(),
            consensus_key_change in arb_consensus_key_change(),
            code_hash in arb_hash(),
        ) -> (Tx, TxData) {
            header.tx_type = TxType::Wrapper(Box::new(wrapper));
            let mut tx = Tx { header, sections: vec![] };
            tx.add_data(consensus_key_change.clone());
            tx.add_code_from_hash(code_hash, Some(TX_CHANGE_CONSENSUS_KEY_WASM.to_owned()));
            (tx, TxData::ConsensusKeyChange(consensus_key_change))
        }
    }

    prop_compose! {
        /// Generate an arbitrary redelegation transaction
        pub fn arb_redelegation_tx()(
            mut header in arb_header(),
            wrapper in arb_wrapper_tx(),
            redelegation in arb_redelegation(),
            code_hash in arb_hash(),
        ) -> (Tx, TxData) {
            header.tx_type = TxType::Wrapper(Box::new(wrapper));
            let mut tx = Tx { header, sections: vec![] };
            tx.add_data(redelegation.clone());
            tx.add_code_from_hash(code_hash, Some(TX_REDELEGATE_WASM.to_owned()));
            (tx, TxData::Redelegation(redelegation))
        }
    }

    prop_compose! {
        /// Generate an arbitrary redelegation transaction
        pub fn arb_update_steward_commission_tx()(
            mut header in arb_header(),
            wrapper in arb_wrapper_tx(),
            update_steward_commission in arb_update_steward_commission(),
            code_hash in arb_hash(),
        ) -> (Tx, TxData) {
            header.tx_type = TxType::Wrapper(Box::new(wrapper));
            let mut tx = Tx { header, sections: vec![] };
            tx.add_data(update_steward_commission.clone());
            tx.add_code_from_hash(code_hash, Some(TX_UPDATE_STEWARD_COMMISSION.to_owned()));
            (tx, TxData::UpdateStewardCommission(update_steward_commission))
        }
    }

    prop_compose! {
        /// Generate an arbitrary redelegation transaction
        pub fn arb_resign_steward_tx()(
            mut header in arb_header(),
            wrapper in arb_wrapper_tx(),
            steward in arb_non_internal_address(),
            code_hash in arb_hash(),
        ) -> (Tx, TxData) {
            header.tx_type = TxType::Wrapper(Box::new(wrapper));
            let mut tx = Tx { header, sections: vec![] };
            tx.add_data(steward.clone());
            tx.add_code_from_hash(code_hash, Some(TX_RESIGN_STEWARD.to_owned()));
            (tx, TxData::ResignSteward(steward))
        }
    }

    prop_compose! {
        /// Generate an arbitrary pending transfer transaction
        pub fn arb_pending_transfer_tx()(
            mut header in arb_header(),
            wrapper in arb_wrapper_tx(),
            pending_transfer in arb_pending_transfer(),
            code_hash in arb_hash(),
        ) -> (Tx, TxData) {
            header.tx_type = TxType::Wrapper(Box::new(wrapper));
            let mut tx = Tx { header, sections: vec![] };
            tx.add_data(pending_transfer.clone());
            tx.add_code_from_hash(code_hash, Some(TX_BRIDGE_POOL_WASM.to_owned()));
            (tx, TxData::PendingTransfer(pending_transfer))
        }
    }

    prop_compose! {
        /// Generate an arbitrary IBC any transaction
        pub fn arb_ibc_any_tx()(
            mut header in arb_header(),
            wrapper in arb_wrapper_tx(),
            ibc_any in arb_ibc_any(),
            code_hash in arb_hash(),
        ) -> (Tx, TxData) {
            header.tx_type = TxType::Wrapper(Box::new(wrapper));
            let mut tx = Tx { header, sections: vec![] };
            let mut tx_data = vec![];
            ibc_any.encode(&mut tx_data).expect("unable to encode IBC data");
            tx.add_serialized_data(tx_data);
            tx.add_code_from_hash(code_hash, Some(TX_IBC_WASM.to_owned()));
            (tx, TxData::IbcAny(ibc_any))
        }
    }

    /// Generate an arbitrary tx
    pub fn arb_tx() -> impl Strategy<Value = (Tx, TxData)> {
        prop_oneof![
            arb_transparent_transfer_tx(),
            arb_masp_transfer_tx(),
            arb_bond_tx(),
            arb_unbond_tx(),
            arb_init_account_tx(),
            arb_become_validator_tx(),
            arb_init_proposal_tx(),
            arb_vote_proposal_tx(),
            arb_reveal_pk_tx(),
            arb_update_account_tx(),
            arb_withdraw_tx(),
            arb_claim_rewards_tx(),
            arb_commission_change_tx(),
            arb_metadata_change_tx(),
            arb_unjail_validator_tx(),
            arb_deactivate_validator_tx(),
            arb_reactivate_validator_tx(),
            arb_consensus_key_change_tx(),
            arb_redelegation_tx(),
            arb_update_steward_commission_tx(),
            arb_resign_steward_tx(),
            arb_pending_transfer_tx(),
            arb_ibc_any_tx(),
        ]
    }

    prop_compose! {
        /// Generate an arbitrary signature section
        pub fn arb_signature(targets: Vec<namada_core::hash::Hash>)(
            targets in Just(targets),
            secret_keys in collection::btree_map(
                arbitrary::any::<u8>(),
                arb_common_keypair(),
                1..3,
            ),
            signer in option::of(arb_non_internal_address()),
        ) -> Authorization {
            if signer.is_some() {
                Authorization::new(targets, secret_keys, signer)
            } else {
                let secret_keys = secret_keys
                    .into_values()
                    .enumerate()
                    .map(|(k, v)| (k as u8, v))
                    .collect();
                Authorization::new(targets, secret_keys, signer)
            }
        }
    }

    prop_compose! {
        /// Generate an arbitrary signed tx
        pub fn arb_signed_tx()(tx in arb_memoed_tx())(
            sigs in collection::vec(arb_signature(tx.0.sechashes()), 0..3),
            mut tx in Just(tx),
        ) -> (Tx, TxData) {
            for sig in sigs {
                // Add all the generated signature sections
                tx.0.add_section(Section::Authorization(sig));
            }
            (tx.0, tx.1)
        }
    }
}<|MERGE_RESOLUTION|>--- conflicted
+++ resolved
@@ -931,15 +931,10 @@
         UpdateAccount(UpdateAccount),
         VoteProposal(VoteProposalData),
         Withdraw(Withdraw),
-<<<<<<< HEAD
-        Transfer(Transfer),
-        MaspTransfer(Transfer, (StoredBuildParams, String)),
-=======
         TransparentTransfer(TransparentTransfer),
-        ShieldedTransfer(ShieldedTransfer),
-        ShieldingTransfer(ShieldingTransfer),
-        UnshieldingTransfer(UnshieldingTransfer),
->>>>>>> 21c9d36f
+        ShieldedTransfer(ShieldedTransfer, (StoredBuildParams, String)),
+        ShieldingTransfer(ShieldingTransfer, (StoredBuildParams, String)),
+        UnshieldingTransfer(UnshieldingTransfer, (StoredBuildParams, String)),
         Bond(Bond),
         Redelegation(Redelegation),
         UpdateStewardCommission(UpdateStewardCommission),
@@ -1147,12 +1142,14 @@
             header.tx_type = TxType::Wrapper(Box::new(wrapper));
             let mut tx = Tx { header, sections: vec![] };
             let shielded_section_hash = tx.add_masp_tx_section(shielded_transfer.masp_tx).1;
+            let build_param_bytes =
+                data_encoding::HEXLOWER.encode(&build_params.serialize_to_vec());
             let tx_data = match masp_tx_type {
                 MaspTxType::Shielded => {
                     tx.add_code_from_hash(code_hash, Some(TX_SHIELDED_TRANSFER_WASM.to_owned()));
                     let data = ShieldedTransfer { section_hash: shielded_section_hash };
                     tx.add_data(data.clone());
-                    TxData::ShieldedTransfer(data)
+                    TxData::ShieldedTransfer(data, (build_params, build_param_bytes))
                 },
                 MaspTxType::Shielding => {
                     // Set the transparent amount and token
@@ -1165,7 +1162,7 @@
                     tx.add_code_from_hash(code_hash, Some(TX_SHIELDING_TRANSFER_WASM.to_owned()));
                     let data = ShieldingTransfer {source: transfer.source, token, amount, shielded_section_hash };
                     tx.add_data(data.clone());
-                    TxData::ShieldingTransfer(data)
+                    TxData::ShieldingTransfer(data, (build_params, build_param_bytes))
                 },
                 MaspTxType::Unshielding => {
                     // Set the transparent amount and token
@@ -1178,7 +1175,7 @@
                     tx.add_code_from_hash(code_hash, Some(TX_UNSHIELDING_TRANSFER_WASM.to_owned()));
                     let data = UnshieldingTransfer {target: transfer.target, token, amount, shielded_section_hash };
                     tx.add_data(data.clone());
-                    TxData::UnshieldingTransfer(data)
+                    TxData::UnshieldingTransfer(data, (build_params, build_param_bytes))
                 },
             };
             tx.add_masp_builder(MaspBuilder {
@@ -1190,13 +1187,7 @@
                 // Link the Builder to the Transaction by hash code
                 target: shielded_section_hash,
             });
-<<<<<<< HEAD
-            let build_param_bytes =
-                data_encoding::HEXLOWER.encode(&build_params.serialize_to_vec());
-            (tx, TxData::MaspTransfer(transfer, (build_params, build_param_bytes)))
-=======
             (tx, tx_data)
->>>>>>> 21c9d36f
         }
     }
 
