//! Namada SDK

#![doc(html_favicon_url = "https://dev.namada.net/master/favicon.png")]
#![doc(html_logo_url = "https://dev.namada.net/master/rustdoc-logo.png")]
#![deny(rustdoc::broken_intra_doc_links)]
#![deny(rustdoc::private_intra_doc_links)]
#![warn(
    missing_docs,
    rust_2018_idioms,
    clippy::dbg_macro,
    clippy::print_stdout,
    clippy::print_stderr
)]

extern crate alloc;

pub use namada_core::*;
#[cfg(feature = "tendermint-rpc")]
pub use tendermint_rpc;
pub use {
    bip39, masp_primitives, masp_proofs, namada_account as account,
    namada_gas as gas, namada_governance as governance,
    namada_proof_of_stake as proof_of_stake, namada_state as state,
    namada_storage as storage, namada_token as token, zeroize,
};

pub mod eth_bridge;

pub mod rpc;

pub mod args;
pub mod masp;
pub mod signing;
#[allow(clippy::result_large_err)]
pub mod tx;

pub mod control_flow;
pub mod error;
pub mod events;
pub(crate) mod internal_macros;
pub mod io;
pub mod migrations;
pub mod queries;
pub mod wallet;

#[cfg(feature = "async-send")]
pub use std::marker::Send as MaybeSend;
#[cfg(feature = "async-send")]
pub use std::marker::Sync as MaybeSync;
use std::path::PathBuf;
use std::str::FromStr;

use args::{InputAmount, SdkTypes};
use io::Io;
use masp::{ShieldedContext, ShieldedUtils};
use namada_core::address::Address;
use namada_core::collections::HashSet;
use namada_core::dec::Dec;
use namada_core::ethereum_events::EthAddress;
use namada_core::ibc::core::host::types::identifiers::{ChannelId, PortId};
use namada_core::key::*;
use namada_core::masp::{ExtendedSpendingKey, PaymentAddress, TransferSource};
use namada_tx::data::wrapper::GasLimit;
use namada_tx::Tx;
use rpc::{denominate_amount, format_denominated_amount, query_native_token};
use signing::SigningTxData;
use token::{DenominatedAmount, NATIVE_MAX_DECIMAL_PLACES};
use tokio::sync::{RwLock, RwLockReadGuard, RwLockWriteGuard};
use tx::{
    ProcessTxResponse, TX_BECOME_VALIDATOR_WASM, TX_BOND_WASM,
    TX_BRIDGE_POOL_WASM, TX_CHANGE_COMMISSION_WASM,
    TX_CHANGE_CONSENSUS_KEY_WASM, TX_CHANGE_METADATA_WASM,
    TX_CLAIM_REWARDS_WASM, TX_DEACTIVATE_VALIDATOR_WASM, TX_IBC_WASM,
    TX_INIT_ACCOUNT_WASM, TX_INIT_PROPOSAL, TX_REACTIVATE_VALIDATOR_WASM,
    TX_REDELEGATE_WASM, TX_RESIGN_STEWARD, TX_REVEAL_PK, TX_TRANSFER_WASM,
    TX_UNBOND_WASM, TX_UNJAIL_VALIDATOR_WASM, TX_UPDATE_ACCOUNT_WASM,
    TX_UPDATE_STEWARD_COMMISSION, TX_VOTE_PROPOSAL, TX_WITHDRAW_WASM,
    VP_USER_WASM,
};
use wallet::{Wallet, WalletIo, WalletStorage};

/// Default gas-limit
pub const DEFAULT_GAS_LIMIT: u64 = 25_000;

#[allow(missing_docs)]
#[cfg(not(feature = "async-send"))]
pub trait MaybeSync {}
#[cfg(not(feature = "async-send"))]
impl<T> MaybeSync for T where T: ?Sized {}

#[allow(missing_docs)]
#[cfg(not(feature = "async-send"))]
pub trait MaybeSend {}
#[cfg(not(feature = "async-send"))]
impl<T> MaybeSend for T where T: ?Sized {}

#[cfg_attr(feature = "async-send", async_trait::async_trait)]
#[cfg_attr(not(feature = "async-send"), async_trait::async_trait(?Send))]
/// An interface for high-level interaction with the Namada SDK
pub trait Namada: Sized + MaybeSync + MaybeSend {
    /// A client with async request dispatcher method
    type Client: queries::Client + MaybeSend + Sync;
    /// Captures the interactive parts of the wallet's functioning
    type WalletUtils: WalletIo + WalletStorage + MaybeSend + MaybeSync;
    /// Abstracts platform specific details away from the logic of shielded pool
    /// operations.
    type ShieldedUtils: ShieldedUtils + MaybeSend + MaybeSync;
    /// Captures the input/output streams used by this object
    type Io: Io + MaybeSend + MaybeSync;

    /// Obtain the client for communicating with the ledger
    fn client(&self) -> &Self::Client;

    /// Obtain the input/output handle for this context
    fn io(&self) -> &Self::Io;

    /// Obtain read guard on the wallet
    async fn wallet(&self) -> RwLockReadGuard<'_, Wallet<Self::WalletUtils>>;

    /// Obtain write guard on the wallet
    async fn wallet_mut(
        &self,
    ) -> RwLockWriteGuard<'_, Wallet<Self::WalletUtils>>;

    /// Obtain the wallet lock
    fn wallet_lock(&self) -> &RwLock<Wallet<Self::WalletUtils>>;

    /// Obtain read guard on the shielded context
    async fn shielded(
        &self,
    ) -> RwLockReadGuard<'_, ShieldedContext<Self::ShieldedUtils>>;

    /// Obtain write guard on the shielded context
    async fn shielded_mut(
        &self,
    ) -> RwLockWriteGuard<'_, ShieldedContext<Self::ShieldedUtils>>;

    /// Return the native token
    fn native_token(&self) -> Address;

    /// Make a tx builder using no arguments
    fn tx_builder(&self) -> args::Tx {
        args::Tx {
            dry_run: false,
            dry_run_wrapper: false,
            dump_tx: false,
            output_folder: None,
            force: false,
            broadcast_only: false,
            ledger_address: tendermint_rpc::Url::from_str(
                "http://127.0.0.1:26657",
            )
            .unwrap(),
            initialized_account_alias: None,
            wallet_alias_force: false,
            fee_amount: None,
            wrapper_fee_payer: None,
            fee_token: self.native_token(),
            gas_limit: GasLimit::from(DEFAULT_GAS_LIMIT),
            expiration: Default::default(),
            disposable_signing_key: false,
            chain_id: None,
            signing_keys: vec![],
            signatures: vec![],
            tx_reveal_code_path: PathBuf::from(TX_REVEAL_PK),
            password: None,
            memo: None,
            use_device: false,
        }
    }

    /// Make a TxTransparentTransfer builder from the given minimum set of
    /// arguments
    fn new_transparent_transfer(
        &self,
        data: Vec<args::TxTransparentTransferData>,
    ) -> args::TxTransparentTransfer {
        args::TxTransparentTransfer {
            data,
            tx_code_path: PathBuf::from(TX_TRANSFER_WASM),
            tx: self.tx_builder(),
        }
    }

    /// Make a TxShieldedTransfer builder from the given minimum set of
    /// arguments
    fn new_shielded_transfer(
        &self,
        data: Vec<args::TxShieldedTransferData>,
        gas_spending_keys: Vec<ExtendedSpendingKey>,
    ) -> args::TxShieldedTransfer {
        args::TxShieldedTransfer {
            data,
<<<<<<< HEAD
            gas_spending_keys,
            tx_code_path: PathBuf::from(TX_SHIELDED_TRANSFER_WASM),
=======
            tx_code_path: PathBuf::from(TX_TRANSFER_WASM),
>>>>>>> 317b3ad2
            tx: self.tx_builder(),
        }
    }

    /// Make a TxShieldingTransfer builder from the given minimum set of
    /// arguments
    fn new_shielding_transfer(
        &self,
        target: PaymentAddress,
        data: Vec<args::TxShieldingTransferData>,
    ) -> args::TxShieldingTransfer {
        args::TxShieldingTransfer {
            data,
            target,
            tx_code_path: PathBuf::from(TX_TRANSFER_WASM),
            tx: self.tx_builder(),
        }
    }

    /// Make a TxUnshieldingTransfer builder from the given minimum set of
    /// arguments
    fn new_unshielding_transfer(
        &self,
        source: ExtendedSpendingKey,
        data: Vec<args::TxUnshieldingTransferData>,
        gas_spending_keys: Vec<ExtendedSpendingKey>,
    ) -> args::TxUnshieldingTransfer {
        args::TxUnshieldingTransfer {
            source,
            data,
<<<<<<< HEAD
            gas_spending_keys,
            tx_code_path: PathBuf::from(TX_UNSHIELDING_TRANSFER_WASM),
=======
            tx_code_path: PathBuf::from(TX_TRANSFER_WASM),
>>>>>>> 317b3ad2
            tx: self.tx_builder(),
        }
    }

    /// Make a InitAccount builder from the given minimum set of arguments
    fn new_init_account(
        &self,
        public_keys: Vec<common::PublicKey>,
        threshold: Option<u8>,
    ) -> args::TxInitAccount {
        args::TxInitAccount {
            tx: self.tx_builder(),
            vp_code_path: PathBuf::from(VP_USER_WASM),
            tx_code_path: PathBuf::from(TX_INIT_ACCOUNT_WASM),
            public_keys,
            threshold,
        }
    }

    /// Make a RevealPK builder from the given minimum set of arguments
    fn new_reveal_pk(&self, public_key: common::PublicKey) -> args::RevealPk {
        args::RevealPk {
            public_key,
            tx: self.tx_builder(),
        }
    }

    /// Make a Bond builder from the given minimum set of arguments
    fn new_bond(
        &self,
        validator: Address,
        amount: token::Amount,
    ) -> args::Bond {
        args::Bond {
            validator,
            amount,
            source: None,
            tx: self.tx_builder(),
            tx_code_path: PathBuf::from(TX_BOND_WASM),
        }
    }

    /// Make a Unbond builder from the given minimum set of arguments
    fn new_unbond(
        &self,
        validator: Address,
        amount: token::Amount,
    ) -> args::Unbond {
        args::Unbond {
            validator,
            amount,
            source: None,
            tx: self.tx_builder(),
            tx_code_path: PathBuf::from(TX_UNBOND_WASM),
        }
    }

    /// Make a Redelegation builder for the given minimum set of arguments
    fn new_redelegation(
        &self,
        source: Address,
        src_validator: Address,
        dest_validator: Address,
        amount: token::Amount,
    ) -> args::Redelegate {
        args::Redelegate {
            tx: self.tx_builder(),
            // Source validator address
            src_validator,
            // Destination validator address
            dest_validator,
            // Owner of the bonds that are being redelegated
            owner: source,
            // The amount of tokens to redelegate
            amount,
            // Path to the TX WASM code file
            tx_code_path: PathBuf::from(TX_REDELEGATE_WASM),
        }
    }

    /// Make a TxIbcTransfer builder from the given minimum set of arguments
    fn new_ibc_transfer(
        &self,
        source: TransferSource,
        receiver: String,
        token: Address,
        amount: InputAmount,
        channel_id: ChannelId,
    ) -> args::TxIbcTransfer {
        args::TxIbcTransfer {
            source,
            receiver,
            token,
            amount,
            channel_id,
            port_id: PortId::from_str("transfer").unwrap(),
            timeout_height: None,
            timeout_sec_offset: None,
            refund_target: None,
            memo: None,
            gas_spending_keys: Default::default(),
            tx: self.tx_builder(),
            tx_code_path: PathBuf::from(TX_IBC_WASM),
        }
    }

    /// Make a InitProposal builder from the given minimum set of arguments
    fn new_init_proposal(&self, proposal_data: Vec<u8>) -> args::InitProposal {
        args::InitProposal {
            proposal_data,
            is_pgf_stewards: false,
            is_pgf_funding: false,
            tx_code_path: PathBuf::from(TX_INIT_PROPOSAL),
            tx: self.tx_builder(),
        }
    }

    /// Make a TxUpdateAccount builder from the given minimum set of arguments
    fn new_update_account(
        &self,
        addr: Address,
        public_keys: Vec<common::PublicKey>,
        threshold: u8,
    ) -> args::TxUpdateAccount {
        args::TxUpdateAccount {
            addr,
            vp_code_path: None,
            public_keys,
            threshold: Some(threshold),
            tx_code_path: PathBuf::from(TX_UPDATE_ACCOUNT_WASM),
            tx: self.tx_builder(),
        }
    }

    /// Make a VoteProposal builder from the given minimum set of arguments
    fn new_proposal_vote(
        &self,
        proposal_id: u64,
        vote: String,
        voter_address: Address,
    ) -> args::VoteProposal {
        args::VoteProposal {
            vote,
            voter_address,
            proposal_id,
            tx_code_path: PathBuf::from(TX_VOTE_PROPOSAL),
            tx: self.tx_builder(),
        }
    }

    /// Make a CommissionRateChange builder from the given minimum set of
    /// arguments
    fn new_change_commission_rate(
        &self,
        rate: Dec,
        validator: Address,
    ) -> args::CommissionRateChange {
        args::CommissionRateChange {
            rate,
            validator,
            tx_code_path: PathBuf::from(TX_CHANGE_COMMISSION_WASM),
            tx: self.tx_builder(),
        }
    }

    /// Make ConsensusKeyChange builder from the given minimum set of arguments
    fn new_change_consensus_key(
        &self,
        validator: Address,
        consensus_key: common::PublicKey,
    ) -> args::ConsensusKeyChange {
        args::ConsensusKeyChange {
            validator,
            consensus_key: Some(consensus_key),
            tx_code_path: PathBuf::from(TX_CHANGE_CONSENSUS_KEY_WASM),
            unsafe_dont_encrypt: false,
            tx: self.tx_builder(),
        }
    }

    /// Make a CommissionRateChange builder from the given minimum set of
    /// arguments
    fn new_change_metadata(&self, validator: Address) -> args::MetaDataChange {
        args::MetaDataChange {
            validator,
            email: None,
            description: None,
            website: None,
            discord_handle: None,
            avatar: None,
            name: None,
            commission_rate: None,
            tx_code_path: PathBuf::from(TX_CHANGE_METADATA_WASM),
            tx: self.tx_builder(),
        }
    }

    /// Make a TxBecomeValidator builder from the given minimum set of arguments
    #[allow(clippy::too_many_arguments)]
    fn new_become_validator(
        &self,
        address: Address,
        commission_rate: Dec,
        max_commission_rate_change: Dec,
        consesus_key: common::PublicKey,
        eth_cold_key: common::PublicKey,
        eth_hot_key: common::PublicKey,
        protocol_key: common::PublicKey,
        email: String,
    ) -> args::TxBecomeValidator {
        args::TxBecomeValidator {
            address,
            commission_rate,
            max_commission_rate_change,
            scheme: SchemeType::Ed25519,
            consensus_key: Some(consesus_key),
            eth_cold_key: Some(eth_cold_key),
            eth_hot_key: Some(eth_hot_key),
            protocol_key: Some(protocol_key),
            unsafe_dont_encrypt: false,
            tx_code_path: PathBuf::from(TX_BECOME_VALIDATOR_WASM),
            tx: self.tx_builder(),
            email,
            description: None,
            website: None,
            discord_handle: None,
            avatar: None,
            name: None,
        }
    }

    /// Make a TxInitValidator builder from the given minimum set of arguments
    fn new_init_validator(
        &self,
        commission_rate: Dec,
        max_commission_rate_change: Dec,
        email: String,
    ) -> args::TxInitValidator {
        args::TxInitValidator {
            commission_rate,
            max_commission_rate_change,
            scheme: SchemeType::Ed25519,
            account_keys: vec![],
            threshold: None,
            consensus_key: None,
            eth_cold_key: None,
            eth_hot_key: None,
            protocol_key: None,
            validator_vp_code_path: PathBuf::from(VP_USER_WASM),
            unsafe_dont_encrypt: false,
            tx_init_account_code_path: PathBuf::from(TX_INIT_ACCOUNT_WASM),
            tx_become_validator_code_path: PathBuf::from(
                TX_BECOME_VALIDATOR_WASM,
            ),
            tx: self.tx_builder(),
            email,
            description: None,
            website: None,
            discord_handle: None,
            avatar: None,
            name: None,
        }
    }

    /// Make a TxUnjailValidator builder from the given minimum set of arguments
    fn new_unjail_validator(
        &self,
        validator: Address,
    ) -> args::TxUnjailValidator {
        args::TxUnjailValidator {
            validator,
            tx_code_path: PathBuf::from(TX_UNJAIL_VALIDATOR_WASM),
            tx: self.tx_builder(),
        }
    }

    /// Make a TxDeactivateValidator builder from the given minimum set of
    /// arguments
    fn new_deactivate_validator(
        &self,
        validator: Address,
    ) -> args::TxDeactivateValidator {
        args::TxDeactivateValidator {
            validator,
            tx_code_path: PathBuf::from(TX_DEACTIVATE_VALIDATOR_WASM),
            tx: self.tx_builder(),
        }
    }

    /// Make a TxReactivateValidator builder from the given minimum set of
    /// arguments
    fn new_reactivate_validator(
        &self,
        validator: Address,
    ) -> args::TxReactivateValidator {
        args::TxReactivateValidator {
            validator,
            tx_code_path: PathBuf::from(TX_REACTIVATE_VALIDATOR_WASM),
            tx: self.tx_builder(),
        }
    }

    /// Make a Withdraw builder from the given minimum set of arguments
    fn new_withdraw(&self, validator: Address) -> args::Withdraw {
        args::Withdraw {
            validator,
            source: None,
            tx_code_path: PathBuf::from(TX_WITHDRAW_WASM),
            tx: self.tx_builder(),
        }
    }

    /// Make a Claim-rewards builder from the given minimum set of arguments
    fn new_claim_rewards(&self, validator: Address) -> args::ClaimRewards {
        args::ClaimRewards {
            validator,
            source: None,
            tx_code_path: PathBuf::from(TX_CLAIM_REWARDS_WASM),
            tx: self.tx_builder(),
        }
    }

    /// Make a Withdraw builder from the given minimum set of arguments
    fn new_add_erc20_transfer(
        &self,
        sender: Address,
        recipient: EthAddress,
        asset: EthAddress,
        amount: InputAmount,
    ) -> args::EthereumBridgePool {
        args::EthereumBridgePool {
            sender,
            recipient,
            asset,
            amount,
            fee_amount: InputAmount::Unvalidated(
                token::DenominatedAmount::new(
                    token::Amount::default(),
                    NATIVE_MAX_DECIMAL_PLACES.into(),
                ),
            ),
            fee_payer: None,
            fee_token: self.native_token(),
            nut: false,
            code_path: PathBuf::from(TX_BRIDGE_POOL_WASM),
            tx: self.tx_builder(),
        }
    }

    /// Make a ResignSteward builder from the given minimum set of arguments
    fn new_resign_steward(&self, steward: Address) -> args::ResignSteward {
        args::ResignSteward {
            steward,
            tx: self.tx_builder(),
            tx_code_path: PathBuf::from(TX_RESIGN_STEWARD),
        }
    }

    /// Make a UpdateStewardCommission builder from the given minimum set of
    /// arguments
    fn new_update_steward_rewards(
        &self,
        steward: Address,
        commission: Vec<u8>,
    ) -> args::UpdateStewardCommission {
        args::UpdateStewardCommission {
            steward,
            commission,
            tx: self.tx_builder(),
            tx_code_path: PathBuf::from(TX_UPDATE_STEWARD_COMMISSION),
        }
    }

    /// Make a TxCustom builder from the given minimum set of arguments
    fn new_custom(&self, owner: Address) -> args::TxCustom {
        args::TxCustom {
            owner,
            tx: self.tx_builder(),
            code_path: None,
            data_path: None,
            serialized_tx: None,
        }
    }

    /// Sign the given transaction using the given signing data
    async fn sign<D, F>(
        &self,
        tx: &mut Tx,
        args: &args::Tx,
        signing_data: SigningTxData,
        with: impl Fn(Tx, common::PublicKey, HashSet<signing::Signable>, D) -> F
        + MaybeSend
        + MaybeSync,
        user_data: D,
    ) -> crate::error::Result<()>
    where
        D: Clone + MaybeSend + MaybeSync,
        F: MaybeSend
            + MaybeSync
            + std::future::Future<Output = crate::error::Result<Tx>>,
    {
        signing::sign_tx(
            self.wallet_lock(),
            args,
            tx,
            signing_data,
            with,
            user_data,
        )
        .await
    }

    /// Process the given transaction using the given flags
    async fn submit(
        &self,
        tx: Tx,
        args: &args::Tx,
    ) -> crate::error::Result<ProcessTxResponse> {
        tx::process_tx(self, args, tx).await
    }

    /// Look up the denomination of a token in order to make a correctly
    /// denominated amount.
    async fn denominate_amount(
        &self,
        token: &Address,
        amount: token::Amount,
    ) -> DenominatedAmount {
        denominate_amount(self.client(), self.io(), token, amount).await
    }

    /// Look up the denomination of a token in order to format it correctly as a
    /// string.
    async fn format_amount(
        &self,
        token: &Address,
        amount: token::Amount,
    ) -> String {
        format_denominated_amount(self.client(), self.io(), token, amount).await
    }
}

/// Provides convenience methods for common Namada interactions
pub struct NamadaImpl<C, U, V, I>
where
    C: queries::Client,
    U: WalletIo,
    V: ShieldedUtils,
    I: Io,
{
    /// Used to send and receive messages from the ledger
    pub client: C,
    /// Stores the addresses and keys required for ledger interactions
    pub wallet: RwLock<Wallet<U>>,
    /// Stores the current state of the shielded pool
    pub shielded: RwLock<ShieldedContext<V>>,
    /// Captures the input/output streams used by this object
    pub io: I,
    /// The address of the native token
    native_token: Address,
    /// The default builder for a Tx
    prototype: args::Tx,
}

impl<C, U, V, I> NamadaImpl<C, U, V, I>
where
    C: queries::Client + Sync,
    U: WalletIo,
    V: ShieldedUtils,
    I: Io,
{
    /// Construct a new Namada context with the given native token address
    pub fn native_new(
        client: C,
        wallet: Wallet<U>,
        shielded: ShieldedContext<V>,
        io: I,
        native_token: Address,
    ) -> Self {
        NamadaImpl {
            client,
            wallet: RwLock::new(wallet),
            shielded: RwLock::new(shielded),
            io,
            native_token: native_token.clone(),
            prototype: args::Tx {
                dry_run: false,
                dry_run_wrapper: false,
                dump_tx: false,
                output_folder: None,
                force: false,
                broadcast_only: false,
                ledger_address: tendermint_rpc::Url::from_str(
                    "http://127.0.0.1:26657",
                )
                .unwrap(),
                initialized_account_alias: None,
                wallet_alias_force: false,
                fee_amount: None,
                wrapper_fee_payer: None,
                fee_token: native_token,
                gas_limit: GasLimit::from(DEFAULT_GAS_LIMIT),
                expiration: Default::default(),
                disposable_signing_key: false,
                chain_id: None,
                signing_keys: vec![],
                signatures: vec![],
                tx_reveal_code_path: PathBuf::from(TX_REVEAL_PK),
                password: None,
                memo: None,
                use_device: false,
            },
        }
    }

    /// Construct a new Namada context looking up the native token address
    pub async fn new(
        client: C,
        wallet: Wallet<U>,
        shielded: ShieldedContext<V>,
        io: I,
    ) -> crate::error::Result<NamadaImpl<C, U, V, I>> {
        let native_token = query_native_token(&client).await?;
        Ok(NamadaImpl::native_new(
            client,
            wallet,
            shielded,
            io,
            native_token,
        ))
    }
}

#[cfg_attr(feature = "async-send", async_trait::async_trait)]
#[cfg_attr(not(feature = "async-send"), async_trait::async_trait(?Send))]
impl<C, U, V, I> Namada for NamadaImpl<C, U, V, I>
where
    C: queries::Client + MaybeSend + Sync,
    U: WalletIo + WalletStorage + MaybeSync + MaybeSend,
    V: ShieldedUtils + MaybeSend + MaybeSync,
    I: Io + MaybeSend + MaybeSync,
{
    type Client = C;
    type Io = I;
    type ShieldedUtils = V;
    type WalletUtils = U;

    /// Obtain the prototypical Tx builder
    fn tx_builder(&self) -> args::Tx {
        self.prototype.clone()
    }

    fn native_token(&self) -> Address {
        self.native_token.clone()
    }

    fn io(&self) -> &Self::Io {
        &self.io
    }

    fn client(&self) -> &Self::Client {
        &self.client
    }

    async fn wallet(&self) -> RwLockReadGuard<'_, Wallet<Self::WalletUtils>> {
        self.wallet.read().await
    }

    async fn wallet_mut(
        &self,
    ) -> RwLockWriteGuard<'_, Wallet<Self::WalletUtils>> {
        self.wallet.write().await
    }

    async fn shielded(
        &self,
    ) -> RwLockReadGuard<'_, ShieldedContext<Self::ShieldedUtils>> {
        self.shielded.read().await
    }

    async fn shielded_mut(
        &self,
    ) -> RwLockWriteGuard<'_, ShieldedContext<Self::ShieldedUtils>> {
        self.shielded.write().await
    }

    fn wallet_lock(&self) -> &RwLock<Wallet<Self::WalletUtils>> {
        &self.wallet
    }
}

/// Allow the prototypical Tx builder to be modified
impl<C, U, V, I> args::TxBuilder<SdkTypes> for NamadaImpl<C, U, V, I>
where
    C: queries::Client + Sync,
    U: WalletIo,
    V: ShieldedUtils,
    I: Io,
{
    fn tx<F>(self, func: F) -> Self
    where
        F: FnOnce(args::Tx<SdkTypes>) -> args::Tx<SdkTypes>,
    {
        Self {
            prototype: func(self.prototype),
            ..self
        }
    }
}

/// Tests and strategies for transactions
#[cfg(any(test, feature = "testing"))]
pub mod testing {
    use borsh_ext::BorshSerializeExt;
    use governance::ProposalType;
    use ibc::primitives::proto::Any;
    use masp_primitives::transaction::components::sapling::builder::StoredBuildParams;
    use namada_account::{InitAccount, UpdateAccount};
    use namada_core::address::testing::{
        arb_established_address, arb_non_internal_address,
    };
    use namada_core::address::MASP;
    use namada_core::eth_bridge_pool::PendingTransfer;
    use namada_core::hash::testing::arb_hash;
    use namada_core::key::testing::arb_common_keypair;
    use namada_core::masp::addr_taddr;
    use namada_governance::storage::proposal::testing::{
        arb_init_proposal, arb_vote_proposal,
    };
    use namada_governance::{InitProposalData, VoteProposalData};
    use namada_ibc::testing::arb_ibc_any;
    use namada_token::testing::arb_denominated_amount;
    use namada_token::Transfer;
    use namada_tx::data::pgf::UpdateStewardCommission;
    use namada_tx::data::pos::{
        BecomeValidator, Bond, CommissionChange, ConsensusKeyChange,
        MetaDataChange, Redelegation, Unbond, Withdraw,
    };
    use namada_tx::data::{Fee, TxType, WrapperTx};
    use proptest::prelude::{Just, Strategy};
    use proptest::{arbitrary, collection, option, prop_compose, prop_oneof};
    use prost::Message;
    use token::testing::arb_vectorized_transparent_transfer;

    use super::*;
    use crate::account::tests::{arb_init_account, arb_update_account};
    use crate::chain::ChainId;
    use crate::eth_bridge_pool::testing::arb_pending_transfer;
    use crate::key::testing::arb_common_pk;
    use crate::masp::testing::{
        arb_deshielding_transfer, arb_shielded_transfer, arb_shielding_transfer,
    };
    use crate::time::{DateTime, DateTimeUtc, TimeZone, Utc};
    use crate::tx::data::pgf::tests::arb_update_steward_commission;
    use crate::tx::data::pos::tests::{
        arb_become_validator, arb_bond, arb_commission_change,
        arb_consensus_key_change, arb_metadata_change, arb_redelegation,
        arb_withdraw,
    };
    use crate::tx::{
        Authorization, Code, Commitment, Header, MaspBuilder, Section,
        TxCommitments,
    };

    #[derive(Debug, Clone)]
    #[allow(clippy::large_enum_variant)]
    #[allow(missing_docs)]
    /// To facilitate propagating debugging information
    pub enum TxData {
        CommissionChange(CommissionChange),
        ConsensusKeyChange(ConsensusKeyChange),
        MetaDataChange(MetaDataChange),
        ClaimRewards(Withdraw),
        DeactivateValidator(Address),
        InitAccount(InitAccount),
        InitProposal(InitProposalData),
        InitValidator(BecomeValidator),
        ReactivateValidator(Address),
        RevealPk(common::PublicKey),
        Unbond(Unbond),
        UnjailValidator(Address),
        UpdateAccount(UpdateAccount),
        VoteProposal(VoteProposalData),
        Withdraw(Withdraw),
        TransparentTransfer(Transfer),
        MaspTransfer(Transfer, (StoredBuildParams, String)),
        Bond(Bond),
        Redelegation(Redelegation),
        UpdateStewardCommission(UpdateStewardCommission),
        ResignSteward(Address),
        PendingTransfer(PendingTransfer),
        IbcAny(Any),
        Custom,
    }

    prop_compose! {
        /// Generate an arbitrary commitment
        pub fn arb_commitment()(
            commitment in prop_oneof![
                arb_hash().prop_map(Commitment::Hash),
                collection::vec(arbitrary::any::<u8>(), 0..=1024).prop_map(Commitment::Id),
            ],
        ) -> Commitment {
            commitment
        }
    }

    prop_compose! {
        /// Generate an arbitrary code section
        pub fn arb_code()(
            salt: [u8; 8],
            code in arb_commitment(),
            tag in option::of("[a-zA-Z0-9_]*"),
        ) -> Code {
            Code {
                salt,
                code,
                tag,
            }
        }
    }

    prop_compose! {
        /// Generate an arbitrary uttf8 commitment
        pub fn arb_utf8_commitment()(
            commitment in prop_oneof![
                arb_hash().prop_map(Commitment::Hash),
                "[a-zA-Z0-9_]{0,1024}".prop_map(|x| Commitment::Id(x.into_bytes())),
            ],
        ) -> Commitment {
            commitment
        }
    }

    prop_compose! {
        /// Generate an arbitrary code section
        pub fn arb_utf8_code()(
            salt: [u8; 8],
            code in arb_utf8_commitment(),
            tag in option::of("[a-zA-Z0-9_]{0,1024}"),
        ) -> Code {
            Code {
                salt,
                code,
                tag,
            }
        }
    }

    prop_compose! {
        /// Generate a chain ID
        pub fn arb_chain_id()(id in "[a-zA-Z0-9_]*") -> ChainId {
            ChainId(id)
        }
    }

    prop_compose! {
        /// Generate a date and time
        pub fn arb_date_time_utc()(
            secs in Utc.with_ymd_and_hms(0, 1, 1, 0, 0, 0).unwrap().timestamp()..=Utc.with_ymd_and_hms(9999, 12, 31, 23, 59, 59).unwrap().timestamp(),
            nsecs in ..1000000000u32,
        ) -> DateTimeUtc {
            DateTimeUtc(DateTime::<Utc>::from_timestamp(secs, nsecs).unwrap())
        }
    }

    prop_compose! {
        /// Generate an arbitrary fee
        pub fn arb_fee()(
            amount_per_gas_unit in arb_denominated_amount(),
            token in arb_established_address().prop_map(Address::Established),
        ) -> Fee {
            Fee {
                amount_per_gas_unit,
                token,
            }
        }
    }

    prop_compose! {
        /// Generate an arbitrary gas limit
        pub fn arb_gas_limit()(multiplier: u64) -> GasLimit {
            multiplier.into()
        }
    }

    prop_compose! {
        /// Generate an arbitrary wrapper transaction
        pub fn arb_wrapper_tx()(
            fee in arb_fee(),
            pk in arb_common_pk(),
            gas_limit in arb_gas_limit(),
        ) -> WrapperTx {
            WrapperTx {
                fee,
                pk,
                gas_limit,
            }
        }
    }

    prop_compose! {
        /// Generate an arbitrary transaction type
        pub fn arb_tx_type()(tx_type in prop_oneof![
            Just(TxType::Raw),
            arb_wrapper_tx().prop_map(|x| TxType::Wrapper(Box::new(x))),
        ]) -> TxType {
            tx_type
        }
    }

    prop_compose! {
        /// Generate an arbitrary header
        pub fn arb_header()(
            chain_id in arb_chain_id(),
            expiration in option::of(arb_date_time_utc()),
            timestamp in arb_date_time_utc(),
            code_hash in arb_hash(),
            data_hash in arb_hash(),
            memo_hash in arb_hash(),
            atomic in proptest::bool::ANY,
            tx_type in arb_tx_type(),
        ) -> Header {
            Header {
                chain_id,
                expiration,
                timestamp,
                //TODO: arbitrary number of commitments
                batch: [TxCommitments{
                    data_hash,
                    code_hash,
                    memo_hash,
                }].into(),
                atomic,
                tx_type,
            }
        }
    }

    prop_compose! {
        /// Generate an arbitrary transfer transaction
        pub fn arb_transparent_transfer_tx()(
            mut header in arb_header(),
            wrapper in arb_wrapper_tx(),
            transfer in arb_vectorized_transparent_transfer(10),
            code_hash in arb_hash(),
        ) -> (Tx, TxData) {
            header.tx_type = TxType::Wrapper(Box::new(wrapper));
            let mut tx = Tx { header, sections: vec![] };
            tx.add_data(transfer.clone());
            tx.add_code_from_hash(code_hash, Some(TX_TRANSFER_WASM.to_owned()));
            (tx, TxData::TransparentTransfer(transfer))
        }
    }

    // Maximum number of notes to include in a transaction
    const MAX_ASSETS: usize = 2;

    // Type of MASP transaction
    #[derive(Debug, Clone)]
    enum MaspTxType {
        // Shielded transaction
        Shielded,
        // Shielding transaction
        Shielding,
        // Unshielding transaction
        Unshielding,
    }

    prop_compose! {
        /// Generate an arbitrary masp transfer transaction
        pub fn arb_masp_transfer_tx()(transfers in arb_vectorized_transparent_transfer(5))(
            mut header in arb_header(),
            wrapper in arb_wrapper_tx(),
            code_hash in arb_hash(),
            (masp_tx_type, (shielded_transfer, asset_types, build_params)) in prop_oneof![
                (Just(MaspTxType::Shielded), arb_shielded_transfer(0..MAX_ASSETS)),
<<<<<<< HEAD
                (Just(MaspTxType::Shielding), arb_shielding_transfer(addr_taddr(transfers.0.first().unwrap().source.clone()), 1)),
                (Just(MaspTxType::Unshielding), arb_deshielding_transfer(addr_taddr(transfers.0.first().unwrap().target.clone()), 1)),
=======
                (Just(MaspTxType::Shielding), arb_shielding_transfer(encode_address(&transfers.sources.keys().next().unwrap().owner), 1)),
                (Just(MaspTxType::Unshielding), arb_deshielding_transfer(encode_address(&transfers.targets.keys().next().unwrap().owner), 1)),
>>>>>>> 317b3ad2
            ],
            transfers in Just(transfers),
        ) -> (Tx, TxData) {
            header.tx_type = TxType::Wrapper(Box::new(wrapper));
            let mut tx = Tx { header, sections: vec![] };
            let shielded_section_hash = tx.add_masp_tx_section(shielded_transfer.masp_tx).1;
            let build_param_bytes =
                data_encoding::HEXLOWER.encode(&build_params.serialize_to_vec());
            let tx_data = match masp_tx_type {
                MaspTxType::Shielded => {
<<<<<<< HEAD
                    tx.add_code_from_hash(code_hash, Some(TX_SHIELDED_TRANSFER_WASM.to_owned()));
                    let data = ShieldedTransfer { fee_unshield: transfers.0.first().map(|transfer| UnshieldingTransferData { target: transfer.target.to_owned(), token: transfer.token.to_owned(), amount: transfer.amount }), section_hash: shielded_section_hash };
=======
                    tx.add_code_from_hash(code_hash, Some(TX_TRANSFER_WASM.to_owned()));
                    let data = Transfer::masp(shielded_section_hash);
>>>>>>> 317b3ad2
                    tx.add_data(data.clone());
                    TxData::MaspTransfer(data, (build_params, build_param_bytes))
                },
                MaspTxType::Shielding => {
                    // Set the transparent amount and token
                    let (decoded, value) = asset_types.iter().next().unwrap();
                    let token = decoded.token.clone();
                    let amount = DenominatedAmount::new(
                        token::Amount::from_masp_denominated(*value, decoded.position),
                        decoded.denom,
                    );
                    tx.add_code_from_hash(code_hash, Some(TX_TRANSFER_WASM.to_owned()));
                    let data = transfers.sources.into_iter().try_fold(
                        Transfer::masp(shielded_section_hash),
                        |acc, transfer| acc.transfer(
                            transfer.0.owner,
                            MASP,
                            token.clone(),
                            amount,
                        ),
                    ).unwrap();
                    tx.add_data(data.clone());
                    TxData::MaspTransfer(data, (build_params, build_param_bytes))
                },
                MaspTxType::Unshielding => {
                    // Set the transparent amount and token
                    let (decoded, value) = asset_types.iter().next().unwrap();
                    let token = decoded.token.clone();
                    let amount = DenominatedAmount::new(
                        token::Amount::from_masp_denominated(*value, decoded.position),
                        decoded.denom,
                    );
                    tx.add_code_from_hash(code_hash, Some(TX_TRANSFER_WASM.to_owned()));
                    let data = transfers.targets.into_iter().try_fold(
                        Transfer::masp(shielded_section_hash),
                        |acc, transfer| acc.transfer(
                            MASP,
                            transfer.0.owner,
                            token.clone(),
                            amount,
                        )
                    ).unwrap();
                    tx.add_data(data.clone());
                    TxData::MaspTransfer(data, (build_params, build_param_bytes))
                },
            };
            tx.add_masp_builder(MaspBuilder {
                asset_types: asset_types.into_keys().collect(),
                // Store how the Info objects map to Descriptors/Outputs
                metadata: shielded_transfer.metadata,
                // Store the data that was used to construct the Transaction
                builder: shielded_transfer.builder,
                // Link the Builder to the Transaction by hash code
                target: shielded_section_hash,
            });
            (tx, tx_data)
        }
    }

    prop_compose! {
        /// Generate an arbitrary bond transaction
        pub fn arb_bond_tx()(
            mut header in arb_header(),
            wrapper in arb_wrapper_tx(),
            bond in arb_bond(),
            code_hash in arb_hash(),
        ) -> (Tx, TxData) {
            header.tx_type = TxType::Wrapper(Box::new(wrapper));
            let mut tx = Tx { header, sections: vec![] };
            tx.add_data(bond.clone());
            tx.add_code_from_hash(code_hash, Some(TX_BOND_WASM.to_owned()));
            (tx, TxData::Bond(bond))
        }
    }

    prop_compose! {
        /// Generate an arbitrary bond transaction
        pub fn arb_unbond_tx()(
            mut header in arb_header(),
            wrapper in arb_wrapper_tx(),
            unbond in arb_bond(),
            code_hash in arb_hash(),
        ) -> (Tx, TxData) {
            header.tx_type = TxType::Wrapper(Box::new(wrapper));
            let mut tx = Tx { header, sections: vec![] };
            tx.add_data(unbond.clone());
            tx.add_code_from_hash(code_hash, Some(TX_UNBOND_WASM.to_owned()));
            (tx, TxData::Unbond(unbond))
        }
    }

    prop_compose! {
        /// Generate an arbitrary account initialization transaction
        pub fn arb_init_account_tx()(
            mut header in arb_header(),
            wrapper in arb_wrapper_tx(),
            mut init_account in arb_init_account(),
            extra_data in arb_code(),
            code_hash in arb_hash(),
        ) -> (Tx, TxData) {
            header.tx_type = TxType::Wrapper(Box::new(wrapper));
            let mut tx = Tx { header, sections: vec![] };
            let vp_code_hash = tx.add_section(Section::ExtraData(extra_data)).get_hash();
            init_account.vp_code_hash = vp_code_hash;
            tx.add_data(init_account.clone());
            tx.add_code_from_hash(code_hash, Some(TX_INIT_ACCOUNT_WASM.to_owned()));
            (tx, TxData::InitAccount(init_account))
        }
    }

    prop_compose! {
        /// Generate an arbitrary account initialization transaction
        pub fn arb_become_validator_tx()(
            mut header in arb_header(),
            wrapper in arb_wrapper_tx(),
            become_validator in arb_become_validator(),
            code_hash in arb_hash(),
        ) -> (Tx, TxData) {
            header.tx_type = TxType::Wrapper(Box::new(wrapper));
            let mut tx = Tx { header, sections: vec![] };
            tx.add_data(become_validator.clone());
            tx.add_code_from_hash(code_hash, Some(TX_BECOME_VALIDATOR_WASM.to_owned()));
            (tx, TxData::InitValidator(become_validator))
        }
    }

    prop_compose! {
        /// Generate an arbitrary proposal initialization transaction
        pub fn arb_init_proposal_tx()(
            mut header in arb_header(),
            wrapper in arb_wrapper_tx(),
            mut init_proposal in arb_init_proposal(),
            content_extra_data in arb_code(),
            type_extra_data in arb_code(),
            code_hash in arb_hash(),
        ) -> (Tx, TxData) {
            header.tx_type = TxType::Wrapper(Box::new(wrapper));
            let mut tx = Tx { header, sections: vec![] };
            let content_hash = tx.add_section(Section::ExtraData(content_extra_data)).get_hash();
            init_proposal.content = content_hash;
            if let ProposalType::DefaultWithWasm(hash) = &mut init_proposal.r#type {
                let type_hash = tx.add_section(Section::ExtraData(type_extra_data)).get_hash();
                *hash = type_hash;
            }
            tx.add_data(init_proposal.clone());
            tx.add_code_from_hash(code_hash, Some(TX_INIT_PROPOSAL.to_owned()));
            (tx, TxData::InitProposal(init_proposal))
        }
    }

    prop_compose! {
        /// Generate an arbitrary transaction with maybe a memo
        pub fn arb_memoed_tx()(
            (mut tx, tx_data) in arb_tx(),
            memo in option::of(arb_utf8_code()),
        ) -> (Tx, TxData) {
            if let Some(memo) = memo {
                let sechash = tx
                    .add_section(Section::ExtraData(memo))
                    .get_hash();
                tx.set_memo_sechash(sechash);
            } else {
                tx.set_memo_sechash(Default::default());
            }
            (tx, tx_data)
        }
    }

    prop_compose! {
        /// Generate an arbitrary vote proposal transaction
        pub fn arb_vote_proposal_tx()(
            mut header in arb_header(),
            wrapper in arb_wrapper_tx(),
            vote_proposal in arb_vote_proposal(),
            code_hash in arb_hash(),
        ) -> (Tx, TxData) {
            header.tx_type = TxType::Wrapper(Box::new(wrapper));
            let mut tx = Tx { header, sections: vec![] };
            tx.add_data(vote_proposal.clone());
            tx.add_code_from_hash(code_hash, Some(TX_VOTE_PROPOSAL.to_owned()));
            (tx, TxData::VoteProposal(vote_proposal))
        }
    }

    prop_compose! {
        /// Generate an arbitrary reveal public key transaction
        pub fn arb_reveal_pk_tx()(
            mut header in arb_header(),
            wrapper in arb_wrapper_tx(),
            pk in arb_common_pk(),
            code_hash in arb_hash(),
        ) -> (Tx, TxData) {
            header.tx_type = TxType::Wrapper(Box::new(wrapper));
            let mut tx = Tx { header, sections: vec![] };
            tx.add_data(pk.clone());
            tx.add_code_from_hash(code_hash, Some(TX_REVEAL_PK.to_owned()));
            (tx, TxData::RevealPk(pk))
        }
    }

    prop_compose! {
        /// Generate an arbitrary account initialization transaction
        pub fn arb_update_account_tx()(
            mut header in arb_header(),
            wrapper in arb_wrapper_tx(),
            mut update_account in arb_update_account(),
            extra_data in arb_code(),
            code_hash in arb_hash(),
        ) -> (Tx, TxData) {
            header.tx_type = TxType::Wrapper(Box::new(wrapper));
            let mut tx = Tx { header, sections: vec![] };
            if let Some(vp_code_hash) = &mut update_account.vp_code_hash {
                let new_code_hash = tx.add_section(Section::ExtraData(extra_data)).get_hash();
                *vp_code_hash = new_code_hash;
            }
            tx.add_data(update_account.clone());
            tx.add_code_from_hash(code_hash, Some(TX_UPDATE_ACCOUNT_WASM.to_owned()));
            (tx, TxData::UpdateAccount(update_account))
        }
    }

    prop_compose! {
        /// Generate an arbitrary reveal public key transaction
        pub fn arb_withdraw_tx()(
            mut header in arb_header(),
            wrapper in arb_wrapper_tx(),
            withdraw in arb_withdraw(),
            code_hash in arb_hash(),
        ) -> (Tx, TxData) {
            header.tx_type = TxType::Wrapper(Box::new(wrapper));
            let mut tx = Tx { header, sections: vec![] };
            tx.add_data(withdraw.clone());
            tx.add_code_from_hash(code_hash, Some(TX_WITHDRAW_WASM.to_owned()));
            (tx, TxData::Withdraw(withdraw))
        }
    }

    prop_compose! {
        /// Generate an arbitrary claim rewards transaction
        pub fn arb_claim_rewards_tx()(
            mut header in arb_header(),
            wrapper in arb_wrapper_tx(),
            claim_rewards in arb_withdraw(),
            code_hash in arb_hash(),
        ) -> (Tx, TxData) {
            header.tx_type = TxType::Wrapper(Box::new(wrapper));
            let mut tx = Tx { header, sections: vec![] };
            tx.add_data(claim_rewards.clone());
            tx.add_code_from_hash(code_hash, Some(TX_CLAIM_REWARDS_WASM.to_owned()));
            (tx, TxData::ClaimRewards(claim_rewards))
        }
    }

    prop_compose! {
        /// Generate an arbitrary commission change transaction
        pub fn arb_commission_change_tx()(
            mut header in arb_header(),
            wrapper in arb_wrapper_tx(),
            commission_change in arb_commission_change(),
            code_hash in arb_hash(),
        ) -> (Tx, TxData) {
            header.tx_type = TxType::Wrapper(Box::new(wrapper));
            let mut tx = Tx { header, sections: vec![] };
            tx.add_data(commission_change.clone());
            tx.add_code_from_hash(code_hash, Some(TX_CHANGE_COMMISSION_WASM.to_owned()));
            (tx, TxData::CommissionChange(commission_change))
        }
    }

    prop_compose! {
        /// Generate an arbitrary commission change transaction
        pub fn arb_metadata_change_tx()(
            mut header in arb_header(),
            wrapper in arb_wrapper_tx(),
            metadata_change in arb_metadata_change(),
            code_hash in arb_hash(),
        ) -> (Tx, TxData) {
            header.tx_type = TxType::Wrapper(Box::new(wrapper));
            let mut tx = Tx { header, sections: vec![] };
            tx.add_data(metadata_change.clone());
            tx.add_code_from_hash(code_hash, Some(TX_CHANGE_METADATA_WASM.to_owned()));
            (tx, TxData::MetaDataChange(metadata_change))
        }
    }

    prop_compose! {
        /// Generate an arbitrary unjail validator transaction
        pub fn arb_unjail_validator_tx()(
            mut header in arb_header(),
            wrapper in arb_wrapper_tx(),
            address in arb_non_internal_address(),
            code_hash in arb_hash(),
        ) -> (Tx, TxData) {
            header.tx_type = TxType::Wrapper(Box::new(wrapper));
            let mut tx = Tx { header, sections: vec![] };
            tx.add_data(address.clone());
            tx.add_code_from_hash(code_hash, Some(TX_UNJAIL_VALIDATOR_WASM.to_owned()));
            (tx, TxData::UnjailValidator(address))
        }
    }

    prop_compose! {
        /// Generate an arbitrary deactivate validator transaction
        pub fn arb_deactivate_validator_tx()(
            mut header in arb_header(),
            wrapper in arb_wrapper_tx(),
            address in arb_non_internal_address(),
            code_hash in arb_hash(),
        ) -> (Tx, TxData) {
            header.tx_type = TxType::Wrapper(Box::new(wrapper));
            let mut tx = Tx { header, sections: vec![] };
            tx.add_data(address.clone());
            tx.add_code_from_hash(code_hash, Some(TX_DEACTIVATE_VALIDATOR_WASM.to_owned()));
            (tx, TxData::DeactivateValidator(address))
        }
    }

    prop_compose! {
        /// Generate an arbitrary reactivate validator transaction
        pub fn arb_reactivate_validator_tx()(
            mut header in arb_header(),
            wrapper in arb_wrapper_tx(),
            address in arb_non_internal_address(),
            code_hash in arb_hash(),
        ) -> (Tx, TxData) {
            header.tx_type = TxType::Wrapper(Box::new(wrapper));
            let mut tx = Tx { header, sections: vec![] };
            tx.add_data(address.clone());
            tx.add_code_from_hash(code_hash, Some(TX_REACTIVATE_VALIDATOR_WASM.to_owned()));
            (tx, TxData::ReactivateValidator(address))
        }
    }

    prop_compose! {
        /// Generate an arbitrary consensus key change transaction
        pub fn arb_consensus_key_change_tx()(
            mut header in arb_header(),
            wrapper in arb_wrapper_tx(),
            consensus_key_change in arb_consensus_key_change(),
            code_hash in arb_hash(),
        ) -> (Tx, TxData) {
            header.tx_type = TxType::Wrapper(Box::new(wrapper));
            let mut tx = Tx { header, sections: vec![] };
            tx.add_data(consensus_key_change.clone());
            tx.add_code_from_hash(code_hash, Some(TX_CHANGE_CONSENSUS_KEY_WASM.to_owned()));
            (tx, TxData::ConsensusKeyChange(consensus_key_change))
        }
    }

    prop_compose! {
        /// Generate an arbitrary redelegation transaction
        pub fn arb_redelegation_tx()(
            mut header in arb_header(),
            wrapper in arb_wrapper_tx(),
            redelegation in arb_redelegation(),
            code_hash in arb_hash(),
        ) -> (Tx, TxData) {
            header.tx_type = TxType::Wrapper(Box::new(wrapper));
            let mut tx = Tx { header, sections: vec![] };
            tx.add_data(redelegation.clone());
            tx.add_code_from_hash(code_hash, Some(TX_REDELEGATE_WASM.to_owned()));
            (tx, TxData::Redelegation(redelegation))
        }
    }

    prop_compose! {
        /// Generate an arbitrary redelegation transaction
        pub fn arb_update_steward_commission_tx()(
            mut header in arb_header(),
            wrapper in arb_wrapper_tx(),
            update_steward_commission in arb_update_steward_commission(),
            code_hash in arb_hash(),
        ) -> (Tx, TxData) {
            header.tx_type = TxType::Wrapper(Box::new(wrapper));
            let mut tx = Tx { header, sections: vec![] };
            tx.add_data(update_steward_commission.clone());
            tx.add_code_from_hash(code_hash, Some(TX_UPDATE_STEWARD_COMMISSION.to_owned()));
            (tx, TxData::UpdateStewardCommission(update_steward_commission))
        }
    }

    prop_compose! {
        /// Generate an arbitrary redelegation transaction
        pub fn arb_resign_steward_tx()(
            mut header in arb_header(),
            wrapper in arb_wrapper_tx(),
            steward in arb_non_internal_address(),
            code_hash in arb_hash(),
        ) -> (Tx, TxData) {
            header.tx_type = TxType::Wrapper(Box::new(wrapper));
            let mut tx = Tx { header, sections: vec![] };
            tx.add_data(steward.clone());
            tx.add_code_from_hash(code_hash, Some(TX_RESIGN_STEWARD.to_owned()));
            (tx, TxData::ResignSteward(steward))
        }
    }

    prop_compose! {
        /// Generate an arbitrary pending transfer transaction
        pub fn arb_pending_transfer_tx()(
            mut header in arb_header(),
            wrapper in arb_wrapper_tx(),
            pending_transfer in arb_pending_transfer(),
            code_hash in arb_hash(),
        ) -> (Tx, TxData) {
            header.tx_type = TxType::Wrapper(Box::new(wrapper));
            let mut tx = Tx { header, sections: vec![] };
            tx.add_data(pending_transfer.clone());
            tx.add_code_from_hash(code_hash, Some(TX_BRIDGE_POOL_WASM.to_owned()));
            (tx, TxData::PendingTransfer(pending_transfer))
        }
    }

    prop_compose! {
        /// Generate an arbitrary IBC any transaction
        pub fn arb_ibc_any_tx()(
            mut header in arb_header(),
            wrapper in arb_wrapper_tx(),
            ibc_any in arb_ibc_any(),
            code_hash in arb_hash(),
        ) -> (Tx, TxData) {
            header.tx_type = TxType::Wrapper(Box::new(wrapper));
            let mut tx = Tx { header, sections: vec![] };
            let mut tx_data = vec![];
            ibc_any.encode(&mut tx_data).expect("unable to encode IBC data");
            tx.add_serialized_data(tx_data);
            tx.add_code_from_hash(code_hash, Some(TX_IBC_WASM.to_owned()));
            (tx, TxData::IbcAny(ibc_any))
        }
    }

    /// Generate an arbitrary tx
    pub fn arb_tx() -> impl Strategy<Value = (Tx, TxData)> {
        prop_oneof![
            arb_transparent_transfer_tx(),
            arb_masp_transfer_tx(),
            arb_bond_tx(),
            arb_unbond_tx(),
            arb_init_account_tx(),
            arb_become_validator_tx(),
            arb_init_proposal_tx(),
            arb_vote_proposal_tx(),
            arb_reveal_pk_tx(),
            arb_update_account_tx(),
            arb_withdraw_tx(),
            arb_claim_rewards_tx(),
            arb_commission_change_tx(),
            arb_metadata_change_tx(),
            arb_unjail_validator_tx(),
            arb_deactivate_validator_tx(),
            arb_reactivate_validator_tx(),
            arb_consensus_key_change_tx(),
            arb_redelegation_tx(),
            arb_update_steward_commission_tx(),
            arb_resign_steward_tx(),
            arb_pending_transfer_tx(),
            arb_ibc_any_tx(),
        ]
    }

    prop_compose! {
        /// Generate an arbitrary signature section
        pub fn arb_signature(targets: Vec<namada_core::hash::Hash>)(
            targets in Just(targets),
            secret_keys in collection::btree_map(
                arbitrary::any::<u8>(),
                arb_common_keypair(),
                1..3,
            ),
            signer in option::of(arb_non_internal_address()),
        ) -> Authorization {
            if signer.is_some() {
                Authorization::new(targets, secret_keys, signer)
            } else {
                let secret_keys = secret_keys
                    .into_values()
                    .enumerate()
                    .map(|(k, v)| (k as u8, v))
                    .collect();
                Authorization::new(targets, secret_keys, signer)
            }
        }
    }

    prop_compose! {
        /// Generate an arbitrary signed tx
        pub fn arb_signed_tx()(tx in arb_memoed_tx())(
            sigs in collection::vec(arb_signature(tx.0.sechashes()), 0..3),
            mut tx in Just(tx),
        ) -> (Tx, TxData) {
            for sig in sigs {
                // Add all the generated signature sections
                tx.0.add_section(Section::Authorization(sig));
            }
            (tx.0, tx.1)
        }
    }
}<|MERGE_RESOLUTION|>--- conflicted
+++ resolved
@@ -191,12 +191,8 @@
     ) -> args::TxShieldedTransfer {
         args::TxShieldedTransfer {
             data,
-<<<<<<< HEAD
             gas_spending_keys,
-            tx_code_path: PathBuf::from(TX_SHIELDED_TRANSFER_WASM),
-=======
             tx_code_path: PathBuf::from(TX_TRANSFER_WASM),
->>>>>>> 317b3ad2
             tx: self.tx_builder(),
         }
     }
@@ -227,12 +223,8 @@
         args::TxUnshieldingTransfer {
             source,
             data,
-<<<<<<< HEAD
             gas_spending_keys,
-            tx_code_path: PathBuf::from(TX_UNSHIELDING_TRANSFER_WASM),
-=======
             tx_code_path: PathBuf::from(TX_TRANSFER_WASM),
->>>>>>> 317b3ad2
             tx: self.tx_builder(),
         }
     }
@@ -1110,13 +1102,8 @@
             code_hash in arb_hash(),
             (masp_tx_type, (shielded_transfer, asset_types, build_params)) in prop_oneof![
                 (Just(MaspTxType::Shielded), arb_shielded_transfer(0..MAX_ASSETS)),
-<<<<<<< HEAD
-                (Just(MaspTxType::Shielding), arb_shielding_transfer(addr_taddr(transfers.0.first().unwrap().source.clone()), 1)),
-                (Just(MaspTxType::Unshielding), arb_deshielding_transfer(addr_taddr(transfers.0.first().unwrap().target.clone()), 1)),
-=======
-                (Just(MaspTxType::Shielding), arb_shielding_transfer(encode_address(&transfers.sources.keys().next().unwrap().owner), 1)),
-                (Just(MaspTxType::Unshielding), arb_deshielding_transfer(encode_address(&transfers.targets.keys().next().unwrap().owner), 1)),
->>>>>>> 317b3ad2
+                (Just(MaspTxType::Shielding), arb_shielding_transfer(addr_taddr(transfers.sources.keys().next().unwrap().owner.clone()), 1)),
+                (Just(MaspTxType::Unshielding), arb_deshielding_transfer(addr_taddr(transfers.targets.keys().next().unwrap().owner.clone()), 1)),
             ],
             transfers in Just(transfers),
         ) -> (Tx, TxData) {
@@ -1127,13 +1114,11 @@
                 data_encoding::HEXLOWER.encode(&build_params.serialize_to_vec());
             let tx_data = match masp_tx_type {
                 MaspTxType::Shielded => {
-<<<<<<< HEAD
-                    tx.add_code_from_hash(code_hash, Some(TX_SHIELDED_TRANSFER_WASM.to_owned()));
-                    let data = ShieldedTransfer { fee_unshield: transfers.0.first().map(|transfer| UnshieldingTransferData { target: transfer.target.to_owned(), token: transfer.token.to_owned(), amount: transfer.amount }), section_hash: shielded_section_hash };
-=======
                     tx.add_code_from_hash(code_hash, Some(TX_TRANSFER_WASM.to_owned()));
-                    let data = Transfer::masp(shielded_section_hash);
->>>>>>> 317b3ad2
+                    let mut data = Transfer::masp(shielded_section_hash);
+                    if let Some((account, amount)) = transfers.targets.first_key_value() {
+                        data = data.transfer(MASP, account.owner.to_owned(), account.token.to_owned(), *amount).unwrap();
+                    }
                     tx.add_data(data.clone());
                     TxData::MaspTransfer(data, (build_params, build_param_bytes))
                 },
