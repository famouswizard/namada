//! Virtual machine's host environment exposes functions that may be called from
//! within a virtual machine.
use std::cell::RefCell;
use std::collections::BTreeSet;
use std::fmt::Debug;
use std::num::TryFromIntError;

use borsh::BorshDeserialize;
use borsh_ext::BorshSerializeExt;
use masp_primitives::transaction::Transaction;
use namada_core::address::ESTABLISHED_ADDRESS_BYTES_LEN;
use namada_core::internal::KeyVal;
use namada_core::storage::TX_INDEX_LENGTH;
use namada_core::validity_predicate::VpSentinel;
use namada_gas::{
    self as gas, GasMetering, TxGasMeter, VpGasMeter,
    MEMORY_ACCESS_GAS_PER_BYTE,
};
use namada_state::write_log::{self, WriteLog};
use namada_state::{
    DBIter, InMemory, State, StateRead, StorageError, StorageHasher,
    StorageRead, StorageWrite, TxHostEnvState, VpHostEnvState, DB,
};
use namada_token::storage_key::is_any_token_parameter_key;
use namada_tx::data::TxSentinel;
use namada_tx::Tx;
use thiserror::Error;

#[cfg(feature = "wasm-runtime")]
use super::wasm::TxCache;
#[cfg(feature = "wasm-runtime")]
use super::wasm::VpCache;
use super::WasmCacheAccess;
use crate::address::{self, Address};
use crate::hash::Hash;
use crate::ibc::IbcEvent;
use crate::internal::HostEnvResult;
use crate::ledger::vp_host_fns;
use crate::storage::{BlockHeight, Key, TxIndex};
use crate::token::storage_key::{
    is_any_minted_balance_key, is_any_minter_key, is_any_token_balance_key,
};
use crate::vm::memory::VmMemory;
use crate::vm::prefix_iter::{PrefixIteratorId, PrefixIterators};
use crate::vm::{HostRef, MutHostRef};

/// These runtime errors will abort tx WASM execution immediately
#[allow(missing_docs)]
#[allow(clippy::result_large_err)]
#[derive(Error, Debug)]
pub enum TxRuntimeError {
    #[error("Out of gas: {0}")]
    OutOfGas(gas::Error),
    #[error("Trying to modify storage for an address that doesn't exit {0}")]
    UnknownAddressStorageModification(Address),
    #[error(
        "Trying to use a validity predicate with an invalid WASM code hash {0}"
    )]
    InvalidVpCodeHash(String),
    #[error("A validity predicate of an account cannot be deleted")]
    CannotDeleteVp,
    #[error("Storage modification error: {0}")]
    StorageModificationError(write_log::Error),
    #[error("State error: {0}")]
    StateError(#[from] namada_state::Error),
    #[error("Storage error: {0}")]
    StorageError(#[from] StorageError),
    #[error("Storage data error: {0}")]
    StorageDataError(crate::storage::Error),
    #[error("Encoding error: {0}")]
    EncodingError(std::io::Error),
    #[error("Address error: {0}")]
    AddressError(address::DecodeError),
    #[error("Numeric conversion error: {0}")]
    NumConversionError(TryFromIntError),
    #[error("Memory error: {0}")]
    MemoryError(Box<dyn std::error::Error + Sync + Send + 'static>),
    #[error("Missing tx data")]
    MissingTxData,
    #[error("IBC: {0}")]
    Ibc(#[from] namada_ibc::Error),
    #[error("No value found in result buffer")]
    NoValueInResultBuffer,
    #[error("VP code is not allowed in allowlist parameter.")]
    DisallowedVp,
}

/// Result of a tx host env fn call
pub type TxResult<T> = std::result::Result<T, TxRuntimeError>;

/// A transaction's host environment
pub struct TxVmEnv<'a, MEM, D, H, CA>
where
    MEM: VmMemory,
    D: DB + for<'iter> DBIter<'iter>,
    H: StorageHasher,
    CA: WasmCacheAccess,
{
    /// The VM memory for bi-directional data passing
    pub memory: MEM,
    /// The tx context contains references to host structures.
    pub ctx: TxCtx<'a, D, H, CA>,
}

/// A transaction's host context
#[derive(Debug)]
pub struct TxCtx<'a, D, H, CA>
where
    D: DB + for<'iter> DBIter<'iter>,
    H: StorageHasher,
    CA: WasmCacheAccess,
{
    /// Mutable access to write log.
    pub write_log: MutHostRef<'a, &'a WriteLog>,
    /// Read-only access to in-memory state.
    pub in_mem: HostRef<'a, &'a InMemory<H>>,
    /// Read-only access to DB.
    pub db: HostRef<'a, &'a D>,
    /// Storage prefix iterators.
    pub iterators: MutHostRef<'a, &'a PrefixIterators<'a, D>>,
    /// Transaction gas meter. In  `RefCell` to charge gas in read-only fns.
    pub gas_meter: HostRef<'a, &'a RefCell<TxGasMeter>>,
    /// Transaction sentinel. In  `RefCell` to charge gas in read-only fns.
    pub sentinel: HostRef<'a, &'a RefCell<TxSentinel>>,
    /// The transaction code is used for signature verification
    pub tx: HostRef<'a, &'a Tx>,
    /// The transaction index is used to identify a shielded transaction's
    /// parent
    pub tx_index: HostRef<'a, &'a TxIndex>,
    /// The verifiers whose validity predicates should be triggered.
    pub verifiers: MutHostRef<'a, &'a BTreeSet<Address>>,
    /// Cache for 2-step reads from host environment.
    pub result_buffer: MutHostRef<'a, &'a Option<Vec<u8>>>,
    /// VP WASM compilation cache (this is available in tx context, because
    /// we're pre-compiling VPs from [`tx_init_account`])
    #[cfg(feature = "wasm-runtime")]
    pub vp_wasm_cache: MutHostRef<'a, &'a VpCache<CA>>,
    /// Tx WASM compilation cache
    #[cfg(feature = "wasm-runtime")]
    pub tx_wasm_cache: MutHostRef<'a, &'a TxCache<CA>>,
    /// To avoid unused parameter without "wasm-runtime" feature
    #[cfg(not(feature = "wasm-runtime"))]
    pub cache_access: std::marker::PhantomData<CA>,
}

impl<'a, MEM, D, H, CA> TxVmEnv<'a, MEM, D, H, CA>
where
    MEM: VmMemory,
    D: DB + for<'iter> DBIter<'iter>,
    H: StorageHasher,
    CA: WasmCacheAccess,
{
    /// Create a new environment for transaction execution.
    ///
    /// # Safety
    ///
    /// The way the arguments to this function are used is not thread-safe,
    /// we're assuming single-threaded tx execution with exclusive access to the
    /// mutable references.
    #[allow(clippy::too_many_arguments)]
    pub fn new(
        memory: MEM,
        write_log: &mut WriteLog,
        in_mem: &InMemory<H>,
        db: &D,
        iterators: &mut PrefixIterators<'a, D>,
        gas_meter: &RefCell<TxGasMeter>,
        sentinel: &RefCell<TxSentinel>,
        tx: &Tx,
        tx_index: &TxIndex,
        verifiers: &mut BTreeSet<Address>,
        result_buffer: &mut Option<Vec<u8>>,
        #[cfg(feature = "wasm-runtime")] vp_wasm_cache: &mut VpCache<CA>,
        #[cfg(feature = "wasm-runtime")] tx_wasm_cache: &mut TxCache<CA>,
    ) -> Self {
        let write_log = unsafe { MutHostRef::new(write_log) };
        let in_mem = unsafe { HostRef::new(in_mem) };
        let db = unsafe { HostRef::new(db) };
        let iterators = unsafe { MutHostRef::new(iterators) };
        let gas_meter = unsafe { HostRef::new(gas_meter) };
        let sentinel = unsafe { HostRef::new(sentinel) };
        let tx = unsafe { HostRef::new(tx) };
        let tx_index = unsafe { HostRef::new(tx_index) };
        let verifiers = unsafe { MutHostRef::new(verifiers) };
        let result_buffer = unsafe { MutHostRef::new(result_buffer) };
        #[cfg(feature = "wasm-runtime")]
        let vp_wasm_cache = unsafe { MutHostRef::new(vp_wasm_cache) };
        #[cfg(feature = "wasm-runtime")]
        let tx_wasm_cache = unsafe { MutHostRef::new(tx_wasm_cache) };
        let ctx = TxCtx {
            write_log,
            db,
            in_mem,
            iterators,
            gas_meter,
            sentinel,
            tx,
            tx_index,
            verifiers,
            result_buffer,
            #[cfg(feature = "wasm-runtime")]
            vp_wasm_cache,
            #[cfg(feature = "wasm-runtime")]
            tx_wasm_cache,
            #[cfg(not(feature = "wasm-runtime"))]
            cache_access: std::marker::PhantomData,
        };

        Self { memory, ctx }
    }

    /// Access state from within a tx
    pub fn state(&self) -> TxHostEnvState<D, H> {
        self.ctx.state()
    }
}

impl<MEM, D, H, CA> Clone for TxVmEnv<'_, MEM, D, H, CA>
where
    MEM: VmMemory,
    D: DB + for<'iter> DBIter<'iter>,
    H: StorageHasher,
    CA: WasmCacheAccess,
{
    fn clone(&self) -> Self {
        Self {
            memory: self.memory.clone(),
            ctx: self.ctx.clone(),
        }
    }
}

impl<'a, D, H, CA> TxCtx<'a, D, H, CA>
where
    D: DB + for<'iter> DBIter<'iter>,
    H: StorageHasher,
    CA: WasmCacheAccess,
{
    /// Access state from within a tx
    pub fn state(&self) -> TxHostEnvState<D, H> {
        let write_log = unsafe { self.write_log.get() };
        let db = unsafe { self.db.get() };
        let in_mem = unsafe { self.in_mem.get() };
        let gas_meter = unsafe { self.gas_meter.get() };
        let sentinel = unsafe { self.sentinel.get() };
        TxHostEnvState {
            write_log,
            db,
            in_mem,
            gas_meter,
            sentinel,
        }
    }

    /// Use gas meter and sentinel
    pub fn gas_meter_and_sentinel(
        &self,
    ) -> (&RefCell<TxGasMeter>, &RefCell<TxSentinel>) {
        let gas_meter = unsafe { self.gas_meter.get() };
        let sentinel = unsafe { self.sentinel.get() };
        (gas_meter, sentinel)
    }
}

impl<'a, D, H, CA> Clone for TxCtx<'a, D, H, CA>
where
    D: DB + for<'iter> DBIter<'iter>,
    H: StorageHasher,
    CA: WasmCacheAccess,
{
    fn clone(&self) -> Self {
        Self {
            write_log: self.write_log.clone(),
            db: self.db.clone(),
            in_mem: self.in_mem.clone(),
            iterators: self.iterators.clone(),
            gas_meter: self.gas_meter.clone(),
            sentinel: self.sentinel.clone(),
            tx: self.tx.clone(),
            tx_index: self.tx_index.clone(),
            verifiers: self.verifiers.clone(),
            result_buffer: self.result_buffer.clone(),
            #[cfg(feature = "wasm-runtime")]
            vp_wasm_cache: self.vp_wasm_cache.clone(),
            #[cfg(feature = "wasm-runtime")]
            tx_wasm_cache: self.tx_wasm_cache.clone(),
            #[cfg(not(feature = "wasm-runtime"))]
            cache_access: std::marker::PhantomData,
        }
    }
}

/// A validity predicate's host environment
pub struct VpVmEnv<'a, MEM, D, H, EVAL, CA>
where
    MEM: VmMemory,
    D: DB + for<'iter> DBIter<'iter>,
    H: StorageHasher,
    EVAL: VpEvaluator,
    CA: WasmCacheAccess,
{
    /// The VM memory for bi-directional data passing
    pub memory: MEM,
    /// The VP context contains references to host structures.
    pub ctx: VpCtx<'a, D, H, EVAL, CA>,
}

/// A validity predicate's host context
pub struct VpCtx<'a, D, H, EVAL, CA>
where
    D: DB + for<'iter> DBIter<'iter>,
    H: StorageHasher,
    EVAL: VpEvaluator,
    CA: WasmCacheAccess,
{
    /// The address of the account that owns the VP
    pub address: HostRef<'a, &'a Address>,
    /// Read-only access to write log.
    pub write_log: HostRef<'a, &'a WriteLog>,
    /// Read-only access to in-memory state.
    pub in_mem: HostRef<'a, &'a InMemory<H>>,
    /// Read-only access to DB.
    pub db: HostRef<'a, &'a D>,
    /// Storage prefix iterators.
    pub iterators: MutHostRef<'a, &'a PrefixIterators<'a, D>>,
    /// VP gas meter. In  `RefCell` to charge gas in read-only fns.
    pub gas_meter: HostRef<'a, &'a RefCell<VpGasMeter>>,
    /// Errors sentinel. In  `RefCell` to charge gas in read-only fns.
    pub sentinel: HostRef<'a, &'a RefCell<VpSentinel>>,
    /// The transaction code is used for signature verification
    pub tx: HostRef<'a, &'a Tx>,
    /// The transaction index is used to identify a shielded transaction's
    /// parent
    pub tx_index: HostRef<'a, &'a TxIndex>,
    /// The runner of the [`vp_eval`] function
    pub eval_runner: HostRef<'a, &'a EVAL>,
    /// Cache for 2-step reads from host environment.
    pub result_buffer: MutHostRef<'a, &'a Option<Vec<u8>>>,
    /// The storage keys that have been changed. Used for calls to `eval`.
    pub keys_changed: HostRef<'a, &'a BTreeSet<Key>>,
    /// The verifiers whose validity predicates should be triggered. Used for
    /// calls to `eval`.
    pub verifiers: HostRef<'a, &'a BTreeSet<Address>>,
    /// VP WASM compilation cache
    #[cfg(feature = "wasm-runtime")]
    pub vp_wasm_cache: MutHostRef<'a, &'a VpCache<CA>>,
    /// To avoid unused parameter without "wasm-runtime" feature
    #[cfg(not(feature = "wasm-runtime"))]
    pub cache_access: std::marker::PhantomData<CA>,
}

/// A Validity predicate runner for calls from the [`vp_eval`] function.
pub trait VpEvaluator {
    /// DB type
    type Db: DB + for<'iter> DBIter<'iter>;
    /// Storage hasher type
    type H: StorageHasher;
    /// Recursive VP evaluator type
    type Eval: VpEvaluator;
    /// WASM compilation cache access
    type CA: WasmCacheAccess;

    /// Evaluate a given validity predicate code with the given input data.
    /// Currently, we can only evaluate VPs using WASM runner with WASM memory.
    ///
    /// Invariant: Calling `VpEvalRunner::eval` from the VP is synchronous as it
    /// shares mutable access to the host context with the VP.
    fn eval(
        &self,
        ctx: VpCtx<'static, Self::Db, Self::H, Self::Eval, Self::CA>,
        vp_code_hash: Hash,
        input_data: Tx,
    ) -> HostEnvResult;
}

impl<'a, MEM, D, H, EVAL, CA> VpVmEnv<'a, MEM, D, H, EVAL, CA>
where
    D: DB + for<'iter> DBIter<'iter>,
    H: StorageHasher,
    MEM: VmMemory,
    EVAL: VpEvaluator,
    CA: WasmCacheAccess,
{
    /// Create a new environment for validity predicate execution.
    ///
    /// # Safety
    ///
    /// The way the arguments to this function are used is not thread-safe,
    /// we're assuming multi-threaded VP execution, but with with exclusive
    /// access to the mutable references (no shared access).
    #[allow(clippy::too_many_arguments)]
    pub fn new(
        memory: MEM,
        address: &Address,
        write_log: &WriteLog,
        in_mem: &InMemory<H>,
        db: &D,
        gas_meter: &RefCell<VpGasMeter>,
        sentinel: &RefCell<VpSentinel>,
        tx: &Tx,
        tx_index: &TxIndex,
        iterators: &mut PrefixIterators<'a, D>,
        verifiers: &BTreeSet<Address>,
        result_buffer: &mut Option<Vec<u8>>,
        keys_changed: &BTreeSet<Key>,
        eval_runner: &EVAL,
        #[cfg(feature = "wasm-runtime")] vp_wasm_cache: &mut VpCache<CA>,
    ) -> Self {
        let ctx = VpCtx::new(
            address,
            write_log,
            in_mem,
            db,
            gas_meter,
            sentinel,
            tx,
            tx_index,
            iterators,
            verifiers,
            result_buffer,
            keys_changed,
            eval_runner,
            #[cfg(feature = "wasm-runtime")]
            vp_wasm_cache,
        );

        Self { memory, ctx }
    }

    /// Access state from within a VP
    pub fn state(&self) -> VpHostEnvState<D, H> {
        self.ctx.state()
    }
}

impl<'a, MEM, D, H, EVAL, CA> Clone for VpVmEnv<'a, MEM, D, H, EVAL, CA>
where
    MEM: VmMemory,
    D: DB + for<'iter> DBIter<'iter>,
    H: StorageHasher,
    EVAL: VpEvaluator,
    CA: WasmCacheAccess,
{
    fn clone(&self) -> Self {
        Self {
            memory: self.memory.clone(),
            ctx: self.ctx.clone(),
        }
    }
}

impl<'a, D, H, EVAL, CA> VpCtx<'a, D, H, EVAL, CA>
where
    D: DB + for<'iter> DBIter<'iter>,
    H: StorageHasher,
    EVAL: VpEvaluator,
    CA: WasmCacheAccess,
{
    /// Create a new context for validity predicate execution.
    ///
    /// # Safety
    ///
    /// The way the arguments to this function are used is not thread-safe,
    /// we're assuming multi-threaded VP execution, but with with exclusive
    /// access to the mutable references (no shared access).
    #[allow(clippy::too_many_arguments)]
    pub fn new(
        address: &Address,
        write_log: &WriteLog,
        in_mem: &InMemory<H>,
        db: &D,
        gas_meter: &RefCell<VpGasMeter>,
        sentinel: &RefCell<VpSentinel>,
        tx: &Tx,
        tx_index: &TxIndex,
        iterators: &mut PrefixIterators<'a, D>,
        verifiers: &BTreeSet<Address>,
        result_buffer: &mut Option<Vec<u8>>,
        keys_changed: &BTreeSet<Key>,
        eval_runner: &EVAL,
        #[cfg(feature = "wasm-runtime")] vp_wasm_cache: &mut VpCache<CA>,
    ) -> Self {
        let address = unsafe { HostRef::new(address) };
        let write_log = unsafe { HostRef::new(write_log) };
        let db = unsafe { HostRef::new(db) };
        let in_mem = unsafe { HostRef::new(in_mem) };
        let tx = unsafe { HostRef::new(tx) };
        let tx_index = unsafe { HostRef::new(tx_index) };
        let iterators = unsafe { MutHostRef::new(iterators) };
        let gas_meter = unsafe { HostRef::new(gas_meter) };
        let sentinel = unsafe { HostRef::new(sentinel) };
        let verifiers = unsafe { HostRef::new(verifiers) };
        let result_buffer = unsafe { MutHostRef::new(result_buffer) };
        let keys_changed = unsafe { HostRef::new(keys_changed) };
        let eval_runner = unsafe { HostRef::new(eval_runner) };
        #[cfg(feature = "wasm-runtime")]
        let vp_wasm_cache = unsafe { MutHostRef::new(vp_wasm_cache) };
        Self {
            address,
            write_log,
            db,
            in_mem,
            iterators,
            gas_meter,
            sentinel,
            tx,
            tx_index,
            eval_runner,
            result_buffer,
            keys_changed,
            verifiers,
            #[cfg(feature = "wasm-runtime")]
            vp_wasm_cache,
            #[cfg(not(feature = "wasm-runtime"))]
            cache_access: std::marker::PhantomData,
        }
    }

    /// Access state from within a VP
    pub fn state(&self) -> VpHostEnvState<D, H> {
        let write_log = unsafe { self.write_log.get() };
        let db = unsafe { self.db.get() };
        let in_mem = unsafe { self.in_mem.get() };
        let gas_meter = unsafe { self.gas_meter.get() };
        let sentinel = unsafe { self.sentinel.get() };
        VpHostEnvState {
            write_log,
            db,
            in_mem,
            gas_meter,
            sentinel,
        }
    }

    /// Use gas meter and sentinel
    pub fn gas_meter_and_sentinel(
        &self,
    ) -> (&RefCell<VpGasMeter>, &RefCell<VpSentinel>) {
        let gas_meter = unsafe { self.gas_meter.get() };
        let sentinel = unsafe { self.sentinel.get() };
        (gas_meter, sentinel)
    }
}

impl<'a, D, H, EVAL, CA> Clone for VpCtx<'a, D, H, EVAL, CA>
where
    D: DB + for<'iter> DBIter<'iter>,
    H: StorageHasher,
    EVAL: VpEvaluator,
    CA: WasmCacheAccess,
{
    fn clone(&self) -> Self {
        Self {
            address: self.address.clone(),
            write_log: self.write_log.clone(),
            db: self.db.clone(),
            in_mem: self.in_mem.clone(),
            iterators: self.iterators.clone(),
            gas_meter: self.gas_meter.clone(),
            sentinel: self.sentinel.clone(),
            tx: self.tx.clone(),
            tx_index: self.tx_index.clone(),
            eval_runner: self.eval_runner.clone(),
            result_buffer: self.result_buffer.clone(),
            keys_changed: self.keys_changed.clone(),
            verifiers: self.verifiers.clone(),
            #[cfg(feature = "wasm-runtime")]
            vp_wasm_cache: self.vp_wasm_cache.clone(),
            #[cfg(not(feature = "wasm-runtime"))]
            cache_access: std::marker::PhantomData,
        }
    }
}

/// Add a gas cost incured in a transaction
pub fn tx_charge_gas<MEM, D, H, CA>(
    env: &TxVmEnv<MEM, D, H, CA>,
    used_gas: u64,
) -> TxResult<()>
where
    MEM: VmMemory,
    D: 'static + DB + for<'iter> DBIter<'iter>,
    H: 'static + StorageHasher,
    CA: WasmCacheAccess,
{
    let (gas_meter, sentinel) = env.ctx.gas_meter_and_sentinel();
    // if we run out of gas, we need to stop the execution
    gas_meter.borrow_mut().consume(used_gas).map_err(|err| {
        sentinel.borrow_mut().set_out_of_gas();
        tracing::info!(
            "Stopping transaction execution because of gas error: {}",
            err
        );

        TxRuntimeError::OutOfGas(err)
    })
}

/// Called from VP wasm to request to use the given gas amount
pub fn vp_charge_gas<MEM, D, H, EVAL, CA>(
    env: &VpVmEnv<MEM, D, H, EVAL, CA>,
    used_gas: u64,
) -> vp_host_fns::EnvResult<()>
where
    MEM: VmMemory,
    D: 'static + DB + for<'iter> DBIter<'iter>,
    H: 'static + StorageHasher,
    EVAL: VpEvaluator,
    CA: WasmCacheAccess,
{
    let (gas_meter, sentinel) = env.ctx.gas_meter_and_sentinel();
    vp_host_fns::add_gas(gas_meter, used_gas, sentinel)
}

/// Storage `has_key` function exposed to the wasm VM Tx environment. It will
/// try to check the write log first and if no entry found then the storage.
pub fn tx_has_key<MEM, D, H, CA>(
    env: &TxVmEnv<MEM, D, H, CA>,
    key_ptr: u64,
    key_len: u64,
) -> TxResult<i64>
where
    MEM: VmMemory,
    D: 'static + DB + for<'iter> DBIter<'iter>,
    H: 'static + StorageHasher,
    CA: WasmCacheAccess,
{
    let (key, gas) = env
        .memory
        .read_string(key_ptr, key_len as _)
        .map_err(|e| TxRuntimeError::MemoryError(Box::new(e)))?;
    tx_charge_gas::<MEM, D, H, CA>(env, gas)?;

    tracing::debug!("tx_has_key {}, key {}", key, key_ptr,);

    let key = Key::parse(key).map_err(TxRuntimeError::StorageDataError)?;

    // try to read from the write log first
    let state = env.state();
    let present = state.has_key(&key)?;
    Ok(HostEnvResult::from(present).to_i64())
}

/// Storage read function exposed to the wasm VM Tx environment. It will try to
/// read from the write log first and if no entry found then from the storage.
///
/// Returns `-1` when the key is not present, or the length of the data when
/// the key is present (the length may be `0`).
pub fn tx_read<MEM, D, H, CA>(
    env: &TxVmEnv<MEM, D, H, CA>,
    key_ptr: u64,
    key_len: u64,
) -> TxResult<i64>
where
    MEM: VmMemory,
    D: 'static + DB + for<'iter> DBIter<'iter>,
    H: 'static + StorageHasher,
    CA: WasmCacheAccess,
{
    let (key, gas) = env
        .memory
        .read_string(key_ptr, key_len as _)
        .map_err(|e| TxRuntimeError::MemoryError(Box::new(e)))?;
    tx_charge_gas::<MEM, D, H, CA>(env, gas)?;

    tracing::debug!("tx_read {}, key {}", key, key_ptr,);

    let key = Key::parse(key).map_err(TxRuntimeError::StorageDataError)?;

    let state = env.state();
    let value = state.read_bytes(&key)?;
    match value {
        Some(value) => {
            let len: i64 = value
                .len()
                .try_into()
                .map_err(TxRuntimeError::NumConversionError)?;
            let result_buffer = unsafe { env.ctx.result_buffer.get() };
            result_buffer.replace(value);
            Ok(len)
        }
        None => Ok(HostEnvResult::Fail.to_i64()),
    }
}

/// This function is a helper to handle the first step of reading var-len
/// values from the host.
///
/// In cases where we're reading a value from the host in the guest and
/// we don't know the byte size up-front, we have to read it in 2-steps. The
/// first step reads the value into a result buffer and returns the size (if
/// any) back to the guest, the second step reads the value from cache into a
/// pre-allocated buffer with the obtained size.
pub fn tx_result_buffer<MEM, D, H, CA>(
    env: &TxVmEnv<MEM, D, H, CA>,
    result_ptr: u64,
) -> TxResult<()>
where
    MEM: VmMemory,
    D: 'static + DB + for<'iter> DBIter<'iter>,
    H: 'static + StorageHasher,
    CA: WasmCacheAccess,
{
    let result_buffer = unsafe { env.ctx.result_buffer.get() };
    let value = result_buffer
        .take()
        .ok_or(TxRuntimeError::NoValueInResultBuffer)?;
    let gas = env
        .memory
        .write_bytes(result_ptr, value)
        .map_err(|e| TxRuntimeError::MemoryError(Box::new(e)))?;
    tx_charge_gas::<MEM, D, H, CA>(env, gas)
}

/// Storage prefix iterator function exposed to the wasm VM Tx environment.
/// It will try to get an iterator from the storage and return the corresponding
/// ID of the iterator, ordered by storage keys.
pub fn tx_iter_prefix<MEM, D, H, CA>(
    env: &TxVmEnv<MEM, D, H, CA>,
    prefix_ptr: u64,
    prefix_len: u64,
) -> TxResult<u64>
where
    MEM: VmMemory,
    D: 'static + DB + for<'iter> DBIter<'iter>,
    H: 'static + StorageHasher,
    CA: WasmCacheAccess,
{
    let (prefix, gas) = env
        .memory
        .read_string(prefix_ptr, prefix_len as _)
        .map_err(|e| TxRuntimeError::MemoryError(Box::new(e)))?;
    tx_charge_gas::<MEM, D, H, CA>(env, gas)?;

    tracing::debug!("tx_iter_prefix {}", prefix);

    let prefix =
        Key::parse(prefix).map_err(TxRuntimeError::StorageDataError)?;

    let write_log = unsafe { env.ctx.write_log.get() };
    let db = unsafe { env.ctx.db.get() };
    let (iter, gas) = namada_state::iter_prefix_post(write_log, db, &prefix);
    tx_charge_gas::<MEM, D, H, CA>(env, gas)?;

    let iterators = unsafe { env.ctx.iterators.get() };
    Ok(iterators.insert(iter).id())
}

/// Storage prefix iterator next function exposed to the wasm VM Tx environment.
/// It will try to read from the write log first and if no entry found then from
/// the storage.
///
/// Returns `-1` when the key is not present, or the length of the data when
/// the key is present (the length may be `0`).
pub fn tx_iter_next<MEM, D, H, CA>(
    env: &TxVmEnv<MEM, D, H, CA>,
    iter_id: u64,
) -> TxResult<i64>
where
    MEM: VmMemory,
    D: 'static + DB + for<'iter> DBIter<'iter>,
    H: 'static + StorageHasher,
    CA: WasmCacheAccess,
{
    tracing::debug!("tx_iter_next iter_id {}", iter_id,);

    let state = env.state();
    let iterators = unsafe { env.ctx.iterators.get() };
    let iter_id = PrefixIteratorId::new(iter_id);
    while let Some((key, val, iter_gas)) = iterators.next(iter_id) {
        let (log_val, log_gas) = state.write_log().read(
            &Key::parse(key.clone())
                .map_err(TxRuntimeError::StorageDataError)?,
        );
        tx_charge_gas::<MEM, D, H, CA>(env, iter_gas + log_gas)?;
        match log_val {
            Some(write_log::StorageModification::Write { ref value }) => {
                let key_val = borsh::to_vec(&KeyVal {
                    key,
                    val: value.clone(),
                })
                .map_err(TxRuntimeError::EncodingError)?;
                let len: i64 = key_val
                    .len()
                    .try_into()
                    .map_err(TxRuntimeError::NumConversionError)?;
                let result_buffer = unsafe { env.ctx.result_buffer.get() };
                result_buffer.replace(key_val);
                return Ok(len);
            }
            Some(write_log::StorageModification::Delete) => {
                // check the next because the key has already deleted
                continue;
            }
            Some(write_log::StorageModification::InitAccount { .. }) => {
                // a VP of a new account doesn't need to be iterated
                continue;
            }
            Some(write_log::StorageModification::Temp { ref value }) => {
                let key_val = borsh::to_vec(&KeyVal {
                    key,
                    val: value.clone(),
                })
                .map_err(TxRuntimeError::EncodingError)?;
                let len: i64 = key_val
                    .len()
                    .try_into()
                    .map_err(TxRuntimeError::NumConversionError)?;
                let result_buffer = unsafe { env.ctx.result_buffer.get() };
                result_buffer.replace(key_val);
                return Ok(len);
            }
            None => {
                let key_val = borsh::to_vec(&KeyVal { key, val })
                    .map_err(TxRuntimeError::EncodingError)?;
                let len: i64 = key_val
                    .len()
                    .try_into()
                    .map_err(TxRuntimeError::NumConversionError)?;
                let result_buffer = unsafe { env.ctx.result_buffer.get() };
                result_buffer.replace(key_val);
                return Ok(len);
            }
        }
    }
    Ok(HostEnvResult::Fail.to_i64())
}

/// Storage write function exposed to the wasm VM Tx environment. The given
/// key/value will be written to the write log.
pub fn tx_write<MEM, D, H, CA>(
    env: &TxVmEnv<MEM, D, H, CA>,
    key_ptr: u64,
    key_len: u64,
    val_ptr: u64,
    val_len: u64,
) -> TxResult<()>
where
    MEM: VmMemory,
    D: 'static + DB + for<'iter> DBIter<'iter>,
    H: 'static + StorageHasher,
    CA: WasmCacheAccess,
{
    let (key, gas) = env
        .memory
        .read_string(key_ptr, key_len as _)
        .map_err(|e| TxRuntimeError::MemoryError(Box::new(e)))?;
    tx_charge_gas::<MEM, D, H, CA>(env, gas)?;
    let (value, gas) = env
        .memory
        .read_bytes(val_ptr, val_len as _)
        .map_err(|e| TxRuntimeError::MemoryError(Box::new(e)))?;
    tx_charge_gas::<MEM, D, H, CA>(env, gas)?;

    tracing::debug!("tx_update {}, {:?}", key, value);

    let key = Key::parse(key).map_err(TxRuntimeError::StorageDataError)?;
    if key.is_validity_predicate().is_some() {
        tx_validate_vp_code_hash::<MEM, D, H, CA>(env, &value, &None)?;
    }

    check_address_existence::<MEM, D, H, CA>(env, &key)?;

    let mut state = env.state();
    state
        .write_bytes(&key, value)
        .map_err(TxRuntimeError::StorageError)
}

/// Temporary storage write function exposed to the wasm VM Tx environment. The
/// given key/value will be written only to the write log. It will be never
/// written to the storage.
pub fn tx_write_temp<MEM, D, H, CA>(
    env: &TxVmEnv<MEM, D, H, CA>,
    key_ptr: u64,
    key_len: u64,
    val_ptr: u64,
    val_len: u64,
) -> TxResult<()>
where
    MEM: VmMemory,
    D: 'static + DB + for<'iter> DBIter<'iter>,
    H: 'static + StorageHasher,
    CA: WasmCacheAccess,
{
    let (key, gas) = env
        .memory
        .read_string(key_ptr, key_len as _)
        .map_err(|e| TxRuntimeError::MemoryError(Box::new(e)))?;
    tx_charge_gas::<MEM, D, H, CA>(env, gas)?;
    let (value, gas) = env
        .memory
        .read_bytes(val_ptr, val_len as _)
        .map_err(|e| TxRuntimeError::MemoryError(Box::new(e)))?;
    tx_charge_gas::<MEM, D, H, CA>(env, gas)?;

    tracing::debug!("tx_write_temp {}, {:?}", key, value);

    let key = Key::parse(key).map_err(TxRuntimeError::StorageDataError)?;

    check_address_existence::<MEM, D, H, CA>(env, &key)?;

    let mut state = env.state();
    let (gas, _size_diff) = state
        .write_log_mut()
        .write_temp(&key, value)
        .map_err(TxRuntimeError::StorageModificationError)?;
    tx_charge_gas::<MEM, D, H, CA>(env, gas)
}

fn check_address_existence<MEM, D, H, CA>(
    env: &TxVmEnv<MEM, D, H, CA>,
    key: &Key,
) -> TxResult<()>
where
    MEM: VmMemory,
    D: 'static + DB + for<'iter> DBIter<'iter>,
    H: 'static + StorageHasher,
    CA: WasmCacheAccess,
{
    // Get the token if the key is a balance or minter key
    let token = if let Some([token, _]) = is_any_token_balance_key(key) {
        Some(token)
    } else if let Some(token) = is_any_token_parameter_key(key) {
        Some(token)
    } else {
        is_any_minted_balance_key(key).or_else(|| is_any_minter_key(key))
    };

    let state = env.state();
    for addr in key.find_addresses() {
        // skip if the address is a token address
        if Some(&addr) == token {
            continue;
        }
        // skip the check for implicit and internal addresses
        if let Address::Implicit(_) | Address::Internal(_) = &addr {
            continue;
        }
        let vp_key = Key::validity_predicate(&addr);
        let (vp, gas) = state.write_log().read(&vp_key);
        tx_charge_gas::<MEM, D, H, CA>(env, gas)?;
        // just check the existence because the write log should not have the
        // delete log of the VP
        if vp.is_none() {
            let (is_present, gas) = state
                .db_has_key(&vp_key)
                .map_err(TxRuntimeError::StateError)?;
            tx_charge_gas::<MEM, D, H, CA>(env, gas)?;
            if !is_present {
                tracing::info!(
                    "Trying to write into storage with a key containing an \
                     address that doesn't exist: {}",
                    addr
                );
                return Err(TxRuntimeError::UnknownAddressStorageModification(
                    addr,
                ));
            }
        }
    }
    Ok(())
}

/// Storage delete function exposed to the wasm VM Tx environment. The given
/// key/value will be written as deleted to the write log.
pub fn tx_delete<MEM, D, H, CA>(
    env: &TxVmEnv<MEM, D, H, CA>,
    key_ptr: u64,
    key_len: u64,
) -> TxResult<()>
where
    MEM: VmMemory,
    D: 'static + DB + for<'iter> DBIter<'iter>,
    H: 'static + StorageHasher,
    CA: WasmCacheAccess,
{
    let (key, gas) = env
        .memory
        .read_string(key_ptr, key_len as _)
        .map_err(|e| TxRuntimeError::MemoryError(Box::new(e)))?;
    tx_charge_gas::<MEM, D, H, CA>(env, gas)?;

    tracing::debug!("tx_delete {}", key);

    let key = Key::parse(key).map_err(TxRuntimeError::StorageDataError)?;
    if key.is_validity_predicate().is_some() {
        return Err(TxRuntimeError::CannotDeleteVp);
    }

    let mut state = env.state();
    state.delete(&key).map_err(TxRuntimeError::StorageError)
}

/// Emitting an IBC event function exposed to the wasm VM Tx environment.
/// The given IBC event will be set to the write log.
pub fn tx_emit_ibc_event<MEM, D, H, CA>(
    env: &TxVmEnv<MEM, D, H, CA>,
    event_ptr: u64,
    event_len: u64,
) -> TxResult<()>
where
    MEM: VmMemory,
    D: 'static + DB + for<'iter> DBIter<'iter>,
    H: 'static + StorageHasher,
    CA: WasmCacheAccess,
{
    let (event, gas) = env
        .memory
        .read_bytes(event_ptr, event_len as _)
        .map_err(|e| TxRuntimeError::MemoryError(Box::new(e)))?;
    tx_charge_gas::<MEM, D, H, CA>(env, gas)?;
    let event: IbcEvent = BorshDeserialize::try_from_slice(&event)
        .map_err(TxRuntimeError::EncodingError)?;
    let mut state = env.state();
    let gas = state.write_log_mut().emit_ibc_event(event);
    tx_charge_gas::<MEM, D, H, CA>(env, gas)
}

/// Getting an IBC event function exposed to the wasm VM Tx environment.
pub fn tx_get_ibc_events<MEM, D, H, CA>(
    env: &TxVmEnv<MEM, D, H, CA>,
    event_type_ptr: u64,
    event_type_len: u64,
) -> TxResult<i64>
where
    MEM: VmMemory,
    D: 'static + DB + for<'iter> DBIter<'iter>,
    H: 'static + StorageHasher,
    CA: WasmCacheAccess,
{
    let (event_type, gas) = env
        .memory
        .read_string(event_type_ptr, event_type_len as _)
        .map_err(|e| TxRuntimeError::MemoryError(Box::new(e)))?;
    tx_charge_gas::<MEM, D, H, CA>(env, gas)?;
    let state = env.state();
    let events: Vec<IbcEvent> = state
        .write_log()
        .get_ibc_events()
        .iter()
        .filter(|event| event.event_type == event_type)
        .cloned()
        .collect();
    let value = events.serialize_to_vec();
    let len: i64 = value
        .len()
        .try_into()
        .map_err(TxRuntimeError::NumConversionError)?;
    let result_buffer = unsafe { env.ctx.result_buffer.get() };
    result_buffer.replace(value);
    Ok(len)
}

/// Storage read prior state (before tx execution) function exposed to the wasm
/// VM VP environment. It will try to read from the storage.
///
/// Returns `-1` when the key is not present, or the length of the data when
/// the key is present (the length may be `0`).
pub fn vp_read_pre<MEM, D, H, EVAL, CA>(
    env: &VpVmEnv<MEM, D, H, EVAL, CA>,
    key_ptr: u64,
    key_len: u64,
) -> vp_host_fns::EnvResult<i64>
where
    MEM: VmMemory,
    D: 'static + DB + for<'iter> DBIter<'iter>,
    H: 'static + StorageHasher,
    EVAL: VpEvaluator,
    CA: WasmCacheAccess,
{
    let (key, gas) = env
        .memory
        .read_string(key_ptr, key_len as _)
        .map_err(|e| vp_host_fns::RuntimeError::MemoryError(Box::new(e)))?;
    let (gas_meter, sentinel) = env.ctx.gas_meter_and_sentinel();
    vp_host_fns::add_gas(gas_meter, gas, sentinel)?;

    // try to read from the storage
    let key =
        Key::parse(key).map_err(vp_host_fns::RuntimeError::StorageDataError)?;
    let state = env.state();
    let value = vp_host_fns::read_pre(gas_meter, &state, &key, sentinel)?;
    tracing::debug!(
        "vp_read_pre addr {}, key {}, value {:?}",
        unsafe { env.ctx.address.get() },
        key,
        value,
    );
    Ok(match value {
        Some(value) => {
            let len: i64 = value
                .len()
                .try_into()
                .map_err(vp_host_fns::RuntimeError::NumConversionError)?;
            let result_buffer = unsafe { env.ctx.result_buffer.get() };
            result_buffer.replace(value);
            len
        }
        None => HostEnvResult::Fail.to_i64(),
    })
}

/// Storage read posterior state (after tx execution) function exposed to the
/// wasm VM VP environment. It will try to read from the write log first and if
/// no entry found then from the storage.
///
/// Returns `-1` when the key is not present, or the length of the data when
/// the key is present (the length may be `0`).
pub fn vp_read_post<MEM, D, H, EVAL, CA>(
    env: &VpVmEnv<MEM, D, H, EVAL, CA>,
    key_ptr: u64,
    key_len: u64,
) -> vp_host_fns::EnvResult<i64>
where
    MEM: VmMemory,
    D: 'static + DB + for<'iter> DBIter<'iter>,
    H: 'static + StorageHasher,
    EVAL: VpEvaluator,
    CA: WasmCacheAccess,
{
    let (key, gas) = env
        .memory
        .read_string(key_ptr, key_len as _)
        .map_err(|e| vp_host_fns::RuntimeError::MemoryError(Box::new(e)))?;
    let (gas_meter, sentinel) = env.ctx.gas_meter_and_sentinel();
    vp_host_fns::add_gas(gas_meter, gas, sentinel)?;

    tracing::debug!("vp_read_post {}, key {}", key, key_ptr,);

    // try to read from the write log first
    let key =
        Key::parse(key).map_err(vp_host_fns::RuntimeError::StorageDataError)?;
    let state = env.state();
    let value = vp_host_fns::read_post(gas_meter, &state, &key, sentinel)?;
    Ok(match value {
        Some(value) => {
            let len: i64 = value
                .len()
                .try_into()
                .map_err(vp_host_fns::RuntimeError::NumConversionError)?;
            let result_buffer = unsafe { env.ctx.result_buffer.get() };
            result_buffer.replace(value);
            len
        }
        None => HostEnvResult::Fail.to_i64(),
    })
}

/// Storage read temporary state (after tx execution) function exposed to the
/// wasm VM VP environment. It will try to read from only the write log.
///
/// Returns `-1` when the key is not present, or the length of the data when
/// the key is present (the length may be `0`).
pub fn vp_read_temp<MEM, D, H, EVAL, CA>(
    env: &VpVmEnv<MEM, D, H, EVAL, CA>,
    key_ptr: u64,
    key_len: u64,
) -> vp_host_fns::EnvResult<i64>
where
    MEM: VmMemory,
    D: 'static + DB + for<'iter> DBIter<'iter>,
    H: 'static + StorageHasher,
    EVAL: VpEvaluator,
    CA: WasmCacheAccess,
{
    let (key, gas) = env
        .memory
        .read_string(key_ptr, key_len as _)
        .map_err(|e| vp_host_fns::RuntimeError::MemoryError(Box::new(e)))?;
    let (gas_meter, sentinel) = env.ctx.gas_meter_and_sentinel();
    vp_host_fns::add_gas(gas_meter, gas, sentinel)?;

    tracing::debug!("vp_read_temp {}, key {}", key, key_ptr);

    // try to read from the write log
    let key =
        Key::parse(key).map_err(vp_host_fns::RuntimeError::StorageDataError)?;
    let state = env.state();
    let value = vp_host_fns::read_temp(gas_meter, &state, &key, sentinel)?;
    Ok(match value {
        Some(value) => {
            let len: i64 = value
                .len()
                .try_into()
                .map_err(vp_host_fns::RuntimeError::NumConversionError)?;
            let result_buffer = unsafe { env.ctx.result_buffer.get() };
            result_buffer.replace(value);
            len
        }
        None => HostEnvResult::Fail.to_i64(),
    })
}

/// This function is a helper to handle the first step of reading var-len
/// values from the host.
///
/// In cases where we're reading a value from the host in the guest and
/// we don't know the byte size up-front, we have to read it in 2-steps. The
/// first step reads the value into a result buffer and returns the size (if
/// any) back to the guest, the second step reads the value from cache into a
/// pre-allocated buffer with the obtained size.
pub fn vp_result_buffer<MEM, D, H, EVAL, CA>(
    env: &VpVmEnv<MEM, D, H, EVAL, CA>,
    result_ptr: u64,
) -> vp_host_fns::EnvResult<()>
where
    MEM: VmMemory,
    D: 'static + DB + for<'iter> DBIter<'iter>,
    H: 'static + StorageHasher,
    EVAL: VpEvaluator,
    CA: WasmCacheAccess,
{
    let result_buffer = unsafe { env.ctx.result_buffer.get() };
    let value = result_buffer
        .take()
        .ok_or(vp_host_fns::RuntimeError::NoValueInResultBuffer)?;
    let gas = env
        .memory
        .write_bytes(result_ptr, value)
        .map_err(|e| vp_host_fns::RuntimeError::MemoryError(Box::new(e)))?;
    let (gas_meter, sentinel) = env.ctx.gas_meter_and_sentinel();
    vp_host_fns::add_gas(gas_meter, gas, sentinel)
}

/// Storage `has_key` in prior state (before tx execution) function exposed to
/// the wasm VM VP environment. It will try to read from the storage.
pub fn vp_has_key_pre<MEM, D, H, EVAL, CA>(
    env: &VpVmEnv<MEM, D, H, EVAL, CA>,
    key_ptr: u64,
    key_len: u64,
) -> vp_host_fns::EnvResult<i64>
where
    MEM: VmMemory,
    D: 'static + DB + for<'iter> DBIter<'iter>,
    H: 'static + StorageHasher,
    EVAL: VpEvaluator,
    CA: WasmCacheAccess,
{
    let (key, gas) = env
        .memory
        .read_string(key_ptr, key_len as _)
        .map_err(|e| vp_host_fns::RuntimeError::MemoryError(Box::new(e)))?;
    let (gas_meter, sentinel) = env.ctx.gas_meter_and_sentinel();
    vp_host_fns::add_gas(gas_meter, gas, sentinel)?;

    tracing::debug!("vp_has_key_pre {}, key {}", key, key_ptr,);

    let key =
        Key::parse(key).map_err(vp_host_fns::RuntimeError::StorageDataError)?;
    let state = env.state();
    let present = vp_host_fns::has_key_pre(gas_meter, &state, &key, sentinel)?;
    Ok(HostEnvResult::from(present).to_i64())
}

/// Storage `has_key` in posterior state (after tx execution) function exposed
/// to the wasm VM VP environment. It will try to check the write log first and
/// if no entry found then the storage.
pub fn vp_has_key_post<MEM, D, H, EVAL, CA>(
    env: &VpVmEnv<MEM, D, H, EVAL, CA>,
    key_ptr: u64,
    key_len: u64,
) -> vp_host_fns::EnvResult<i64>
where
    MEM: VmMemory,
    D: 'static + DB + for<'iter> DBIter<'iter>,
    H: 'static + StorageHasher,
    EVAL: VpEvaluator,
    CA: WasmCacheAccess,
{
    let (key, gas) = env
        .memory
        .read_string(key_ptr, key_len as _)
        .map_err(|e| vp_host_fns::RuntimeError::MemoryError(Box::new(e)))?;
    let (gas_meter, sentinel) = env.ctx.gas_meter_and_sentinel();
    vp_host_fns::add_gas(gas_meter, gas, sentinel)?;

    tracing::debug!("vp_has_key_post {}, key {}", key, key_ptr,);

    let key =
        Key::parse(key).map_err(vp_host_fns::RuntimeError::StorageDataError)?;
    let state = env.state();
    let present = vp_host_fns::has_key_post(gas_meter, &state, &key, sentinel)?;
    Ok(HostEnvResult::from(present).to_i64())
}

/// Storage prefix iterator function for prior state (before tx execution)
/// exposed to the wasm VM VP environment. It will try to get an iterator from
/// the storage and return the corresponding ID of the iterator, ordered by
/// storage keys.
pub fn vp_iter_prefix_pre<MEM, D, H, EVAL, CA>(
    env: &VpVmEnv<MEM, D, H, EVAL, CA>,
    prefix_ptr: u64,
    prefix_len: u64,
) -> vp_host_fns::EnvResult<u64>
where
    MEM: VmMemory,
    D: 'static + DB + for<'iter> DBIter<'iter>,
    H: 'static + StorageHasher,
    EVAL: VpEvaluator,
    CA: WasmCacheAccess,
{
    let (prefix, gas) = env
        .memory
        .read_string(prefix_ptr, prefix_len as _)
        .map_err(|e| vp_host_fns::RuntimeError::MemoryError(Box::new(e)))?;
    let (gas_meter, sentinel) = env.ctx.gas_meter_and_sentinel();
    vp_host_fns::add_gas(gas_meter, gas, sentinel)?;

    tracing::debug!("vp_iter_prefix_pre {}", prefix);

    let prefix = Key::parse(prefix)
        .map_err(vp_host_fns::RuntimeError::StorageDataError)?;

    let write_log = unsafe { env.ctx.write_log.get() };
    let db = unsafe { env.ctx.db.get() };
    let iter = vp_host_fns::iter_prefix_pre(
        gas_meter, write_log, db, &prefix, sentinel,
    )?;

    let iterators = unsafe { env.ctx.iterators.get() };
    Ok(iterators.insert(iter).id())
}

/// Storage prefix iterator function for posterior state (after tx execution)
/// exposed to the wasm VM VP environment. It will try to get an iterator from
/// the storage and return the corresponding ID of the iterator, ordered by
/// storage keys.
pub fn vp_iter_prefix_post<MEM, D, H, EVAL, CA>(
    env: &VpVmEnv<MEM, D, H, EVAL, CA>,
    prefix_ptr: u64,
    prefix_len: u64,
) -> vp_host_fns::EnvResult<u64>
where
    MEM: VmMemory,
    D: 'static + DB + for<'iter> DBIter<'iter>,
    H: 'static + StorageHasher,
    EVAL: VpEvaluator,
    CA: WasmCacheAccess,
{
    let (prefix, gas) = env
        .memory
        .read_string(prefix_ptr, prefix_len as _)
        .map_err(|e| vp_host_fns::RuntimeError::MemoryError(Box::new(e)))?;
    let (gas_meter, sentinel) = env.ctx.gas_meter_and_sentinel();
    vp_host_fns::add_gas(gas_meter, gas, sentinel)?;

    tracing::debug!("vp_iter_prefix_post {}", prefix);

    let prefix = Key::parse(prefix)
        .map_err(vp_host_fns::RuntimeError::StorageDataError)?;

    let write_log = unsafe { env.ctx.write_log.get() };
    let db = unsafe { env.ctx.db.get() };
    let iter = vp_host_fns::iter_prefix_post(
        gas_meter, write_log, db, &prefix, sentinel,
    )?;

    let iterators = unsafe { env.ctx.iterators.get() };
    Ok(iterators.insert(iter).id())
}

/// Storage prefix iterator for prior or posterior state function
/// exposed to the wasm VM VP environment.
///
/// Returns `-1` when the key is not present, or the length of the data when
/// the key is present (the length may be `0`).
pub fn vp_iter_next<MEM, D, H, EVAL, CA>(
    env: &VpVmEnv<MEM, D, H, EVAL, CA>,
    iter_id: u64,
) -> vp_host_fns::EnvResult<i64>
where
    MEM: VmMemory,
    D: 'static + DB + for<'iter> DBIter<'iter>,
    H: 'static + StorageHasher,
    EVAL: VpEvaluator,
    CA: WasmCacheAccess,
{
    tracing::debug!("vp_iter_next iter_id {}", iter_id);

    let iterators = unsafe { env.ctx.iterators.get() };
    let iter_id = PrefixIteratorId::new(iter_id);
    if let Some(iter) = iterators.get_mut(iter_id) {
        let (gas_meter, sentinel) = env.ctx.gas_meter_and_sentinel();
        if let Some((key, val)) =
            vp_host_fns::iter_next(gas_meter, iter, sentinel)?
        {
            let key_val = borsh::to_vec(&KeyVal { key, val })
                .map_err(vp_host_fns::RuntimeError::EncodingError)?;
            let len: i64 = key_val
                .len()
                .try_into()
                .map_err(vp_host_fns::RuntimeError::NumConversionError)?;
            let result_buffer = unsafe { env.ctx.result_buffer.get() };
            result_buffer.replace(key_val);
            return Ok(len);
        }
    }
    Ok(HostEnvResult::Fail.to_i64())
}

/// Verifier insertion function exposed to the wasm VM Tx environment.
pub fn tx_insert_verifier<MEM, D, H, CA>(
    env: &TxVmEnv<MEM, D, H, CA>,
    addr_ptr: u64,
    addr_len: u64,
) -> TxResult<()>
where
    MEM: VmMemory,
    D: 'static + DB + for<'iter> DBIter<'iter>,
    H: 'static + StorageHasher,
    CA: WasmCacheAccess,
{
    let (addr, gas) = env
        .memory
        .read_string(addr_ptr, addr_len as _)
        .map_err(|e| TxRuntimeError::MemoryError(Box::new(e)))?;
    tx_charge_gas::<MEM, D, H, CA>(env, gas)?;

    tracing::debug!("tx_insert_verifier {}, addr_ptr {}", addr, addr_ptr,);

    let addr = Address::decode(&addr).map_err(TxRuntimeError::AddressError)?;

    let verifiers = unsafe { env.ctx.verifiers.get() };
    // This is not a storage write, use the same multiplier used for a storage
    // read
    tx_charge_gas::<MEM, D, H, CA>(env, addr_len * MEMORY_ACCESS_GAS_PER_BYTE)?;
    verifiers.insert(addr);

    Ok(())
}

<<<<<<< HEAD
/// Initialize a new account established address.
pub fn tx_init_account<MEM, DB, H, CA>(
    env: &TxVmEnv<MEM, DB, H, CA>,
=======
/// Update a validity predicate function exposed to the wasm VM Tx environment
pub fn tx_update_validity_predicate<MEM, D, H, CA>(
    env: &TxVmEnv<MEM, D, H, CA>,
    addr_ptr: u64,
    addr_len: u64,
    code_hash_ptr: u64,
    code_hash_len: u64,
    code_tag_ptr: u64,
    code_tag_len: u64,
) -> TxResult<()>
where
    MEM: VmMemory,
    D: 'static + DB + for<'iter> DBIter<'iter>,
    H: 'static + StorageHasher,
    CA: WasmCacheAccess,
{
    let (addr, gas) = env
        .memory
        .read_string(addr_ptr, addr_len as _)
        .map_err(|e| TxRuntimeError::MemoryError(Box::new(e)))?;
    tx_charge_gas::<MEM, D, H, CA>(env, gas)?;

    let addr = Address::decode(addr).map_err(TxRuntimeError::AddressError)?;
    tracing::debug!("tx_update_validity_predicate for addr {}", addr);

    let (code_tag, gas) = env
        .memory
        .read_bytes(code_tag_ptr, code_tag_len as _)
        .map_err(|e| TxRuntimeError::MemoryError(Box::new(e)))?;
    tx_charge_gas::<MEM, D, H, CA>(env, gas)?;
    let code_tag = Option::<String>::try_from_slice(&code_tag)
        .map_err(TxRuntimeError::EncodingError)?;

    let key = Key::validity_predicate(&addr);
    let (code_hash, gas) = env
        .memory
        .read_bytes(code_hash_ptr, code_hash_len as _)
        .map_err(|e| TxRuntimeError::MemoryError(Box::new(e)))?;
    tx_charge_gas::<MEM, D, H, CA>(env, gas)?;

    tx_validate_vp_code_hash::<MEM, D, H, CA>(env, &code_hash, &code_tag)?;

    let mut state = env.state();
    let (gas, _size_diff) = state
        .write_log_mut()
        .write(&key, code_hash)
        .map_err(TxRuntimeError::StorageModificationError)?;
    tx_charge_gas::<MEM, D, H, CA>(env, gas)
}

/// Initialize a new account established address.
pub fn tx_init_account<MEM, D, H, CA>(
    env: &TxVmEnv<MEM, D, H, CA>,
    code_hash_ptr: u64,
    code_hash_len: u64,
    code_tag_ptr: u64,
    code_tag_len: u64,
>>>>>>> 78519dd1
    result_ptr: u64,
) -> TxResult<()>
where
    MEM: VmMemory,
    D: 'static + DB + for<'iter> DBIter<'iter>,
    H: 'static + StorageHasher,
    CA: WasmCacheAccess,
{
<<<<<<< HEAD
    tracing::debug!("tx_init_account");

    let storage = unsafe { env.ctx.storage.get() };
    let write_log = unsafe { env.ctx.write_log.get() };
    let hash_key = Key::wasm_hash("vp_user.wasm");
    let (vp_hash, gas) = storage
        .read(&hash_key)
        .map_err(TxRuntimeError::StateError)?;
    tx_charge_gas(env, gas)?;
    let code_hash = Hash::try_from(
        &vp_hash.ok_or(TxRuntimeError::StorageError(
            StorageError::SimpleMessage("Missing hash of vp_user in storage"),
        ))?[..],
    )
    .map_err(|e| TxRuntimeError::InvalidVpCodeHash(e.to_string()))?;
    let (addr, gas) = write_log.init_account(&storage.address_gen, code_hash);
=======
    let (code_hash, gas) = env
        .memory
        .read_bytes(code_hash_ptr, code_hash_len as _)
        .map_err(|e| TxRuntimeError::MemoryError(Box::new(e)))?;
    tx_charge_gas::<MEM, D, H, CA>(env, gas)?;

    let (code_tag, gas) = env
        .memory
        .read_bytes(code_tag_ptr, code_tag_len as _)
        .map_err(|e| TxRuntimeError::MemoryError(Box::new(e)))?;
    tx_charge_gas::<MEM, D, H, CA>(env, gas)?;
    let code_tag = Option::<String>::try_from_slice(&code_tag)
        .map_err(TxRuntimeError::EncodingError)?;

    tx_validate_vp_code_hash::<MEM, D, H, CA>(env, &code_hash, &code_tag)?;

    tracing::debug!("tx_init_account");

    let code_hash = Hash::try_from(&code_hash[..])
        .map_err(|e| TxRuntimeError::InvalidVpCodeHash(e.to_string()))?;
    let mut state = env.state();
    let (write_log, in_mem, _db) = state.split_borrow();
    let gen = &in_mem.address_gen;
    let (addr, gas) = write_log.init_account(gen, code_hash);
>>>>>>> 78519dd1
    let addr_bytes = addr.serialize_to_vec();
    tx_charge_gas::<MEM, D, H, CA>(env, gas)?;
    let gas = env
        .memory
        .write_bytes(result_ptr, addr_bytes)
        .map_err(|e| TxRuntimeError::MemoryError(Box::new(e)))?;
    tx_charge_gas::<MEM, D, H, CA>(env, gas)
}

/// Getting the chain ID function exposed to the wasm VM Tx environment.
pub fn tx_get_chain_id<MEM, D, H, CA>(
    env: &TxVmEnv<MEM, D, H, CA>,
    result_ptr: u64,
) -> TxResult<()>
where
    MEM: VmMemory,
    D: 'static + DB + for<'iter> DBIter<'iter>,
    H: 'static + StorageHasher,
    CA: WasmCacheAccess,
{
    let state = env.state();
    let (chain_id, gas) = state.in_mem().get_chain_id();
    tx_charge_gas::<MEM, D, H, CA>(env, gas)?;
    let gas = env
        .memory
        .write_string(result_ptr, chain_id)
        .map_err(|e| TxRuntimeError::MemoryError(Box::new(e)))?;
    tx_charge_gas::<MEM, D, H, CA>(env, gas)
}

/// Getting the block height function exposed to the wasm VM Tx
/// environment. The height is that of the block to which the current
/// transaction is being applied.
pub fn tx_get_block_height<MEM, D, H, CA>(
    env: &TxVmEnv<MEM, D, H, CA>,
) -> TxResult<u64>
where
    MEM: VmMemory,
    D: 'static + DB + for<'iter> DBIter<'iter>,
    H: 'static + StorageHasher,
    CA: WasmCacheAccess,
{
    let state = env.state();
    let (height, gas) = state.in_mem().get_block_height();
    tx_charge_gas::<MEM, D, H, CA>(env, gas)?;
    Ok(height.0)
}

/// Getting the transaction index function exposed to the wasm VM Tx
/// environment. The index is that of the transaction being applied
/// in the current block.
pub fn tx_get_tx_index<MEM, D, H, CA>(
    env: &TxVmEnv<MEM, D, H, CA>,
) -> TxResult<u32>
where
    MEM: VmMemory,
    D: 'static + DB + for<'iter> DBIter<'iter>,
    H: 'static + StorageHasher,
    CA: WasmCacheAccess,
{
    tx_charge_gas::<MEM, D, H, CA>(
        env,
        TX_INDEX_LENGTH as u64 * MEMORY_ACCESS_GAS_PER_BYTE,
    )?;
    let tx_index = unsafe { env.ctx.tx_index.get() };
    Ok(tx_index.0)
}

/// Getting the block height function exposed to the wasm VM VP
/// environment. The height is that of the block to which the current
/// transaction is being applied.
pub fn vp_get_tx_index<MEM, D, H, EVAL, CA>(
    env: &VpVmEnv<MEM, D, H, EVAL, CA>,
) -> vp_host_fns::EnvResult<u32>
where
    MEM: VmMemory,
    D: 'static + DB + for<'iter> DBIter<'iter>,
    H: 'static + StorageHasher,
    EVAL: VpEvaluator,
    CA: WasmCacheAccess,
{
    let (gas_meter, sentinel) = env.ctx.gas_meter_and_sentinel();
    let tx_index = unsafe { env.ctx.tx_index.get() };
    let tx_idx = vp_host_fns::get_tx_index(gas_meter, tx_index, sentinel)?;
    Ok(tx_idx.0)
}

/// Getting the block hash function exposed to the wasm VM Tx environment. The
/// hash is that of the block to which the current transaction is being applied.
pub fn tx_get_block_hash<MEM, D, H, CA>(
    env: &TxVmEnv<MEM, D, H, CA>,
    result_ptr: u64,
) -> TxResult<()>
where
    MEM: VmMemory,
    D: 'static + DB + for<'iter> DBIter<'iter>,
    H: 'static + StorageHasher,
    CA: WasmCacheAccess,
{
    let state = env.state();
    let (hash, gas) = state.in_mem().get_block_hash();
    tx_charge_gas::<MEM, D, H, CA>(env, gas)?;
    let gas = env
        .memory
        .write_bytes(result_ptr, hash.0)
        .map_err(|e| TxRuntimeError::MemoryError(Box::new(e)))?;
    tx_charge_gas::<MEM, D, H, CA>(env, gas)
}

/// Getting the block epoch function exposed to the wasm VM Tx
/// environment. The epoch is that of the block to which the current
/// transaction is being applied.
pub fn tx_get_block_epoch<MEM, D, H, CA>(
    env: &TxVmEnv<MEM, D, H, CA>,
) -> TxResult<u64>
where
    MEM: VmMemory,
    D: 'static + DB + for<'iter> DBIter<'iter>,
    H: 'static + StorageHasher,
    CA: WasmCacheAccess,
{
    let state = env.state();
    let (epoch, gas) = state.in_mem().get_current_epoch();
    tx_charge_gas::<MEM, D, H, CA>(env, gas)?;
    Ok(epoch.0)
}

/// Get predecessor epochs function exposed to the wasm VM Tx environment.
pub fn tx_get_pred_epochs<MEM, D, H, CA>(
    env: &TxVmEnv<MEM, D, H, CA>,
) -> TxResult<i64>
where
    MEM: VmMemory,
    D: 'static + DB + for<'iter> DBIter<'iter>,
    H: 'static + StorageHasher,
    CA: WasmCacheAccess,
{
    let state = env.state();
    let pred_epochs = state.in_mem().block.pred_epochs.clone();
    let bytes = pred_epochs.serialize_to_vec();
    let len: i64 = bytes
        .len()
        .try_into()
        .map_err(TxRuntimeError::NumConversionError)?;
    tx_charge_gas::<MEM, D, H, CA>(
        env,
        MEMORY_ACCESS_GAS_PER_BYTE * len as u64,
    )?;
    let result_buffer = unsafe { env.ctx.result_buffer.get() };
    result_buffer.replace(bytes);
    Ok(len)
}

/// Get the native token's address
pub fn tx_get_native_token<MEM, D, H, CA>(
    env: &TxVmEnv<MEM, D, H, CA>,
    result_ptr: u64,
) -> TxResult<()>
where
    MEM: VmMemory,
    D: 'static + DB + for<'iter> DBIter<'iter>,
    H: 'static + StorageHasher,
    CA: WasmCacheAccess,
{
    // Gas for getting the native token address from storage
    tx_charge_gas::<MEM, D, H, CA>(
        env,
        ESTABLISHED_ADDRESS_BYTES_LEN as u64 * MEMORY_ACCESS_GAS_PER_BYTE,
    )?;
    let state = env.state();
    let native_token = state.in_mem().native_token.clone();
    let native_token_string = native_token.encode();
    let gas = env
        .memory
        .write_string(result_ptr, native_token_string)
        .map_err(|e| TxRuntimeError::MemoryError(Box::new(e)))?;
    tx_charge_gas::<MEM, D, H, CA>(env, gas)
}

/// Getting the block header function exposed to the wasm VM Tx environment.
pub fn tx_get_block_header<MEM, D, H, CA>(
    env: &TxVmEnv<MEM, D, H, CA>,
    height: u64,
) -> TxResult<i64>
where
    MEM: VmMemory,
    D: 'static + DB + for<'iter> DBIter<'iter>,
    H: 'static + StorageHasher,
    CA: WasmCacheAccess,
{
    let state = env.state();
    let (header, gas) =
        StateRead::get_block_header(&state, Some(BlockHeight(height)))
            .map_err(TxRuntimeError::StateError)?;

    tx_charge_gas::<MEM, D, H, CA>(env, gas)?;
    Ok(match header {
        Some(h) => {
            let value = h.serialize_to_vec();
            let len: i64 = value
                .len()
                .try_into()
                .map_err(TxRuntimeError::NumConversionError)?;
            let result_buffer = unsafe { env.ctx.result_buffer.get() };
            result_buffer.replace(value);
            len
        }
        None => HostEnvResult::Fail.to_i64(),
    })
}

/// Getting the chain ID function exposed to the wasm VM VP environment.
pub fn vp_get_chain_id<MEM, D, H, EVAL, CA>(
    env: &VpVmEnv<MEM, D, H, EVAL, CA>,
    result_ptr: u64,
) -> vp_host_fns::EnvResult<()>
where
    MEM: VmMemory,
    D: 'static + DB + for<'iter> DBIter<'iter>,
    H: 'static + StorageHasher,
    EVAL: VpEvaluator,
    CA: WasmCacheAccess,
{
    let (gas_meter, sentinel) = env.ctx.gas_meter_and_sentinel();
    let state = env.state();
    let chain_id = vp_host_fns::get_chain_id(gas_meter, &state, sentinel)?;
    let gas = env
        .memory
        .write_string(result_ptr, chain_id)
        .map_err(|e| vp_host_fns::RuntimeError::MemoryError(Box::new(e)))?;
    vp_host_fns::add_gas(gas_meter, gas, sentinel)
}

/// Getting the block height function exposed to the wasm VM VP
/// environment. The height is that of the block to which the current
/// transaction is being applied.
pub fn vp_get_block_height<MEM, D, H, EVAL, CA>(
    env: &VpVmEnv<MEM, D, H, EVAL, CA>,
) -> vp_host_fns::EnvResult<u64>
where
    MEM: VmMemory,
    D: 'static + DB + for<'iter> DBIter<'iter>,
    H: 'static + StorageHasher,
    EVAL: VpEvaluator,
    CA: WasmCacheAccess,
{
    let (gas_meter, sentinel) = env.ctx.gas_meter_and_sentinel();
    let state = env.state();
    let height = vp_host_fns::get_block_height(gas_meter, &state, sentinel)?;
    Ok(height.0)
}

/// Getting the block header function exposed to the wasm VM VP environment.
pub fn vp_get_block_header<MEM, D, H, EVAL, CA>(
    env: &VpVmEnv<MEM, D, H, EVAL, CA>,
    height: u64,
) -> vp_host_fns::EnvResult<i64>
where
    MEM: VmMemory,
    D: 'static + DB + for<'iter> DBIter<'iter>,
    H: 'static + StorageHasher,
    EVAL: VpEvaluator,
    CA: WasmCacheAccess,
{
    let (gas_meter, sentinel) = env.ctx.gas_meter_and_sentinel();
    let state = env.state();
    let (header, gas) =
        StateRead::get_block_header(&state, Some(BlockHeight(height)))
            .map_err(vp_host_fns::RuntimeError::StorageError)?;
    vp_host_fns::add_gas(gas_meter, gas, sentinel)?;
    Ok(match header {
        Some(h) => {
            let value = h.serialize_to_vec();
            let len: i64 = value
                .len()
                .try_into()
                .map_err(vp_host_fns::RuntimeError::NumConversionError)?;
            let result_buffer = unsafe { env.ctx.result_buffer.get() };
            result_buffer.replace(value);
            len
        }
        None => HostEnvResult::Fail.to_i64(),
    })
}

/// Getting the block hash function exposed to the wasm VM VP environment. The
/// hash is that of the block to which the current transaction is being applied.
pub fn vp_get_block_hash<MEM, D, H, EVAL, CA>(
    env: &VpVmEnv<MEM, D, H, EVAL, CA>,
    result_ptr: u64,
) -> vp_host_fns::EnvResult<()>
where
    MEM: VmMemory,
    D: 'static + DB + for<'iter> DBIter<'iter>,
    H: 'static + StorageHasher,
    EVAL: VpEvaluator,
    CA: WasmCacheAccess,
{
    let (gas_meter, sentinel) = env.ctx.gas_meter_and_sentinel();
    let state = env.state();
    let hash = vp_host_fns::get_block_hash(gas_meter, &state, sentinel)?;
    let gas = env
        .memory
        .write_bytes(result_ptr, hash.0)
        .map_err(|e| vp_host_fns::RuntimeError::MemoryError(Box::new(e)))?;
    vp_host_fns::add_gas(gas_meter, gas, sentinel)
}

/// Getting the transaction hash function exposed to the wasm VM VP environment.
pub fn vp_get_tx_code_hash<MEM, D, H, EVAL, CA>(
    env: &VpVmEnv<MEM, D, H, EVAL, CA>,
    result_ptr: u64,
) -> vp_host_fns::EnvResult<()>
where
    MEM: VmMemory,
    D: 'static + DB + for<'iter> DBIter<'iter>,
    H: 'static + StorageHasher,
    EVAL: VpEvaluator,
    CA: WasmCacheAccess,
{
    let (gas_meter, sentinel) = env.ctx.gas_meter_and_sentinel();
    let tx = unsafe { env.ctx.tx.get() };
    let hash = vp_host_fns::get_tx_code_hash(gas_meter, tx, sentinel)?;
    let mut result_bytes = vec![];
    if let Some(hash) = hash {
        result_bytes.push(1);
        result_bytes.extend(hash.0);
    } else {
        result_bytes.push(0);
    };
    let gas = env
        .memory
        .write_bytes(result_ptr, result_bytes)
        .map_err(|e| vp_host_fns::RuntimeError::MemoryError(Box::new(e)))?;
    vp_host_fns::add_gas(gas_meter, gas, sentinel)
}

/// Getting the block epoch function exposed to the wasm VM VP
/// environment. The epoch is that of the block to which the current
/// transaction is being applied.
pub fn vp_get_block_epoch<MEM, D, H, EVAL, CA>(
    env: &VpVmEnv<MEM, D, H, EVAL, CA>,
) -> vp_host_fns::EnvResult<u64>
where
    MEM: VmMemory,
    D: 'static + DB + for<'iter> DBIter<'iter>,
    H: 'static + StorageHasher,
    EVAL: VpEvaluator,
    CA: WasmCacheAccess,
{
    let (gas_meter, sentinel) = env.ctx.gas_meter_and_sentinel();
    let state = env.state();
    let epoch = vp_host_fns::get_block_epoch(gas_meter, &state, sentinel)?;
    Ok(epoch.0)
}

/// Get predecessor epochs function exposed to the wasm VM VP environment.
pub fn vp_get_pred_epochs<MEM, D, H, EVAL, CA>(
    env: &VpVmEnv<MEM, D, H, EVAL, CA>,
) -> vp_host_fns::EnvResult<i64>
where
    MEM: VmMemory,
    D: 'static + DB + for<'iter> DBIter<'iter>,
    H: 'static + StorageHasher,
    EVAL: VpEvaluator,
    CA: WasmCacheAccess,
{
    let (gas_meter, sentinel) = env.ctx.gas_meter_and_sentinel();
    let state = env.state();
    let pred_epochs =
        vp_host_fns::get_pred_epochs(gas_meter, &state, sentinel)?;
    let bytes = pred_epochs.serialize_to_vec();
    let len: i64 = bytes
        .len()
        .try_into()
        .map_err(vp_host_fns::RuntimeError::NumConversionError)?;
    let result_buffer = unsafe { env.ctx.result_buffer.get() };
    result_buffer.replace(bytes);
    Ok(len)
}

/// Getting the IBC event function exposed to the wasm VM VP environment.
pub fn vp_get_ibc_events<MEM, D, H, EVAL, CA>(
    env: &VpVmEnv<MEM, D, H, EVAL, CA>,
    event_type_ptr: u64,
    event_type_len: u64,
) -> vp_host_fns::EnvResult<i64>
where
    MEM: VmMemory,
    D: 'static + DB + for<'iter> DBIter<'iter>,
    H: 'static + StorageHasher,
    EVAL: VpEvaluator,
    CA: WasmCacheAccess,
{
    let (event_type, gas) = env
        .memory
        .read_string(event_type_ptr, event_type_len as _)
        .map_err(|e| vp_host_fns::RuntimeError::MemoryError(Box::new(e)))?;
    let (gas_meter, sentinel) = env.ctx.gas_meter_and_sentinel();
    vp_host_fns::add_gas(gas_meter, gas, sentinel)?;

    let state = env.state();
    let events = vp_host_fns::get_ibc_events(gas_meter, &state, event_type)?;
    let value = events.serialize_to_vec();
    let len: i64 = value
        .len()
        .try_into()
        .map_err(vp_host_fns::RuntimeError::NumConversionError)?;
    let result_buffer = unsafe { env.ctx.result_buffer.get() };
    result_buffer.replace(value);
    Ok(len)
}

/// Verify a transaction signature
/// TODO: this is just a warkaround to track gas for multiple signature
/// verifications. When the runtime gas meter is implemented, this function can
/// be removed
#[allow(clippy::too_many_arguments)]
pub fn vp_verify_tx_section_signature<MEM, D, H, EVAL, CA>(
    env: &VpVmEnv<MEM, D, H, EVAL, CA>,
    hash_list_ptr: u64,
    hash_list_len: u64,
    public_keys_map_ptr: u64,
    public_keys_map_len: u64,
    signer_ptr: u64,
    signer_len: u64,
    threshold: u8,
    max_signatures_ptr: u64,
    max_signatures_len: u64,
) -> vp_host_fns::EnvResult<i64>
where
    MEM: VmMemory,
    D: 'static + DB + for<'iter> DBIter<'iter>,
    H: 'static + StorageHasher,
    EVAL: VpEvaluator,
    CA: WasmCacheAccess,
{
    let (hash_list, gas) = env
        .memory
        .read_bytes(hash_list_ptr, hash_list_len as _)
        .map_err(|e| vp_host_fns::RuntimeError::MemoryError(Box::new(e)))?;

    let (gas_meter, sentinel) = env.ctx.gas_meter_and_sentinel();
    vp_host_fns::add_gas(gas_meter, gas, sentinel)?;
    let hashes = <[Hash; 1]>::try_from_slice(&hash_list)
        .map_err(vp_host_fns::RuntimeError::EncodingError)?;

    let (public_keys_map, gas) = env
        .memory
        .read_bytes(public_keys_map_ptr, public_keys_map_len as _)
        .map_err(|e| vp_host_fns::RuntimeError::MemoryError(Box::new(e)))?;
    vp_host_fns::add_gas(gas_meter, gas, sentinel)?;
    let public_keys_map =
        namada_core::account::AccountPublicKeysMap::try_from_slice(
            &public_keys_map,
        )
        .map_err(vp_host_fns::RuntimeError::EncodingError)?;

    let (signer, gas) = env
        .memory
        .read_bytes(signer_ptr, signer_len as _)
        .map_err(|e| vp_host_fns::RuntimeError::MemoryError(Box::new(e)))?;
    vp_host_fns::add_gas(gas_meter, gas, sentinel)?;
    let signer = Address::try_from_slice(&signer)
        .map_err(vp_host_fns::RuntimeError::EncodingError)?;

    let (max_signatures, gas) = env
        .memory
        .read_bytes(max_signatures_ptr, max_signatures_len as _)
        .map_err(|e| vp_host_fns::RuntimeError::MemoryError(Box::new(e)))?;
    vp_host_fns::add_gas(gas_meter, gas, sentinel)?;
    let max_signatures = Option::<u8>::try_from_slice(&max_signatures)
        .map_err(vp_host_fns::RuntimeError::EncodingError)?;

    let tx = unsafe { env.ctx.tx.get() };

    match tx.verify_signatures(
        &hashes,
        public_keys_map,
        &Some(signer),
        threshold,
        max_signatures,
        || gas_meter.borrow_mut().consume(gas::VERIFY_TX_SIG_GAS),
    ) {
        Ok(_) => Ok(HostEnvResult::Success.to_i64()),
        Err(err) => match err {
            namada_tx::VerifySigError::Gas(inner) => {
                sentinel.borrow_mut().set_out_of_gas();
                Err(vp_host_fns::RuntimeError::OutOfGas(inner))
            }
            namada_tx::VerifySigError::InvalidSectionSignature(_) => {
                sentinel.borrow_mut().set_invalid_signature();
                Ok(HostEnvResult::Fail.to_i64())
            }
            _ => Ok(HostEnvResult::Fail.to_i64()),
        },
    }
}

/// Log a string from exposed to the wasm VM Tx environment. The message will be
/// printed at the [`tracing::Level::INFO`]. This function is for development
/// only.
pub fn tx_log_string<MEM, D, H, CA>(
    env: &TxVmEnv<MEM, D, H, CA>,
    str_ptr: u64,
    str_len: u64,
) -> TxResult<()>
where
    MEM: VmMemory,
    D: 'static + DB + for<'iter> DBIter<'iter>,
    H: 'static + StorageHasher,
    CA: WasmCacheAccess,
{
    let (str, _gas) = env
        .memory
        .read_string(str_ptr, str_len as _)
        .map_err(|e| TxRuntimeError::MemoryError(Box::new(e)))?;
    tracing::info!("WASM Transaction log: {}", str);
    Ok(())
}

/// Execute IBC tx.
// Temporarily the IBC tx execution is implemented via a host function to
// workaround wasm issue.
pub fn tx_ibc_execute<MEM, D, H, CA>(
    env: &TxVmEnv<MEM, D, H, CA>,
) -> TxResult<()>
where
    MEM: VmMemory,
    D: 'static + DB + for<'iter> DBIter<'iter>,
    H: 'static + StorageHasher,
    CA: WasmCacheAccess,
{
    use std::rc::Rc;

    use namada_ibc::{IbcActions, TransferModule};

    let tx_data = unsafe { env.ctx.tx.get().data() }.ok_or_else(|| {
        let sentinel = unsafe { env.ctx.sentinel.get() };
        sentinel.borrow_mut().set_invalid_commitment();
        TxRuntimeError::MissingTxData
    })?;
    let state = Rc::new(RefCell::new(env.state()));
    let mut actions = IbcActions::new(state.clone());
    let module = TransferModule::new(state);
    actions.add_transfer_module(module.module_id(), module);
    actions.execute(&tx_data)?;

    Ok(())
}

/// Validate a VP WASM code hash in a tx environment.
fn tx_validate_vp_code_hash<MEM, D, H, CA>(
    env: &TxVmEnv<MEM, D, H, CA>,
    code_hash: &[u8],
    code_tag: &Option<String>,
) -> TxResult<()>
where
    MEM: VmMemory,
    D: 'static + DB + for<'iter> DBIter<'iter>,
    H: 'static + StorageHasher,
    CA: WasmCacheAccess,
{
    let code_hash = Hash::try_from(code_hash)
        .map_err(|e| TxRuntimeError::InvalidVpCodeHash(e.to_string()))?;
    let state = env.state();

    // First check that code hash corresponds to the code tag if it is present
    if let Some(tag) = code_tag {
        let hash_key = Key::wasm_hash(tag);
        let (result, gas) = state
            .db_read(&hash_key)
            .map_err(TxRuntimeError::StateError)?;
        tx_charge_gas::<MEM, D, H, CA>(env, gas)?;
        if let Some(tag_hash) = result {
            let tag_hash = Hash::try_from(&tag_hash[..]).map_err(|e| {
                TxRuntimeError::InvalidVpCodeHash(e.to_string())
            })?;
            if tag_hash != code_hash {
                return Err(TxRuntimeError::InvalidVpCodeHash(
                    "The VP code tag does not correspond to the given code \
                     hash"
                        .to_string(),
                ));
            }
        } else {
            return Err(TxRuntimeError::InvalidVpCodeHash(
                "The VP code tag doesn't exist".to_string(),
            ));
        }
    }

    // Then check that VP code hash is in the allowlist.
    if !crate::parameters::is_vp_allowed(&env.ctx.state(), &code_hash)
        .map_err(TxRuntimeError::StorageError)?
    {
        return Err(TxRuntimeError::DisallowedVp);
    }

    // Then check that the corresponding VP code does indeed exist
    let code_key = Key::wasm_code(&code_hash);
    let (result, gas) = state.write_log().read(&code_key);
    tx_charge_gas::<MEM, D, H, CA>(env, gas)?;
    if result.is_none() {
        let (is_present, gas) = state
            .db_has_key(&code_key)
            .map_err(TxRuntimeError::StateError)?;
        tx_charge_gas::<MEM, D, H, CA>(env, gas)?;
        if !is_present {
            return Err(TxRuntimeError::InvalidVpCodeHash(
                "The corresponding VP code doesn't exist".to_string(),
            ));
        }
    }
    Ok(())
}

/// Set the sentinel for an invalid tx section commitment
pub fn tx_set_commitment_sentinel<MEM, D, H, CA>(env: &TxVmEnv<MEM, D, H, CA>)
where
    D: 'static + DB + for<'iter> DBIter<'iter>,
    H: 'static + StorageHasher,
    MEM: VmMemory,
    CA: WasmCacheAccess,
{
    let sentinel = unsafe { env.ctx.sentinel.get() };
    sentinel.borrow_mut().set_invalid_commitment();
}

/// Verify a transaction signature
#[allow(clippy::too_many_arguments)]
pub fn tx_verify_tx_section_signature<MEM, D, H, CA>(
    env: &TxVmEnv<MEM, D, H, CA>,
    hash_list_ptr: u64,
    hash_list_len: u64,
    public_keys_map_ptr: u64,
    public_keys_map_len: u64,
    threshold: u8,
    max_signatures_ptr: u64,
    max_signatures_len: u64,
) -> TxResult<i64>
where
    MEM: VmMemory,
    D: 'static + DB + for<'iter> DBIter<'iter>,
    H: 'static + StorageHasher,
    CA: WasmCacheAccess,
{
    let (hash_list, gas) = env
        .memory
        .read_bytes(hash_list_ptr, hash_list_len as _)
        .map_err(|e| TxRuntimeError::MemoryError(Box::new(e)))?;

    tx_charge_gas::<MEM, D, H, CA>(env, gas)?;
    let hashes = <[Hash; 1]>::try_from_slice(&hash_list)
        .map_err(TxRuntimeError::EncodingError)?;

    let (public_keys_map, gas) = env
        .memory
        .read_bytes(public_keys_map_ptr, public_keys_map_len as _)
        .map_err(|e| TxRuntimeError::MemoryError(Box::new(e)))?;
    tx_charge_gas::<MEM, D, H, CA>(env, gas)?;
    let public_keys_map =
        namada_core::account::AccountPublicKeysMap::try_from_slice(
            &public_keys_map,
        )
        .map_err(TxRuntimeError::EncodingError)?;

    tx_charge_gas::<MEM, D, H, CA>(env, gas)?;

    let (max_signatures, gas) = env
        .memory
        .read_bytes(max_signatures_ptr, max_signatures_len as _)
        .map_err(|e| TxRuntimeError::MemoryError(Box::new(e)))?;
    tx_charge_gas::<MEM, D, H, CA>(env, gas)?;
    let max_signatures = Option::<u8>::try_from_slice(&max_signatures)
        .map_err(TxRuntimeError::EncodingError)?;

    let tx = unsafe { env.ctx.tx.get() };

    let (gas_meter, sentinel) = env.ctx.gas_meter_and_sentinel();
    match tx.verify_signatures(
        &hashes,
        public_keys_map,
        &None,
        threshold,
        max_signatures,
        || gas_meter.borrow_mut().consume(gas::VERIFY_TX_SIG_GAS),
    ) {
        Ok(_) => Ok(HostEnvResult::Success.to_i64()),
        Err(err) => match err {
            namada_tx::VerifySigError::Gas(inner) => {
                sentinel.borrow_mut().set_out_of_gas();
                Err(TxRuntimeError::OutOfGas(inner))
            }
            namada_tx::VerifySigError::InvalidSectionSignature(_) => {
                Ok(HostEnvResult::Fail.to_i64())
            }
            _ => Ok(HostEnvResult::Fail.to_i64()),
        },
    }
}

/// Appends the new note commitments to the tree in storage
pub fn tx_update_masp_note_commitment_tree<MEM, D, H, CA>(
    env: &TxVmEnv<MEM, D, H, CA>,
    transaction_ptr: u64,
    transaction_len: u64,
) -> TxResult<i64>
where
    MEM: VmMemory,
    D: 'static + DB + for<'iter> DBIter<'iter>,
    H: 'static + StorageHasher,
    CA: WasmCacheAccess,
{
    let _sentinel = unsafe { env.ctx.sentinel.get() };
    let _gas_meter = unsafe { env.ctx.gas_meter.get() };
    let (serialized_transaction, gas) = env
        .memory
        .read_bytes(transaction_ptr, transaction_len as _)
        .map_err(|e| TxRuntimeError::MemoryError(Box::new(e)))?;

    tx_charge_gas::<MEM, D, H, CA>(env, gas)?;
    let transaction = Transaction::try_from_slice(&serialized_transaction)
        .map_err(TxRuntimeError::EncodingError)?;

    match crate::token::utils::update_note_commitment_tree(
        &mut env.state(),
        &transaction,
    ) {
        Ok(()) => Ok(HostEnvResult::Success.to_i64()),
        Err(_) => {
            // NOTE: sentinel for gas errors is already set by the
            // update_note_commitment_tree function which in turn calls other
            // host functions
            Ok(HostEnvResult::Fail.to_i64())
        }
    }
}

/// Evaluate a validity predicate with the given input data.
pub fn vp_eval<MEM, D, H, EVAL, CA>(
    env: &VpVmEnv<'static, MEM, D, H, EVAL, CA>,
    vp_code_hash_ptr: u64,
    vp_code_hash_len: u64,
    input_data_ptr: u64,
    input_data_len: u64,
) -> vp_host_fns::EnvResult<i64>
where
    MEM: VmMemory,
    D: 'static + DB + for<'iter> DBIter<'iter>,
    H: 'static + StorageHasher,
    EVAL: VpEvaluator<Db = D, H = H, Eval = EVAL, CA = CA>,
    CA: WasmCacheAccess,
{
    let (vp_code_hash, gas) = env
        .memory
        .read_bytes(vp_code_hash_ptr, vp_code_hash_len as _)
        .map_err(|e| vp_host_fns::RuntimeError::MemoryError(Box::new(e)))?;

    // The borrowed `gas_meter` and `sentinel` must be dropped before eval,
    // which has to borrow these too.
    let tx = {
        let (gas_meter, sentinel) = env.ctx.gas_meter_and_sentinel();
        vp_host_fns::add_gas(gas_meter, gas, sentinel)?;

        let (input_data, gas) = env
            .memory
            .read_bytes(input_data_ptr, input_data_len as _)
            .map_err(|e| vp_host_fns::RuntimeError::MemoryError(Box::new(e)))?;
        vp_host_fns::add_gas(gas_meter, gas, sentinel)?;
        let tx: Tx = BorshDeserialize::try_from_slice(&input_data)
            .map_err(vp_host_fns::RuntimeError::EncodingError)?;
        tx
    };

    let eval_runner = unsafe { env.ctx.eval_runner.get() };
    let vp_code_hash = Hash(vp_code_hash.try_into().map_err(|e| {
        vp_host_fns::RuntimeError::EncodingError(std::io::Error::new(
            std::io::ErrorKind::InvalidData,
            format!("Not a valid hash: {:?}", e),
        ))
    })?);
    Ok(eval_runner.eval(env.ctx.clone(), vp_code_hash, tx).to_i64())
}

/// Get the native token's address
pub fn vp_get_native_token<MEM, D, H, EVAL, CA>(
    env: &VpVmEnv<MEM, D, H, EVAL, CA>,
    result_ptr: u64,
) -> vp_host_fns::EnvResult<()>
where
    MEM: VmMemory,
    D: 'static + DB + for<'iter> DBIter<'iter>,
    H: 'static + StorageHasher,
    EVAL: VpEvaluator,
    CA: WasmCacheAccess,
{
    let (gas_meter, sentinel) = env.ctx.gas_meter_and_sentinel();
    let state = env.state();
    let native_token =
        vp_host_fns::get_native_token(gas_meter, &state, sentinel)?;
    let native_token_string = native_token.encode();
    let gas = env
        .memory
        .write_string(result_ptr, native_token_string)
        .map_err(|e| vp_host_fns::RuntimeError::MemoryError(Box::new(e)))?;
    vp_host_fns::add_gas(gas_meter, gas, sentinel)
}

/// Log a string from exposed to the wasm VM VP environment. The message will be
/// printed at the [`tracing::Level::INFO`]. This function is for development
/// only.
pub fn vp_log_string<MEM, D, H, EVAL, CA>(
    env: &VpVmEnv<MEM, D, H, EVAL, CA>,
    str_ptr: u64,
    str_len: u64,
) -> vp_host_fns::EnvResult<()>
where
    MEM: VmMemory,
    D: 'static + DB + for<'iter> DBIter<'iter>,
    H: 'static + StorageHasher,
    EVAL: VpEvaluator,
    CA: WasmCacheAccess,
{
    let (str, _gas) = env
        .memory
        .read_string(str_ptr, str_len as _)
        .map_err(|e| vp_host_fns::RuntimeError::MemoryError(Box::new(e)))?;
    tracing::info!("WASM Validity predicate log: {}", str);
    Ok(())
}

/// A helper module for testing
#[cfg(feature = "testing")]
pub mod testing {
    use super::*;
    use crate::vm::memory::testing::NativeMemory;
    use crate::vm::wasm::memory::WasmMemory;

    /// Setup a transaction environment
    #[allow(clippy::too_many_arguments)]
    pub fn tx_env<S, CA>(
        state: &mut S,
        iterators: &mut PrefixIterators<'static, <S as StateRead>::D>,
        verifiers: &mut BTreeSet<Address>,
        gas_meter: &RefCell<TxGasMeter>,
        sentinel: &RefCell<TxSentinel>,
        tx: &Tx,
        tx_index: &TxIndex,
        result_buffer: &mut Option<Vec<u8>>,
        #[cfg(feature = "wasm-runtime")] vp_wasm_cache: &mut VpCache<CA>,
        #[cfg(feature = "wasm-runtime")] tx_wasm_cache: &mut TxCache<CA>,
    ) -> TxVmEnv<
        'static,
        NativeMemory,
        <S as StateRead>::D,
        <S as StateRead>::H,
        CA,
    >
    where
        S: State,
        CA: WasmCacheAccess,
    {
        let (write_log, in_mem, db) = state.split_borrow();
        TxVmEnv::new(
            NativeMemory,
            write_log,
            in_mem,
            db,
            iterators,
            gas_meter,
            sentinel,
            tx,
            tx_index,
            verifiers,
            result_buffer,
            #[cfg(feature = "wasm-runtime")]
            vp_wasm_cache,
            #[cfg(feature = "wasm-runtime")]
            tx_wasm_cache,
        )
    }

    /// Setup a transaction environment
    #[allow(clippy::too_many_arguments)]
    pub fn tx_env_with_wasm_memory<S, CA>(
        state: &mut S,
        iterators: &mut PrefixIterators<'static, <S as StateRead>::D>,
        verifiers: &mut BTreeSet<Address>,
        gas_meter: &RefCell<TxGasMeter>,
        sentinel: &RefCell<TxSentinel>,
        tx: &Tx,
        tx_index: &TxIndex,
        result_buffer: &mut Option<Vec<u8>>,
        #[cfg(feature = "wasm-runtime")] vp_wasm_cache: &mut VpCache<CA>,
        #[cfg(feature = "wasm-runtime")] tx_wasm_cache: &mut TxCache<CA>,
    ) -> TxVmEnv<
        'static,
        WasmMemory,
        <S as StateRead>::D,
        <S as StateRead>::H,
        CA,
    >
    where
        S: State,
        CA: WasmCacheAccess,
    {
        let store = crate::vm::wasm::compilation_cache::common::store();
        let initial_memory =
            crate::vm::wasm::memory::prepare_tx_memory(&store).unwrap();
        let mut wasm_memory = WasmMemory::default();
        wasm_memory.inner.initialize(initial_memory);

        let (write_log, in_mem, db) = state.split_borrow();
        TxVmEnv::new(
            wasm_memory,
            write_log,
            in_mem,
            db,
            iterators,
            gas_meter,
            sentinel,
            tx,
            tx_index,
            verifiers,
            result_buffer,
            #[cfg(feature = "wasm-runtime")]
            vp_wasm_cache,
            #[cfg(feature = "wasm-runtime")]
            tx_wasm_cache,
        )
    }

    /// Setup a validity predicate environment
    #[allow(clippy::too_many_arguments)]
    pub fn vp_env<S, EVAL, CA>(
        address: &Address,
        state: &S,
        iterators: &mut PrefixIterators<'static, <S as StateRead>::D>,
        gas_meter: &RefCell<VpGasMeter>,
        sentinel: &RefCell<VpSentinel>,
        tx: &Tx,
        tx_index: &TxIndex,
        verifiers: &BTreeSet<Address>,
        result_buffer: &mut Option<Vec<u8>>,
        keys_changed: &BTreeSet<Key>,
        eval_runner: &EVAL,
        #[cfg(feature = "wasm-runtime")] vp_wasm_cache: &mut VpCache<CA>,
    ) -> VpVmEnv<
        'static,
        NativeMemory,
        <S as StateRead>::D,
        <S as StateRead>::H,
        EVAL,
        CA,
    >
    where
        S: StateRead,
        EVAL: VpEvaluator,
        CA: WasmCacheAccess,
    {
        VpVmEnv::new(
            NativeMemory,
            address,
            state.write_log(),
            state.in_mem(),
            state.db(),
            gas_meter,
            sentinel,
            tx,
            tx_index,
            iterators,
            verifiers,
            result_buffer,
            keys_changed,
            eval_runner,
            #[cfg(feature = "wasm-runtime")]
            vp_wasm_cache,
        )
    }
}<|MERGE_RESOLUTION|>--- conflicted
+++ resolved
@@ -1430,69 +1430,9 @@
     Ok(())
 }
 
-<<<<<<< HEAD
-/// Initialize a new account established address.
-pub fn tx_init_account<MEM, DB, H, CA>(
-    env: &TxVmEnv<MEM, DB, H, CA>,
-=======
-/// Update a validity predicate function exposed to the wasm VM Tx environment
-pub fn tx_update_validity_predicate<MEM, D, H, CA>(
-    env: &TxVmEnv<MEM, D, H, CA>,
-    addr_ptr: u64,
-    addr_len: u64,
-    code_hash_ptr: u64,
-    code_hash_len: u64,
-    code_tag_ptr: u64,
-    code_tag_len: u64,
-) -> TxResult<()>
-where
-    MEM: VmMemory,
-    D: 'static + DB + for<'iter> DBIter<'iter>,
-    H: 'static + StorageHasher,
-    CA: WasmCacheAccess,
-{
-    let (addr, gas) = env
-        .memory
-        .read_string(addr_ptr, addr_len as _)
-        .map_err(|e| TxRuntimeError::MemoryError(Box::new(e)))?;
-    tx_charge_gas::<MEM, D, H, CA>(env, gas)?;
-
-    let addr = Address::decode(addr).map_err(TxRuntimeError::AddressError)?;
-    tracing::debug!("tx_update_validity_predicate for addr {}", addr);
-
-    let (code_tag, gas) = env
-        .memory
-        .read_bytes(code_tag_ptr, code_tag_len as _)
-        .map_err(|e| TxRuntimeError::MemoryError(Box::new(e)))?;
-    tx_charge_gas::<MEM, D, H, CA>(env, gas)?;
-    let code_tag = Option::<String>::try_from_slice(&code_tag)
-        .map_err(TxRuntimeError::EncodingError)?;
-
-    let key = Key::validity_predicate(&addr);
-    let (code_hash, gas) = env
-        .memory
-        .read_bytes(code_hash_ptr, code_hash_len as _)
-        .map_err(|e| TxRuntimeError::MemoryError(Box::new(e)))?;
-    tx_charge_gas::<MEM, D, H, CA>(env, gas)?;
-
-    tx_validate_vp_code_hash::<MEM, D, H, CA>(env, &code_hash, &code_tag)?;
-
-    let mut state = env.state();
-    let (gas, _size_diff) = state
-        .write_log_mut()
-        .write(&key, code_hash)
-        .map_err(TxRuntimeError::StorageModificationError)?;
-    tx_charge_gas::<MEM, D, H, CA>(env, gas)
-}
-
 /// Initialize a new account established address.
 pub fn tx_init_account<MEM, D, H, CA>(
     env: &TxVmEnv<MEM, D, H, CA>,
-    code_hash_ptr: u64,
-    code_hash_len: u64,
-    code_tag_ptr: u64,
-    code_tag_len: u64,
->>>>>>> 78519dd1
     result_ptr: u64,
 ) -> TxResult<()>
 where
@@ -1501,49 +1441,23 @@
     H: 'static + StorageHasher,
     CA: WasmCacheAccess,
 {
-<<<<<<< HEAD
     tracing::debug!("tx_init_account");
 
-    let storage = unsafe { env.ctx.storage.get() };
-    let write_log = unsafe { env.ctx.write_log.get() };
+    let mut state = env.state();
     let hash_key = Key::wasm_hash("vp_user.wasm");
-    let (vp_hash, gas) = storage
-        .read(&hash_key)
+    let (vp_hash, gas) = state
+        .db_read(&hash_key)
         .map_err(TxRuntimeError::StateError)?;
-    tx_charge_gas(env, gas)?;
+    tx_charge_gas::<MEM, D, H, CA>(env, gas)?;
+    let (write_log, in_mem, _db) = state.split_borrow();
+    let gen = &in_mem.address_gen;
     let code_hash = Hash::try_from(
         &vp_hash.ok_or(TxRuntimeError::StorageError(
             StorageError::SimpleMessage("Missing hash of vp_user in storage"),
         ))?[..],
     )
     .map_err(|e| TxRuntimeError::InvalidVpCodeHash(e.to_string()))?;
-    let (addr, gas) = write_log.init_account(&storage.address_gen, code_hash);
-=======
-    let (code_hash, gas) = env
-        .memory
-        .read_bytes(code_hash_ptr, code_hash_len as _)
-        .map_err(|e| TxRuntimeError::MemoryError(Box::new(e)))?;
-    tx_charge_gas::<MEM, D, H, CA>(env, gas)?;
-
-    let (code_tag, gas) = env
-        .memory
-        .read_bytes(code_tag_ptr, code_tag_len as _)
-        .map_err(|e| TxRuntimeError::MemoryError(Box::new(e)))?;
-    tx_charge_gas::<MEM, D, H, CA>(env, gas)?;
-    let code_tag = Option::<String>::try_from_slice(&code_tag)
-        .map_err(TxRuntimeError::EncodingError)?;
-
-    tx_validate_vp_code_hash::<MEM, D, H, CA>(env, &code_hash, &code_tag)?;
-
-    tracing::debug!("tx_init_account");
-
-    let code_hash = Hash::try_from(&code_hash[..])
-        .map_err(|e| TxRuntimeError::InvalidVpCodeHash(e.to_string()))?;
-    let mut state = env.state();
-    let (write_log, in_mem, _db) = state.split_borrow();
-    let gen = &in_mem.address_gen;
     let (addr, gas) = write_log.init_account(gen, code_hash);
->>>>>>> 78519dd1
     let addr_bytes = addr.serialize_to_vec();
     tx_charge_gas::<MEM, D, H, CA>(env, gas)?;
     let gas = env
