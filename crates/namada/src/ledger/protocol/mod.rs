--- conflicted
+++ resolved
@@ -585,12 +585,6 @@
         tx_wasm_cache,
     } = shell_params;
 
-<<<<<<< HEAD
-    let (tx_gas_meter, vp_wasm_cache, tx_wasm_cache) =
-        { (tx_gas_meter, vp_wasm_cache, tx_wasm_cache) };
-
-=======
->>>>>>> daffb538
     let tx_hash = tx.raw_header_hash();
     if let Some(true) = state.write_log().has_replay_protection_entry(&tx_hash)
     {
