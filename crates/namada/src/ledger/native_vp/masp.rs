--- conflicted
+++ resolved
@@ -14,37 +14,26 @@
 use masp_primitives::transaction::{Transaction, TransparentAddress};
 use namada_core::address::Address;
 use namada_core::address::InternalAddress::Masp;
-use namada_core::arith::checked;
+use namada_core::arith::{CheckedAdd, CheckedSub};
 use namada_core::booleans::BoolResultUnitExt;
 use namada_core::collections::HashSet;
 use namada_core::masp::encode_asset_type;
-<<<<<<< HEAD
-use namada_core::storage::{IndexedTx, Key};
+use namada_core::storage::Key;
 use namada_gas::GasMetering;
 use namada_proof_of_stake::Epoch;
-=======
-use namada_core::storage::Key;
->>>>>>> 4ed62290
 use namada_sdk::masp::verify_shielded_tx;
 use namada_state::{ConversionState, OptionExt, ResultExt, StateRead};
 use namada_token::read_denom;
 use namada_tx::Tx;
 use namada_vp_env::VpEnv;
-use num_traits::ops::checked::{CheckedAdd, CheckedSub};
 use ripemd::Digest as RipemdDigest;
 use sha2::Digest as Sha2Digest;
 use thiserror::Error;
 use token::storage_key::{
-<<<<<<< HEAD
     is_any_shielded_action_balance_key, is_masp_allowed_key, is_masp_key,
-    is_masp_nullifier_key, is_masp_tx_pin_key, masp_commitment_anchor_key,
+    is_masp_nullifier_key, masp_commitment_anchor_key,
     masp_commitment_tree_key, masp_convert_anchor_key, masp_nullifier_key,
     ShieldedActionOwner,
-=======
-    balance_key, is_any_shielded_action_balance_key, is_masp_allowed_key,
-    is_masp_key, is_masp_nullifier_key, masp_commitment_anchor_key,
-    masp_commitment_tree_key, masp_convert_anchor_key, masp_nullifier_key,
->>>>>>> 4ed62290
 };
 use token::Amount;
 
@@ -280,42 +269,9 @@
             )));
         }
 
-<<<<<<< HEAD
-        // Validate pin key if found
-        let pin_keys: Vec<_> = masp_keys_changed
-            .iter()
-            .filter(|key| is_masp_tx_pin_key(key))
-            .collect();
-        match &pin_keys[..] {
-            [] => (),
-            [pin_key] => match self.ctx.read_post::<IndexedTx>(pin_key)? {
-                Some(IndexedTx { height, index, .. })
-                    if height == self.ctx.get_block_height()?
-                        && index == self.ctx.get_tx_index()? => {}
-                Some(_) => {
-                    return Err(Error::NativeVpError(
-                        native_vp::Error::SimpleMessage("Invalid MASP pin key"),
-                    ));
-                }
-                None => (),
-            },
-            _ => {
-                return Err(Error::NativeVpError(
-                    native_vp::Error::SimpleMessage(
-                        "Found more than one pin key",
-                    ),
-                ));
-            }
-        }
-
         let mut result = ChangedBalances::default();
         // Get the changed balance keys
         let counterparts_balances: Vec<_> = keys_changed
-=======
-        // Verify the changes to balance keys and return the transparent
-        // transfer data Get the token from the balance key of the MASP
-        let balance_addresses: Vec<[&Address; 2]> = keys_changed
->>>>>>> 4ed62290
             .iter()
             .filter_map(is_any_shielded_action_balance_key)
             .collect();
@@ -347,7 +303,6 @@
                 )),
             ));
 
-<<<<<<< HEAD
             result
                 .decoder
                 .insert(address_hash, counterpart.to_address_ref().clone());
@@ -358,65 +313,6 @@
         }
 
         Ok(result)
-=======
-        let counterparts: Vec<&[&Address; 2]> = balance_addresses
-            .iter()
-            .filter(|addresses| addresses[1] != &Address::Internal(Masp))
-            .collect();
-        // NOTE: since we don't allow more than one transfer per tx in this vp,
-        // there's no need to check the token address in the balance key nor the
-        // change to the actual balance, the multitoken VP will verify these
-        let counterpart = match counterparts.len() {
-            1 => counterparts[0][1].to_owned(),
-            _ => {
-                return Err(Error::NativeVpError(
-                    native_vp::Error::SimpleMessage(
-                        "An invalid number of non-MASP transparent balances \
-                         was modified",
-                    ),
-                ));
-            }
-        };
-
-        let pre_masp_balance: Amount = self
-            .ctx
-            .read_pre(&balance_key(&token, &Address::Internal(Masp)))?
-            .unwrap_or_default();
-        let post_masp_balance: Amount = self
-            .ctx
-            .read_post(&balance_key(&token, &Address::Internal(Masp)))?
-            .unwrap_or_default();
-        let (amount, source, target) =
-            match pre_masp_balance.cmp(&post_masp_balance) {
-                Ordering::Equal => {
-                    return Err(Error::NativeVpError(
-                        native_vp::Error::SimpleMessage(
-                            "Found a MASP transaction that moves no \
-                             transparent funds",
-                        ),
-                    ));
-                }
-                Ordering::Less => (
-                    checked!(post_masp_balance - pre_masp_balance)
-                        .map_err(|e| Error::NativeVpError(e.into()))?,
-                    counterpart,
-                    Address::Internal(Masp),
-                ),
-                Ordering::Greater => (
-                    checked!(pre_masp_balance - post_masp_balance)
-                        .map_err(|e| Error::NativeVpError(e.into()))?,
-                    Address::Internal(Masp),
-                    counterpart,
-                ),
-            };
-
-        Ok(TransparentTransferData {
-            source,
-            target,
-            token,
-            amount,
-        })
->>>>>>> 4ed62290
     }
 }
 
