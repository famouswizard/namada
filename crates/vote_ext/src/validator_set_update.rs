--- conflicted
+++ resolved
@@ -412,10 +412,6 @@
     use std::str::FromStr;
 
     use data_encoding::HEXLOWER;
-<<<<<<< HEAD
-    use namada_core::ethereum_events::EthAddress;
-=======
->>>>>>> 92fc1f67
 
     use super::*;
 
