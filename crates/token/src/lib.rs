--- conflicted
+++ resolved
@@ -108,17 +108,11 @@
     Serialize,
     Deserialize,
 )]
-<<<<<<< HEAD
-pub struct ShieldedTransfer {
-    /// Optional unshield for fee payment
-    pub fee_unshield: Option<UnshieldingTransferData>,
-=======
 pub struct Transfer {
     /// Sources of this transfer
     pub sources: BTreeMap<Account, DenominatedAmount>,
     /// Targets of this transfer
     pub targets: BTreeMap<Account, DenominatedAmount>,
->>>>>>> 98c88ecd
     /// Hash of tx section that contains the MASP transaction
     pub shielded_section_hash: Option<Hash>,
 }
