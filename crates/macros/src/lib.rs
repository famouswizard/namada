--- conflicted
+++ resolved
@@ -87,15 +87,7 @@
         #[global_allocator]
         static ALLOC: wee_alloc::WeeAlloc = wee_alloc::WeeAlloc::INIT;
 
-<<<<<<< HEAD
         #ast
-=======
-        #(#attrs)* #vis #sig {
-            // Consume the whitelisted gas
-            #ctx.charge_gas(#gas).into_vp_error()?;
-            #(#stmts)*
-        }
->>>>>>> 620d3d84
 
         // The module entrypoint callable by wasm runtime
         #[no_mangle]
