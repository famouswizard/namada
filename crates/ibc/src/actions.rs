//! Implementation of `IbcActions` with the protocol storage

use std::cell::RefCell;
use std::collections::BTreeSet;
use std::rc::Rc;

use namada_core::address::{Address, InternalAddress};
use namada_core::borsh::BorshSerializeExt;
use namada_core::ibc::apps::transfer::types::msgs::transfer::MsgTransfer as IbcMsgTransfer;
use namada_core::ibc::apps::transfer::types::packet::PacketData;
use namada_core::ibc::apps::transfer::types::PrefixedCoin;
use namada_core::ibc::core::channel::types::timeout::TimeoutHeight;
use namada_core::ibc::{IbcEvent, MsgTransfer};
use namada_core::tendermint::Time as TmTime;
use namada_core::token::Amount;
use namada_governance::storage::proposal::PGFIbcTarget;
use namada_parameters::read_epoch_duration_parameter;
use namada_state::{
    DBIter, Epochs, ResultExt, State, StateRead, StorageError, StorageHasher,
    StorageRead, StorageResult, StorageWrite, TxHostEnvState, WlState, DB,
};
use namada_token as token;

use crate::{IbcActions, IbcCommonContext, IbcStorageContext};

/// IBC protocol context
#[derive(Debug)]
pub struct IbcProtocolContext<'a, S>
where
    S: State,
{
    state: &'a mut S,
}

impl<S> StorageRead for IbcProtocolContext<'_, S>
where
    S: State,
{
    type PrefixIter<'iter> = <S as StorageRead>::PrefixIter<'iter> where Self: 'iter;

    fn read_bytes(
        &self,
        key: &namada_storage::Key,
    ) -> StorageResult<Option<Vec<u8>>> {
        self.state.read_bytes(key)
    }

    fn has_key(&self, key: &namada_storage::Key) -> StorageResult<bool> {
        self.state.has_key(key)
    }

    fn iter_prefix<'iter>(
        &'iter self,
        prefix: &namada_storage::Key,
    ) -> StorageResult<Self::PrefixIter<'iter>> {
        self.state.iter_prefix(prefix)
    }

    fn iter_next<'iter>(
        &'iter self,
        iter: &mut Self::PrefixIter<'iter>,
    ) -> StorageResult<Option<(String, Vec<u8>)>> {
        self.state.iter_next(iter)
    }

    fn get_chain_id(&self) -> StorageResult<String> {
        self.state.get_chain_id()
    }

    fn get_block_height(&self) -> StorageResult<namada_storage::BlockHeight> {
        self.state.get_block_height()
    }

    fn get_block_header(
        &self,
        height: namada_storage::BlockHeight,
    ) -> StorageResult<Option<namada_storage::Header>> {
        StorageRead::get_block_header(self.state, height)
    }

    fn get_block_hash(&self) -> StorageResult<namada_storage::BlockHash> {
        self.state.get_block_hash()
    }

    fn get_block_epoch(&self) -> StorageResult<namada_storage::Epoch> {
        self.state.get_block_epoch()
    }

    fn get_pred_epochs(&self) -> StorageResult<Epochs> {
        self.state.get_pred_epochs()
    }

    fn get_tx_index(&self) -> StorageResult<namada_storage::TxIndex> {
        self.state.get_tx_index()
    }

    fn get_native_token(&self) -> StorageResult<Address> {
        self.state.get_native_token()
    }
}

impl<S> StorageWrite for IbcProtocolContext<'_, S>
where
    S: State,
{
    fn write_bytes(
        &mut self,
        key: &namada_storage::Key,
        val: impl AsRef<[u8]>,
    ) -> StorageResult<()> {
        self.state.write_bytes(key, val)
    }

    fn delete(&mut self, key: &namada_storage::Key) -> StorageResult<()> {
        self.state.delete(key)
    }
}

impl<D, H> IbcStorageContext for TxHostEnvState<'_, D, H>
where
    D: 'static + DB + for<'iter> DBIter<'iter>,
    H: 'static + StorageHasher,
{
    fn emit_ibc_event(&mut self, event: IbcEvent) -> Result<(), StorageError> {
        let gas = self.write_log_mut().emit_ibc_event(event);
        self.charge_gas(gas).into_storage_result()?;
        Ok(())
    }

    fn get_ibc_events(
        &self,
        event_type: impl AsRef<str>,
    ) -> Result<Vec<IbcEvent>, StorageError> {
        Ok(self
            .write_log()
            .get_ibc_events()
            .iter()
            .filter(|event| event.event_type == event_type.as_ref())
            .cloned()
            .collect())
    }

    fn transfer_token(
        &mut self,
        src: &Address,
        dest: &Address,
        token: &Address,
        amount: Amount,
    ) -> Result<(), StorageError> {
        token::transfer(self, token, src, dest, amount)
    }

    fn handle_masp_tx(
        &mut self,
        shielded: &masp_primitives::transaction::Transaction,
        pin_key: Option<&str>,
    ) -> Result<(), StorageError> {
        namada_token::utils::handle_masp_tx(self, shielded, pin_key)?;
        namada_token::utils::update_note_commitment_tree(self, shielded)
    }

    fn mint_token(
        &mut self,
        target: &Address,
        token: &Address,
        amount: Amount,
    ) -> Result<(), StorageError> {
        token::credit_tokens(self, token, target, amount)?;
        let minter_key = token::storage_key::minter_key(token);
        self.write(&minter_key, Address::Internal(InternalAddress::Ibc))
    }

    fn burn_token(
        &mut self,
        target: &Address,
        token: &Address,
        amount: Amount,
    ) -> Result<(), StorageError> {
        token::burn_tokens(self, token, target, amount)
    }

    fn log_string(&self, message: String) {
        tracing::trace!(message);
    }
}

impl<D, H> IbcCommonContext for TxHostEnvState<'_, D, H>
where
    D: 'static + DB + for<'iter> DBIter<'iter>,
    H: 'static + StorageHasher,
{
}

impl<S> IbcStorageContext for IbcProtocolContext<'_, S>
where
    S: State,
{
    fn emit_ibc_event(&mut self, event: IbcEvent) -> Result<(), StorageError> {
        self.state.write_log_mut().emit_ibc_event(event);
        Ok(())
    }

    /// Get IBC events
    fn get_ibc_events(
        &self,
        event_type: impl AsRef<str>,
    ) -> Result<Vec<IbcEvent>, StorageError> {
        Ok(self
            .state
            .write_log()
            .get_ibc_events()
            .iter()
            .filter(|event| event.event_type == event_type.as_ref())
            .cloned()
            .collect())
    }

    /// Transfer token
    fn transfer_token(
        &mut self,
        src: &Address,
        dest: &Address,
        token: &Address,
        amount: Amount,
    ) -> Result<(), StorageError> {
        token::transfer(self.state, token, src, dest, amount)
    }

    /// Handle masp tx
    fn handle_masp_tx(
        &mut self,
        _shielded: &masp_primitives::transaction::Transaction,
        _pin_key: Option<&str>,
    ) -> Result<(), StorageError> {
        unimplemented!("No MASP transfer in an IBC protocol transaction")
    }

    /// Mint token
    fn mint_token(
        &mut self,
        target: &Address,
        token: &Address,
        amount: Amount,
    ) -> Result<(), StorageError> {
        token::credit_tokens(self.state, token, target, amount)?;
        let minter_key = token::storage_key::minter_key(token);
        self.state
            .write(&minter_key, Address::Internal(InternalAddress::Ibc))
    }

    /// Burn token
    fn burn_token(
        &mut self,
        target: &Address,
        token: &Address,
        amount: Amount,
    ) -> Result<(), StorageError> {
        token::burn_tokens(self.state, token, target, amount)
    }

    fn log_string(&self, message: String) {
        tracing::trace!(message);
    }
}

impl<S> IbcCommonContext for IbcProtocolContext<'_, S> where S: State {}

/// Transfer tokens over IBC
pub fn transfer_over_ibc<D, H>(
    state: &mut WlState<D, H>,
    token: &Address,
    source: &Address,
    target: &PGFIbcTarget,
) -> StorageResult<()>
where
    D: DB + for<'iter> DBIter<'iter> + 'static,
    H: StorageHasher + 'static,
{
    let token = PrefixedCoin {
        denom: token.to_string().parse().expect("invalid token"),
        amount: target.amount.into(),
    };
    let packet_data = PacketData {
        token,
        sender: source.to_string().into(),
        receiver: target.target.clone().into(),
        memo: String::default().into(),
    };
    let timeout_timestamp = state
        .in_mem()
        .header
        .as_ref()
        .expect("The header should exist")
        .time
        + read_epoch_duration_parameter(state)?.min_duration;
    let timeout_timestamp =
        TmTime::try_from(timeout_timestamp).into_storage_result()?;
    let message = IbcMsgTransfer {
        port_id_on_a: target.port_id.clone(),
        chan_id_on_a: target.channel_id.clone(),
        packet_data,
        timeout_height_on_b: TimeoutHeight::Never,
        timeout_timestamp_on_b: timeout_timestamp.into(),
    };
    let data = MsgTransfer {
        message,
        transfer: None,
    }
    .serialize_to_vec();

    let ctx = IbcProtocolContext { state };
<<<<<<< HEAD
    let mut actions = IbcActions::new(Rc::new(RefCell::new(ctx)));
    actions.execute(&data).into_storage_result()?;

    Ok(())
=======
    // Use an empty verifiers set placeholder for validation, this is only
    // needed in txs and not protocol
    let verifiers = Rc::new(RefCell::new(BTreeSet::<Address>::new()));
    let mut actions = IbcActions::new(Rc::new(RefCell::new(ctx)), verifiers);
    actions.execute(&data).into_storage_result()
>>>>>>> 9ffcd2ec
}<|MERGE_RESOLUTION|>--- conflicted
+++ resolved
@@ -309,16 +309,12 @@
     .serialize_to_vec();
 
     let ctx = IbcProtocolContext { state };
-<<<<<<< HEAD
-    let mut actions = IbcActions::new(Rc::new(RefCell::new(ctx)));
-    actions.execute(&data).into_storage_result()?;
-
-    Ok(())
-=======
+
     // Use an empty verifiers set placeholder for validation, this is only
     // needed in txs and not protocol
     let verifiers = Rc::new(RefCell::new(BTreeSet::<Address>::new()));
     let mut actions = IbcActions::new(Rc::new(RefCell::new(ctx)), verifiers);
-    actions.execute(&data).into_storage_result()
->>>>>>> 9ffcd2ec
+    actions.execute(&data).into_storage_result()?;
+
+    Ok(())
 }