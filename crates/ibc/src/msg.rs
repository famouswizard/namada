use borsh::{BorshDeserialize, BorshSerialize};
use ibc::apps::nft_transfer::types::msgs::transfer::MsgTransfer as IbcMsgNftTransfer;
use ibc::apps::transfer::types::msgs::transfer::MsgTransfer as IbcMsgTransfer;
use ibc::core::channel::types::msgs::{
    MsgAcknowledgement as IbcMsgAcknowledgement,
    MsgRecvPacket as IbcMsgRecvPacket, MsgTimeout as IbcMsgTimeout,
};
use ibc::core::handler::types::msgs::MsgEnvelope;
use ibc::primitives::proto::Protobuf;
<<<<<<< HEAD
use namada_token::{ShieldingTransfer, UnshieldingTransferData};
=======
use namada_token::Transfer;
>>>>>>> 98c88ecd

/// The different variants of an Ibc message
#[derive(Debug, Clone)]
pub enum IbcMessage {
    /// Ibc Envelop
    Envelope(Box<MsgEnvelope>),
    /// Ibc transaprent transfer
    Transfer(MsgTransfer),
    /// NFT transfer
    NftTransfer(MsgNftTransfer),
    /// Receiving a packet
    RecvPacket(MsgRecvPacket),
    /// Acknowledgement
    AckPacket(MsgAcknowledgement),
    /// Timeout
    Timeout(MsgTimeout),
}

/// IBC transfer message with `Transfer`
#[derive(Debug, Clone)]
pub struct MsgTransfer {
    /// IBC transfer message
    pub message: IbcMsgTransfer,
    /// Shieleded transfer for MASP transaction
<<<<<<< HEAD
    pub transfer: Option<ShieldingTransfer>,
    /// Optional data for masp fee payment in the source chain
    pub fee_unshield: Option<UnshieldingTransferData>,
=======
    pub transfer: Option<Transfer>,
>>>>>>> 98c88ecd
}

impl BorshSerialize for MsgTransfer {
    fn serialize<W: std::io::Write>(
        &self,
        writer: &mut W,
    ) -> std::io::Result<()> {
        let encoded_msg = self.message.clone().encode_vec();
        let members = (
            encoded_msg,
            self.transfer.clone(),
            self.fee_unshield.clone(),
        );
        BorshSerialize::serialize(&members, writer)
    }
}

impl BorshDeserialize for MsgTransfer {
    fn deserialize_reader<R: std::io::Read>(
        reader: &mut R,
    ) -> std::io::Result<Self> {
        use std::io::{Error, ErrorKind};
<<<<<<< HEAD
        let (msg, transfer, fee_unshield): (
            Vec<u8>,
            Option<ShieldingTransfer>,
            Option<UnshieldingTransferData>,
        ) = BorshDeserialize::deserialize_reader(reader)?;
=======
        let (msg, transfer): (Vec<u8>, Option<Transfer>) =
            BorshDeserialize::deserialize_reader(reader)?;
>>>>>>> 98c88ecd
        let message = IbcMsgTransfer::decode_vec(&msg)
            .map_err(|err| Error::new(ErrorKind::InvalidData, err))?;
        Ok(Self {
            message,
            transfer,
            fee_unshield,
        })
    }
}

/// IBC NFT transfer message with `Transfer`
#[derive(Debug, Clone)]
pub struct MsgNftTransfer {
    /// IBC NFT transfer message
    pub message: IbcMsgNftTransfer,
    /// Shieleded transfer for MASP transaction
<<<<<<< HEAD
    pub transfer: Option<ShieldingTransfer>,
    /// Optional data for masp fee payment in the source chain
    pub fee_unshield: Option<UnshieldingTransferData>,
=======
    pub transfer: Option<Transfer>,
>>>>>>> 98c88ecd
}

impl BorshSerialize for MsgNftTransfer {
    fn serialize<W: std::io::Write>(
        &self,
        writer: &mut W,
    ) -> std::io::Result<()> {
        let encoded_msg = self.message.clone().encode_vec();
        let members = (
            encoded_msg,
            self.transfer.clone(),
            self.fee_unshield.clone(),
        );
        BorshSerialize::serialize(&members, writer)
    }
}

impl BorshDeserialize for MsgNftTransfer {
    fn deserialize_reader<R: std::io::Read>(
        reader: &mut R,
    ) -> std::io::Result<Self> {
        use std::io::{Error, ErrorKind};
<<<<<<< HEAD
        let (msg, transfer, fee_unshield): (
            Vec<u8>,
            Option<ShieldingTransfer>,
            Option<UnshieldingTransferData>,
        ) = BorshDeserialize::deserialize_reader(reader)?;
=======
        let (msg, transfer): (Vec<u8>, Option<Transfer>) =
            BorshDeserialize::deserialize_reader(reader)?;
>>>>>>> 98c88ecd
        let message = IbcMsgNftTransfer::decode_vec(&msg)
            .map_err(|err| Error::new(ErrorKind::InvalidData, err))?;
        Ok(Self {
            message,
            transfer,
            fee_unshield,
        })
    }
}

/// IBC receiving packet message with `Transfer`
#[derive(Debug, Clone)]
pub struct MsgRecvPacket {
    /// IBC receiving packet message
    pub message: IbcMsgRecvPacket,
    /// Shieleded transfer for MASP transaction
    pub transfer: Option<Transfer>,
}

impl BorshSerialize for MsgRecvPacket {
    fn serialize<W: std::io::Write>(
        &self,
        writer: &mut W,
    ) -> std::io::Result<()> {
        let encoded_msg = self.message.clone().encode_vec();
        let members = (encoded_msg, self.transfer.clone());
        BorshSerialize::serialize(&members, writer)
    }
}

impl BorshDeserialize for MsgRecvPacket {
    fn deserialize_reader<R: std::io::Read>(
        reader: &mut R,
    ) -> std::io::Result<Self> {
        use std::io::{Error, ErrorKind};
        let (msg, transfer): (Vec<u8>, Option<Transfer>) =
            BorshDeserialize::deserialize_reader(reader)?;
        let message = IbcMsgRecvPacket::decode_vec(&msg)
            .map_err(|err| Error::new(ErrorKind::InvalidData, err))?;
        Ok(Self { message, transfer })
    }
}

/// IBC acknowledgement message with `Transfer` for refunding to a shielded
/// address
#[derive(Debug, Clone)]
pub struct MsgAcknowledgement {
    /// IBC acknowledgement message
    pub message: IbcMsgAcknowledgement,
    /// Shieleded transfer for MASP transaction
    pub transfer: Option<Transfer>,
}

impl BorshSerialize for MsgAcknowledgement {
    fn serialize<W: std::io::Write>(
        &self,
        writer: &mut W,
    ) -> std::io::Result<()> {
        let encoded_msg = self.message.clone().encode_vec();
        let members = (encoded_msg, self.transfer.clone());
        BorshSerialize::serialize(&members, writer)
    }
}

impl BorshDeserialize for MsgAcknowledgement {
    fn deserialize_reader<R: std::io::Read>(
        reader: &mut R,
    ) -> std::io::Result<Self> {
        use std::io::{Error, ErrorKind};
        let (msg, transfer): (Vec<u8>, Option<Transfer>) =
            BorshDeserialize::deserialize_reader(reader)?;
        let message = IbcMsgAcknowledgement::decode_vec(&msg)
            .map_err(|err| Error::new(ErrorKind::InvalidData, err))?;
        Ok(Self { message, transfer })
    }
}

/// IBC timeout packet message with `Transfer` for refunding to a shielded
/// address
#[derive(Debug, Clone)]
pub struct MsgTimeout {
    /// IBC timeout message
    pub message: IbcMsgTimeout,
    /// Shieleded transfer for MASP transaction
    pub transfer: Option<Transfer>,
}

impl BorshSerialize for MsgTimeout {
    fn serialize<W: std::io::Write>(
        &self,
        writer: &mut W,
    ) -> std::io::Result<()> {
        let encoded_msg = self.message.clone().encode_vec();
        let members = (encoded_msg, self.transfer.clone());
        BorshSerialize::serialize(&members, writer)
    }
}

impl BorshDeserialize for MsgTimeout {
    fn deserialize_reader<R: std::io::Read>(
        reader: &mut R,
    ) -> std::io::Result<Self> {
        use std::io::{Error, ErrorKind};
        let (msg, transfer): (Vec<u8>, Option<Transfer>) =
            BorshDeserialize::deserialize_reader(reader)?;
        let message = IbcMsgTimeout::decode_vec(&msg)
            .map_err(|err| Error::new(ErrorKind::InvalidData, err))?;
        Ok(Self { message, transfer })
    }
}<|MERGE_RESOLUTION|>--- conflicted
+++ resolved
@@ -7,11 +7,7 @@
 };
 use ibc::core::handler::types::msgs::MsgEnvelope;
 use ibc::primitives::proto::Protobuf;
-<<<<<<< HEAD
-use namada_token::{ShieldingTransfer, UnshieldingTransferData};
-=======
 use namada_token::Transfer;
->>>>>>> 98c88ecd
 
 /// The different variants of an Ibc message
 #[derive(Debug, Clone)]
@@ -36,13 +32,7 @@
     /// IBC transfer message
     pub message: IbcMsgTransfer,
     /// Shieleded transfer for MASP transaction
-<<<<<<< HEAD
-    pub transfer: Option<ShieldingTransfer>,
-    /// Optional data for masp fee payment in the source chain
-    pub fee_unshield: Option<UnshieldingTransferData>,
-=======
     pub transfer: Option<Transfer>,
->>>>>>> 98c88ecd
 }
 
 impl BorshSerialize for MsgTransfer {
@@ -51,11 +41,7 @@
         writer: &mut W,
     ) -> std::io::Result<()> {
         let encoded_msg = self.message.clone().encode_vec();
-        let members = (
-            encoded_msg,
-            self.transfer.clone(),
-            self.fee_unshield.clone(),
-        );
+        let members = (encoded_msg, self.transfer.clone());
         BorshSerialize::serialize(&members, writer)
     }
 }
@@ -65,23 +51,11 @@
         reader: &mut R,
     ) -> std::io::Result<Self> {
         use std::io::{Error, ErrorKind};
-<<<<<<< HEAD
-        let (msg, transfer, fee_unshield): (
-            Vec<u8>,
-            Option<ShieldingTransfer>,
-            Option<UnshieldingTransferData>,
-        ) = BorshDeserialize::deserialize_reader(reader)?;
-=======
         let (msg, transfer): (Vec<u8>, Option<Transfer>) =
             BorshDeserialize::deserialize_reader(reader)?;
->>>>>>> 98c88ecd
         let message = IbcMsgTransfer::decode_vec(&msg)
             .map_err(|err| Error::new(ErrorKind::InvalidData, err))?;
-        Ok(Self {
-            message,
-            transfer,
-            fee_unshield,
-        })
+        Ok(Self { message, transfer })
     }
 }
 
@@ -91,13 +65,7 @@
     /// IBC NFT transfer message
     pub message: IbcMsgNftTransfer,
     /// Shieleded transfer for MASP transaction
-<<<<<<< HEAD
-    pub transfer: Option<ShieldingTransfer>,
-    /// Optional data for masp fee payment in the source chain
-    pub fee_unshield: Option<UnshieldingTransferData>,
-=======
     pub transfer: Option<Transfer>,
->>>>>>> 98c88ecd
 }
 
 impl BorshSerialize for MsgNftTransfer {
@@ -106,11 +74,7 @@
         writer: &mut W,
     ) -> std::io::Result<()> {
         let encoded_msg = self.message.clone().encode_vec();
-        let members = (
-            encoded_msg,
-            self.transfer.clone(),
-            self.fee_unshield.clone(),
-        );
+        let members = (encoded_msg, self.transfer.clone());
         BorshSerialize::serialize(&members, writer)
     }
 }
@@ -120,23 +84,11 @@
         reader: &mut R,
     ) -> std::io::Result<Self> {
         use std::io::{Error, ErrorKind};
-<<<<<<< HEAD
-        let (msg, transfer, fee_unshield): (
-            Vec<u8>,
-            Option<ShieldingTransfer>,
-            Option<UnshieldingTransferData>,
-        ) = BorshDeserialize::deserialize_reader(reader)?;
-=======
         let (msg, transfer): (Vec<u8>, Option<Transfer>) =
             BorshDeserialize::deserialize_reader(reader)?;
->>>>>>> 98c88ecd
         let message = IbcMsgNftTransfer::decode_vec(&msg)
             .map_err(|err| Error::new(ErrorKind::InvalidData, err))?;
-        Ok(Self {
-            message,
-            transfer,
-            fee_unshield,
-        })
+        Ok(Self { message, transfer })
     }
 }
 
