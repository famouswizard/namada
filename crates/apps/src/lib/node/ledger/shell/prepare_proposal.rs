//! Implementation of the [`RequestPrepareProposal`] ABCI++ method for the Shell

use masp_primitives::transaction::Transaction;
use namada::core::address::Address;
use namada::core::key::tm_raw_hash_to_string;
use namada::gas::TxGasMeter;
use namada::ledger::protocol;
use namada::proof_of_stake::storage::find_validator_by_raw_hash;
use namada::state::{DBIter, StorageHasher, TempWlState, DB};
use namada::tx::data::{TxType, WrapperTx};
use namada::tx::Tx;
use namada::vm::wasm::{TxCache, VpCache};
use namada::vm::WasmCacheAccess;

use super::super::*;
use super::block_alloc::states::{
    BuildingNormalTxBatch, BuildingProtocolTxBatch, NextState, TryAlloc,
    WithNormalTxs, WithoutNormalTxs,
};
use super::block_alloc::{AllocFailure, BlockAllocator, BlockResources};
use crate::config::ValidatorLocalConfig;
use crate::facade::tendermint_proto::google::protobuf::Timestamp;
use crate::facade::tendermint_proto::v0_37::abci::RequestPrepareProposal;
use crate::node::ledger::shell::ShellMode;
use crate::node::ledger::shims::abcipp_shim_types::shim::{response, TxBytes};

impl<D, H> Shell<D, H>
where
    D: DB + for<'iter> DBIter<'iter> + Sync + 'static,
    H: StorageHasher + Sync + 'static,
{
    /// Begin a new block.
    ///
    /// Block construction is documented in `block_alloc`
    /// and `block_alloc::states` (private modules).
    ///
    /// INVARIANT: Any changes applied in this method must be reverted if
    /// the proposal is rejected (unless we can simply overwrite
    /// them in the next block). Furthermore, protocol transactions cannot
    /// affect the ability of a tx to pay its wrapper fees.
    pub fn prepare_proposal(
        &self,
        mut req: RequestPrepareProposal,
    ) -> response::PrepareProposal {
        let txs = if let ShellMode::Validator {
            ref local_config, ..
        } = self.mode
        {
            // start counting allotted space for txs
            let alloc = self.get_protocol_txs_allocator();
            // add initial protocol txs
            let (alloc, mut txs) =
                self.build_protocol_tx_with_normal_txs(alloc, &mut req.txs);

            // add encrypted txs
            let tm_raw_hash_string =
                tm_raw_hash_to_string(req.proposer_address);
            let block_proposer =
                find_validator_by_raw_hash(&self.state, tm_raw_hash_string)
                    .unwrap()
                    .expect(
                        "Unable to find native validator address of block \
                         proposer from tendermint raw hash",
                    );
            let (mut normal_txs, alloc) = self.build_normal_txs(
                alloc,
                &req.txs,
                req.time,
                &block_proposer,
                local_config.as_ref(),
            );
            txs.append(&mut normal_txs);
            let mut remaining_txs =
                self.build_protocol_tx_without_normal_txs(alloc, &mut req.txs);
            txs.append(&mut remaining_txs);
            txs
        } else {
            vec![]
        };

        tracing::info!(
            height = req.height,
            num_of_txs = txs.len(),
            "Proposing block"
        );

        response::PrepareProposal { txs }
    }

    /// Get the first state of the block allocator. This is for protocol
    /// transactions.
    #[inline]
    fn get_protocol_txs_allocator(
        &self,
    ) -> BlockAllocator<BuildingProtocolTxBatch<WithNormalTxs>> {
        self.state.read_only().into()
    }

    /// Builds a batch of encrypted transactions, retrieved from
    /// CometBFT's mempool.
    fn build_normal_txs(
        &self,
        mut alloc: BlockAllocator<BuildingNormalTxBatch>,
        txs: &[TxBytes],
        block_time: Option<Timestamp>,
        block_proposer: &Address,
        proposer_local_config: Option<&ValidatorLocalConfig>,
    ) -> (
        Vec<TxBytes>,
        BlockAllocator<BuildingProtocolTxBatch<WithoutNormalTxs>>,
    ) {
        let block_time = block_time.and_then(|block_time| {
            // If error in conversion, default to last block datetime, it's
            // valid because of mempool check
            TryInto::<DateTimeUtc>::try_into(block_time).ok()
        });
        let mut temp_state = self.state.with_temp_write_log();
        let mut vp_wasm_cache = self.vp_wasm_cache.clone();
        let mut tx_wasm_cache = self.tx_wasm_cache.clone();

        let txs = txs
            .iter()
            .filter_map(|tx_bytes| {
                match validate_wrapper_bytes(tx_bytes, block_time, block_proposer, proposer_local_config, &mut temp_state, &mut vp_wasm_cache, &mut tx_wasm_cache, ) {
                    Ok(gas) => {
                        temp_state.write_log_mut().commit_tx();
                        Some((tx_bytes.to_owned(), gas))
                    },
                    Err(()) => {
                        temp_state.write_log_mut().drop_tx();
                        None
                    }
                }
            })
            .take_while(|(tx_bytes, tx_gas)| {
                alloc.try_alloc(BlockResources::new(&tx_bytes[..], tx_gas.to_owned()))
                    .map_or_else(
                        |status| match status {
                            AllocFailure::Rejected { bin_resource_left} => {
                                tracing::debug!(
                                    ?tx_bytes,
                                    bin_resource_left,
                                    proposal_height =
                                        ?self.get_current_decision_height(),
                                    "Dropping encrypted tx from the current proposal",
                                );
                                false
                            }
                            AllocFailure::OverflowsBin { bin_resource} => {
                                // TODO: handle tx whose size is greater
                                // than bin size
                                tracing::warn!(
                                    ?tx_bytes,
                                    bin_resource,
                                    proposal_height =
                                        ?self.get_current_decision_height(),
                                    "Dropping large encrypted tx from the current proposal",
                                );
                                true
                            }
                        },
                        |()| true,
                    )
            })
            .map(|(tx, _)| tx)
            .collect();
        let alloc = alloc.next_state();

        (txs, alloc)
    }

    /// Allocate an initial set of protocol txs and advance to the
    /// next allocation state.
    fn build_protocol_tx_with_normal_txs(
        &self,
        alloc: BlockAllocator<BuildingProtocolTxBatch<WithNormalTxs>>,
        txs: &mut Vec<TxBytes>,
    ) -> (BlockAllocator<BuildingNormalTxBatch>, Vec<TxBytes>) {
        let (alloc, txs) = self.build_protocol_txs(alloc, txs);
        (alloc.next_state(), txs)
    }

    /// Allocate protocol txs into any remaining space. After this, no
    /// more allocation will take place.
    fn build_protocol_tx_without_normal_txs(
        &self,
        alloc: BlockAllocator<BuildingProtocolTxBatch<WithoutNormalTxs>>,
        txs: &mut Vec<TxBytes>,
    ) -> Vec<TxBytes> {
        let (_, txs) = self.build_protocol_txs(alloc, txs);
        txs
    }

    /// Builds a batch of protocol transactions.
    fn build_protocol_txs<M>(
        &self,
        mut alloc: BlockAllocator<BuildingProtocolTxBatch<M>>,
        txs: &mut Vec<TxBytes>,
    ) -> (BlockAllocator<BuildingProtocolTxBatch<M>>, Vec<TxBytes>) {
        if self.state.in_mem().last_block.is_none() {
            // genesis should not contain vote extensions.
            //
            // this is because we have not decided any block through
            // consensus yet (hence height 0), which in turn means we
            // have not committed any vote extensions to a block either.
            return (alloc, vec![]);
        }

        let mut deserialized_iter = self.deserialize_vote_extensions(txs);

        let taken = deserialized_iter.by_ref().take_while(|tx_bytes|
            alloc.try_alloc(&tx_bytes[..])
                .map_or_else(
                    |status| match status {
                        AllocFailure::Rejected { bin_resource_left} => {
                            // TODO: maybe we should find a way to include
                            // validator set updates all the time. for instance,
                            // we could have recursive bins -> bin space within
                            // a bin is partitioned into yet more bins. so, we
                            // could have, say, 2/3 of the bin space available
                            // for eth events, and 1/3 available for valset
                            // upds. to be determined, as we implement CheckTx
                            // changes (issue #367)
                            tracing::debug!(
                                ?tx_bytes,
                                bin_resource_left,
                                proposal_height =
                                    ?self.get_current_decision_height(),
                                "Dropping protocol tx from the current proposal",
                            );
                            false
                        }
                        AllocFailure::OverflowsBin { bin_resource} => {
                            // TODO: handle tx whose size is greater
                            // than bin size
                            tracing::warn!(
                                ?tx_bytes,
                                bin_resource,
                                proposal_height =
                                    ?self.get_current_decision_height(),
                                "Dropping large protocol tx from the current proposal",
                            );
                            true
                        }
                    },
                    |()| true,
                )
        )
        .collect();
        // avoid dropping the txs that couldn't be included in the block
        deserialized_iter.keep_rest();
        (alloc, taken)
    }
}

// Validity checks on a wrapper tx
#[allow(clippy::too_many_arguments)]
fn validate_wrapper_bytes<D, H, CA>(
    tx_bytes: &[u8],
    block_time: Option<DateTimeUtc>,
    block_proposer: &Address,
    proposer_local_config: Option<&ValidatorLocalConfig>,
    temp_state: &mut TempWlState<D, H>,
    vp_wasm_cache: &mut VpCache<CA>,
    tx_wasm_cache: &mut TxCache<CA>,
) -> Result<u64, ()>
where
    D: DB + for<'iter> DBIter<'iter> + Sync + 'static,
    H: StorageHasher + Sync + 'static,
    CA: 'static + WasmCacheAccess + Sync,
{
    let tx = Tx::try_from(tx_bytes).map_err(|_| ())?;

    // If tx doesn't have an expiration it is valid. If time cannot be
    // retrieved from block default to last block datetime which has
    // already been checked by mempool_validate, so it's valid
    if let (Some(block_time), Some(exp)) =
        (block_time.as_ref(), &tx.header().expiration)
    {
        if block_time > exp {
            return Err(());
        }
    }

    tx.validate_tx().map_err(|_| ())?;
    if let TxType::Wrapper(wrapper) = tx.header().tx_type {
        // Check tx gas limit for tx size
        let mut tx_gas_meter = TxGasMeter::new(wrapper.gas_limit);
        tx_gas_meter.add_wrapper_gas(tx_bytes).map_err(|_| ())?;

        super::replay_protection_checks(&tx, temp_state).map_err(|_| ())?;

        // Check fees and extract the gas limit of this transaction
        match prepare_proposal_fee_check(
            &wrapper,
            protocol::get_fee_unshielding_transaction(&tx, &wrapper),
            block_proposer,
            proposer_local_config,
            temp_state,
            vp_wasm_cache,
            tx_wasm_cache,
        ) {
            Ok(()) => Ok(u64::from(wrapper.gas_limit)),
            Err(_) => Err(()),
        }
    } else {
        Err(())
    }
}

fn prepare_proposal_fee_check<D, H, CA>(
    wrapper: &WrapperTx,
    masp_transaction: Option<Transaction>,
    proposer: &Address,
    proposer_local_config: Option<&ValidatorLocalConfig>,
    temp_state: &mut TempWlState<D, H>,
    vp_wasm_cache: &mut VpCache<CA>,
    tx_wasm_cache: &mut TxCache<CA>,
) -> Result<(), Error>
where
    D: DB + for<'iter> DBIter<'iter> + Sync + 'static,
    H: StorageHasher + Sync + 'static,
    CA: 'static + WasmCacheAccess + Sync,
{
    let minimum_gas_price = {
        // A local config of the validator overrides the consensus param
        // when creating a block
        match proposer_local_config {
            Some(config) => config
                .accepted_gas_tokens
                .get(&wrapper.fee.token)
                .ok_or(Error::TxApply(protocol::Error::FeeError(format!(
                    "The provided {} token is not accepted by the block \
                     proposer for fee payment",
                    wrapper.fee.token
                ))))?
                .to_owned(),
            None => namada::ledger::parameters::read_gas_cost(
                temp_state,
                &wrapper.fee.token,
            )
            .expect("Must be able to read gas cost parameter")
            .ok_or(Error::TxApply(protocol::Error::FeeError(format!(
                "The provided {} token is not allowed for fee payment",
                wrapper.fee.token
            ))))?,
        }
    };

    super::wrapper_fee_check(
        wrapper,
        masp_transaction,
        minimum_gas_price,
        temp_state,
        vp_wasm_cache,
        tx_wasm_cache,
    )?;

    protocol::transfer_fee(temp_state, proposer, wrapper)
        .map_err(Error::TxApply)
}

#[cfg(test)]
// TODO: write tests for validator set update vote extensions in
// prepare proposals
mod test_prepare_proposal {
    use std::collections::BTreeSet;

    use namada::core::address;
    use namada::core::ethereum_events::EthereumEvent;
    use namada::core::key::RefTo;
    use namada::core::storage::{BlockHeight, InnerEthEventsQueue};
    use namada::ledger::pos::PosQueries;
    use namada::proof_of_stake::storage::{
        consensus_validator_set_handle,
        read_consensus_validator_set_addresses_with_stake,
    };
    use namada::proof_of_stake::types::WeightedValidator;
    use namada::proof_of_stake::Epoch;
    use namada::state::collections::lazy_map::{NestedSubKey, SubKey};
    use namada::token::{read_denom, Amount, DenominatedAmount};
    use namada::tx::data::Fee;
<<<<<<< HEAD
    use namada::tx::{Code, Data, Section, Signature, Signed};
=======
    use namada::tx::{Authorization, Code, Data, Header, Section, Signed};
>>>>>>> 3636c410
    use namada::vote_ext::{ethereum_events, ethereum_tx_data_variants};
    use namada::{replay_protection, token};
    use namada_sdk::storage::StorageWrite;

    use super::*;
    use crate::node::ledger::shell::test_utils::{
        self, gen_keypair, get_pkh_from_address, TestShell,
    };
    use crate::node::ledger::shell::EthereumTxData;
    use crate::node::ledger::shims::abcipp_shim_types::shim::request::FinalizeBlock;
    use crate::wallet;

    /// Check if we are filtering out an invalid vote extension `vext`
    fn check_eth_events_filtering(
        shell: &TestShell,
        vext: Signed<ethereum_events::Vext>,
    ) {
        let tx = EthereumTxData::EthEventsVext(vext.into())
            .sign(
                shell.mode.get_protocol_key().expect("Test failed"),
                shell.chain_id.clone(),
            )
            .to_bytes();
        let rsp = shell.mempool_validate(&tx, Default::default());
        assert!(rsp.code != 0.into(), "{}", rsp.log);
    }

    const GAS_LIMIT_MULTIPLIER: u64 = 300_000;

    /// Test that if a tx from the mempool is not a
    /// WrapperTx type, it is not included in the
    /// proposed block.
    #[test]
    fn test_prepare_proposal_rejects_non_wrapper_tx() {
        let (shell, _recv, _, _) = test_utils::setup();
        let mut tx = Tx::from_type(TxType::Raw);
        tx.header.chain_id = shell.chain_id.clone();
        let req = RequestPrepareProposal {
            txs: vec![tx.to_bytes().into()],
            ..Default::default()
        };
        assert!(shell.prepare_proposal(req).txs.is_empty());
    }

    /// Test that if an error is encountered while
    /// trying to process a tx from the mempool,
    /// we simply exclude it from the proposal
    #[test]
    fn test_error_in_processing_tx() {
        let (shell, _recv, _, _) = test_utils::setup();
        let keypair = gen_keypair();
        // an unsigned wrapper will cause an error in processing
        let mut wrapper =
            Tx::from_type(TxType::Wrapper(Box::new(WrapperTx::new(
                Fee {
                    amount_per_gas_unit: DenominatedAmount::native(
                        Default::default(),
                    ),
                    token: shell.state.in_mem().native_token.clone(),
                },
                keypair.ref_to(),
                Epoch(0),
                Default::default(),
                None,
            ))));
        wrapper.header.chain_id = shell.chain_id.clone();
        wrapper.set_code(Code::new("wasm_code".as_bytes().to_owned(), None));
        wrapper.set_data(Data::new("transaction_data".as_bytes().to_owned()));
        let wrapper = wrapper.to_bytes();
        #[allow(clippy::redundant_clone)]
        let req = RequestPrepareProposal {
            txs: vec![wrapper.clone().into()],
            ..Default::default()
        };
        assert!(shell.prepare_proposal(req).txs.is_empty());
    }

    /// Test if we are filtering out Ethereum events with bad
    /// signatures in a prepare proposal.
    #[test]
    fn test_prepare_proposal_filter_out_bad_vext_signatures() {
        const LAST_HEIGHT: BlockHeight = BlockHeight(2);

        let (shell, _recv, _, _) = test_utils::setup_at_height(LAST_HEIGHT);

        let signed_vote_extension = {
            let (protocol_key, _) = wallet::defaults::validator_keys();
            let validator_addr = wallet::defaults::validator_address();

            // generate a valid signature
            let mut ext = ethereum_events::Vext {
                validator_addr,
                block_height: LAST_HEIGHT,
                ethereum_events: vec![],
            }
            .sign(&protocol_key);
            assert!(ext.verify(&protocol_key.ref_to()).is_ok());

            // modify this signature such that it becomes invalid
            ext.sig = test_utils::invalidate_signature(ext.sig);
            ext
        };

        check_eth_events_filtering(&shell, signed_vote_extension);
    }

    /// Test if we are filtering out Ethereum events seen at
    /// unexpected block heights.
    ///
    /// In case of ABCI++, we should only accept vote extensions
    /// from `last_height`, whereas with ABCI+, vote extensions
    /// before `last_height` are accepted. In either case, vote
    /// extensions after `last_height` aren't accepted.
    #[test]
    fn test_prepare_proposal_filter_out_bad_vext_bheights() {
        const LAST_HEIGHT: BlockHeight = BlockHeight(3);

        fn check_invalid(shell: &TestShell, height: BlockHeight) {
            let (protocol_key, _) = wallet::defaults::validator_keys();
            let validator_addr = wallet::defaults::validator_address();

            let signed_vote_extension = {
                let ext = ethereum_events::Vext {
                    validator_addr,
                    block_height: height,
                    ethereum_events: vec![],
                }
                .sign(&protocol_key);
                assert!(ext.verify(&protocol_key.ref_to()).is_ok());
                ext
            };

            check_eth_events_filtering(shell, signed_vote_extension);
        }

        let (shell, _recv, _, _) = test_utils::setup_at_height(LAST_HEIGHT);
        assert_eq!(shell.state.in_mem().get_last_block_height(), LAST_HEIGHT);

        check_invalid(&shell, LAST_HEIGHT + 2);
        check_invalid(&shell, LAST_HEIGHT + 1);
        check_invalid(&shell, 0.into());
    }

    /// Test if we are filtering out Ethereum events seen by
    /// non-validator nodes.
    #[test]
    fn test_prepare_proposal_filter_out_bad_vext_validators() {
        const LAST_HEIGHT: BlockHeight = BlockHeight(2);

        let (shell, _recv, _, _) = test_utils::setup_at_height(LAST_HEIGHT);

        let (validator_addr, protocol_key) = {
            let bertha_key = wallet::defaults::bertha_keypair();
            let bertha_addr = wallet::defaults::bertha_address();
            (bertha_addr, bertha_key)
        };

        let signed_vote_extension = {
            let ext = ethereum_events::Vext {
                validator_addr,
                block_height: LAST_HEIGHT,
                ethereum_events: vec![],
            }
            .sign(&protocol_key);
            assert!(ext.verify(&protocol_key.ref_to()).is_ok());
            ext
        };

        check_eth_events_filtering(&shell, signed_vote_extension);
    }

    /// Test if Ethereum events validation and inclusion in a block
    /// behaves as expected, considering <= 2/3 voting power.
    #[test]
    fn test_prepare_proposal_vext_insufficient_voting_power() {
        use namada::tendermint::abci::types::{Validator, VoteInfo};

        const FIRST_HEIGHT: BlockHeight = BlockHeight(1);
        const LAST_HEIGHT: BlockHeight = BlockHeight(FIRST_HEIGHT.0 + 11);

        let (mut shell, _recv, _, _oracle_control_recv) =
            test_utils::setup_with_cfg(test_utils::SetupCfg {
                last_height: FIRST_HEIGHT,
                num_validators: 2,
                ..Default::default()
            });

        let params = shell.state.pos_queries().get_pos_params();

        // artificially change the voting power of the default validator to
        // one, change the block height, and commit a dummy block,
        // to move to a new epoch
        let events_epoch = shell
            .state
            .pos_queries()
            .get_epoch(FIRST_HEIGHT)
            .expect("Test failed");
        let validators_handle =
            consensus_validator_set_handle().at(&events_epoch);
        let consensus_in_mem = validators_handle
            .iter(&shell.state)
            .expect("Test failed")
            .map(|val| {
                let (
                    NestedSubKey::Data {
                        key: stake,
                        nested_sub_key: SubKey::Data(position),
                    },
                    address,
                ) = val.expect("Test failed");
                (stake, position, address)
            })
            .collect::<Vec<_>>();

        let mut consensus_set: BTreeSet<WeightedValidator> =
            read_consensus_validator_set_addresses_with_stake(
                &shell.state,
                Epoch::default(),
            )
            .unwrap()
            .into_iter()
            .collect();
        let val1 = consensus_set.pop_first().unwrap();
        let val2 = consensus_set.pop_first().unwrap();
        let pkh1 = get_pkh_from_address(
            &shell.state,
            &params,
            val1.address.clone(),
            Epoch::default(),
        );
        let pkh2 = get_pkh_from_address(
            &shell.state,
            &params,
            val2.address.clone(),
            Epoch::default(),
        );

        for (val_stake, val_position, address) in consensus_in_mem.into_iter() {
            if address == wallet::defaults::validator_address() {
                validators_handle
                    .at(&val_stake)
                    .remove(&mut shell.state, &val_position)
                    .expect("Test failed");
                validators_handle
                    .at(&1.into())
                    .insert(&mut shell.state, val_position, address)
                    .expect("Test failed");
            }
        }
        // Insert some stake for the second validator to prevent total stake
        // from going to 0

        let votes = vec![
            VoteInfo {
                validator: Validator {
                    address: pkh1,
                    power: (u128::try_from(val1.bonded_stake).expect("Test failed") as u64).try_into().unwrap(),
                },
                sig_info: crate::facade::tendermint::abci::types::BlockSignatureInfo::LegacySigned,
            },
            VoteInfo {
                validator: Validator {
                    address: pkh2,
                    power: (u128::try_from(val2.bonded_stake).expect("Test failed") as u64).try_into().unwrap(),
                },
                sig_info: crate::facade::tendermint::abci::types::BlockSignatureInfo::LegacySigned,
            },
        ];
        let req = FinalizeBlock {
            proposer_address: pkh1.to_vec(),
            votes,
            ..Default::default()
        };
        shell.start_new_epoch(Some(req));
        assert_eq!(
            shell
                .state
                .pos_queries()
                .get_epoch(shell.get_current_decision_height()),
            Some(Epoch(1))
        );

        // test prepare proposal
        let (protocol_key, _) = wallet::defaults::validator_keys();
        let validator_addr = wallet::defaults::validator_address();

        let ethereum_event = EthereumEvent::TransfersToNamada {
            nonce: 0u64.into(),
            transfers: vec![],
        };
        let signed_eth_ev_vote_extension = {
            let ext = ethereum_events::Vext {
                validator_addr,
                block_height: LAST_HEIGHT,
                ethereum_events: vec![ethereum_event],
            }
            .sign(&protocol_key);
            assert!(ext.verify(&protocol_key.ref_to()).is_ok());
            ext
        };

        let vote = EthereumTxData::EthEventsVext(
            signed_eth_ev_vote_extension.clone().into(),
        )
        .sign(&protocol_key, shell.chain_id.clone())
        .to_bytes();
        let mut rsp = shell.prepare_proposal(RequestPrepareProposal {
            txs: vec![vote.into()],
            ..Default::default()
        });
        assert_eq!(rsp.txs.len(), 1);

        let tx_bytes = rsp.txs.remove(0);
        let got = Tx::try_from(&tx_bytes[..]).unwrap();
        let eth_tx_data = (&got).try_into().expect("Test failed");
        let rsp_ext = match eth_tx_data {
            EthereumTxData::EthEventsVext(ext) => ext,
            _ => panic!("Test failed"),
        };

        assert_eq!(signed_eth_ev_vote_extension, rsp_ext.0);
    }

<<<<<<< HEAD
=======
    /// Test that the decrypted txs are included
    /// in the proposal in the same order as their
    /// corresponding wrappers
    #[test]
    fn test_decrypted_txs_in_correct_order() {
        let (mut shell, _recv, _, _) = test_utils::setup();
        let keypair = gen_keypair();
        let mut expected_wrapper = vec![];
        let mut expected_decrypted = vec![];

        // Load some tokens to tx signer to pay fees
        let balance_key = token::storage_key::balance_key(
            &shell.state.in_mem().native_token,
            &Address::from(&keypair.ref_to()),
        );
        shell
            .state
            .db_write(
                &balance_key,
                Amount::native_whole(1_000).serialize_to_vec(),
            )
            .unwrap();

        let mut req = RequestPrepareProposal {
            txs: vec![],
            ..Default::default()
        };
        // create a request with two new wrappers from mempool and
        // two wrappers from the previous block to be decrypted
        for i in 0..2 {
            let mut tx =
                Tx::from_type(TxType::Wrapper(Box::new(WrapperTx::new(
                    Fee {
                        amount_per_gas_unit: DenominatedAmount::native(
                            1.into(),
                        ),
                        token: shell.state.in_mem().native_token.clone(),
                    },
                    keypair.ref_to(),
                    Epoch(0),
                    GAS_LIMIT_MULTIPLIER.into(),
                    None,
                ))));
            tx.header.chain_id = shell.chain_id.clone();
            tx.set_code(Code::new("wasm_code".as_bytes().to_owned(), None));
            tx.set_data(Data::new(
                format!("transaction data: {}", i).as_bytes().to_owned(),
            ));
            tx.add_section(Section::Authorization(Authorization::new(
                tx.sechashes(),
                [(0, keypair.clone())].into_iter().collect(),
                None,
            )));

            let gas = Gas::from(
                tx.header().wrapper().expect("Wrong tx type").gas_limit,
            )
            .checked_sub(Gas::from(tx.to_bytes().len() as u64))
            .unwrap();
            shell.enqueue_tx(tx.clone(), gas);
            expected_wrapper.push(tx.clone());
            req.txs.push(tx.to_bytes().into());
            tx.update_header(TxType::Decrypted(DecryptedTx::Decrypted));
            expected_decrypted.push(tx.clone());
        }
        // we extract the inner data from the txs for testing
        // equality since otherwise changes in timestamps would
        // fail the test
        let expected_txs: Vec<Header> = expected_wrapper
            .into_iter()
            .chain(expected_decrypted)
            .map(|tx| tx.header)
            .collect();
        let received: Vec<Header> = shell
            .prepare_proposal(req)
            .txs
            .into_iter()
            .map(|tx_bytes| {
                Tx::try_from(tx_bytes.as_ref()).expect("Test failed").header
            })
            .collect();
        // check that the order of the txs is correct
        assert_eq!(
            received
                .iter()
                .map(|x| x.serialize_to_vec())
                .collect::<Vec<_>>(),
            expected_txs
                .iter()
                .map(|x| x.serialize_to_vec())
                .collect::<Vec<_>>(),
        );
    }

>>>>>>> 3636c410
    /// Test that if the unsigned wrapper tx hash is known (replay attack), the
    /// transaction is not included in the block
    #[test]
    fn test_wrapper_tx_hash() {
        let (mut shell, _recv, _, _) = test_utils::setup();

        let keypair = crate::wallet::defaults::daewon_keypair();
        let mut wrapper =
            Tx::from_type(TxType::Wrapper(Box::new(WrapperTx::new(
                Fee {
                    amount_per_gas_unit: DenominatedAmount::native(0.into()),
                    token: shell.state.in_mem().native_token.clone(),
                },
                keypair.ref_to(),
                Epoch(0),
                Default::default(),
                None,
            ))));
        wrapper.header.chain_id = shell.chain_id.clone();
        wrapper.set_code(Code::new("wasm_code".as_bytes().to_owned(), None));
        wrapper.set_data(Data::new("transaction data".as_bytes().to_owned()));
        wrapper.add_section(Section::Authorization(Authorization::new(
            wrapper.sechashes(),
            [(0, keypair)].into_iter().collect(),
            None,
        )));

        // Write wrapper hash to storage
        let wrapper_unsigned_hash = wrapper.header_hash();
        let hash_key = replay_protection::last_key(&wrapper_unsigned_hash);
        shell
            .state
            .write_bytes(&hash_key, vec![])
            .expect("Test failed");

        let req = RequestPrepareProposal {
            txs: vec![wrapper.to_bytes().into()],
            ..Default::default()
        };

        let received_txs = shell.prepare_proposal(req).txs;
        assert_eq!(received_txs.len(), 0);
    }

    /// Test that if two identical wrapper txs are proposed for this block, only
    /// one gets accepted
    #[test]
    fn test_wrapper_tx_hash_same_block() {
        let (shell, _recv, _, _) = test_utils::setup();

        let keypair = crate::wallet::defaults::daewon_keypair();
        let mut wrapper =
            Tx::from_type(TxType::Wrapper(Box::new(WrapperTx::new(
                Fee {
                    amount_per_gas_unit: DenominatedAmount::native(1.into()),
                    token: shell.state.in_mem().native_token.clone(),
                },
                keypair.ref_to(),
                Epoch(0),
                GAS_LIMIT_MULTIPLIER.into(),
                None,
            ))));
        wrapper.header.chain_id = shell.chain_id.clone();
        wrapper.set_code(Code::new("wasm_code".as_bytes().to_owned(), None));
        wrapper.set_data(Data::new("transaction data".as_bytes().to_owned()));
        wrapper.add_section(Section::Authorization(Authorization::new(
            wrapper.sechashes(),
            [(0, keypair)].into_iter().collect(),
            None,
        )));

        let req = RequestPrepareProposal {
            txs: vec![wrapper.to_bytes().into(); 2],
            ..Default::default()
        };
        let received_txs = shell.prepare_proposal(req).txs;
        assert_eq!(received_txs.len(), 1);
    }

    /// Test that if the unsigned inner tx hash is known (replay attack), the
    /// transaction is not included in the block
    #[test]
    fn test_inner_tx_hash() {
        let (mut shell, _recv, _, _) = test_utils::setup();

        let keypair = crate::wallet::defaults::daewon_keypair();
        let mut wrapper =
            Tx::from_type(TxType::Wrapper(Box::new(WrapperTx::new(
                Fee {
                    amount_per_gas_unit: DenominatedAmount::native(
                        Amount::zero(),
                    ),
                    token: shell.state.in_mem().native_token.clone(),
                },
                keypair.ref_to(),
                Epoch(0),
                Default::default(),
                None,
            ))));
        wrapper.header.chain_id = shell.chain_id.clone();
        wrapper.set_code(Code::new("wasm_code".as_bytes().to_owned(), None));
        wrapper.set_data(Data::new("transaction data".as_bytes().to_owned()));
        wrapper.add_section(Section::Authorization(Authorization::new(
            wrapper.sechashes(),
            [(0, keypair)].into_iter().collect(),
            None,
        )));
        let inner_unsigned_hash = wrapper.raw_header_hash();

        // Write inner hash to storage
        let hash_key = replay_protection::last_key(&inner_unsigned_hash);
        shell
            .state
            .write_bytes(&hash_key, vec![])
            .expect("Test failed");

        let req = RequestPrepareProposal {
            txs: vec![wrapper.to_bytes().into()],
            ..Default::default()
        };

        let received_txs = shell.prepare_proposal(req).txs;
        assert_eq!(received_txs.len(), 0);
    }

    /// Test that if two identical decrypted txs are proposed for this block,
    /// both get accepted
    #[test]
    fn test_inner_tx_hash_same_block() {
        let (shell, _recv, _, _) = test_utils::setup();

        let keypair = crate::wallet::defaults::daewon_keypair();
        let keypair_2 = crate::wallet::defaults::albert_keypair();
        let mut wrapper =
            Tx::from_type(TxType::Wrapper(Box::new(WrapperTx::new(
                Fee {
                    amount_per_gas_unit: DenominatedAmount::native(1.into()),
                    token: shell.state.in_mem().native_token.clone(),
                },
                keypair.ref_to(),
                Epoch(0),
                GAS_LIMIT_MULTIPLIER.into(),
                None,
            ))));
        wrapper.header.chain_id = shell.chain_id.clone();
        let tx_code = Code::new("wasm_code".as_bytes().to_owned(), None);
        wrapper.set_code(tx_code);
        let tx_data = Data::new("transaction data".as_bytes().to_owned());
        wrapper.set_data(tx_data);
        let mut new_wrapper = wrapper.clone();
        wrapper.add_section(Section::Authorization(Authorization::new(
            wrapper.sechashes(),
            [(0, keypair)].into_iter().collect(),
            None,
        )));

        new_wrapper.update_header(TxType::Wrapper(Box::new(WrapperTx::new(
            Fee {
                amount_per_gas_unit: DenominatedAmount::native(1.into()),
                token: shell.state.in_mem().native_token.clone(),
            },
            keypair_2.ref_to(),
            Epoch(0),
            GAS_LIMIT_MULTIPLIER.into(),
            None,
        ))));
        new_wrapper.add_section(Section::Authorization(Authorization::new(
            new_wrapper.sechashes(),
            [(0, keypair_2)].into_iter().collect(),
            None,
        )));

        let req = RequestPrepareProposal {
            txs: vec![wrapper.to_bytes().into(), new_wrapper.to_bytes().into()],
            ..Default::default()
        };
        let received_txs = shell.prepare_proposal(req).txs;
        assert_eq!(received_txs.len(), 2);
    }

    /// Test that expired wrapper transactions are not included in the block
    #[test]
    fn test_expired_wrapper_tx() {
        let (shell, _recv, _, _) = test_utils::setup();
        let keypair = gen_keypair();
        let mut wrapper_tx =
            Tx::from_type(TxType::Wrapper(Box::new(WrapperTx::new(
                Fee {
                    amount_per_gas_unit: DenominatedAmount::native(1.into()),
                    token: shell.state.in_mem().native_token.clone(),
                },
                keypair.ref_to(),
                Epoch(0),
                Default::default(),
                None,
            ))));
        wrapper_tx.header.chain_id = shell.chain_id.clone();
        wrapper_tx.header.expiration = Some(DateTimeUtc::default());
        wrapper_tx.set_code(Code::new("wasm_code".as_bytes().to_owned(), None));
        wrapper_tx
            .set_data(Data::new("transaction data".as_bytes().to_owned()));
        wrapper_tx.add_section(Section::Authorization(Authorization::new(
            wrapper_tx.sechashes(),
            [(0, keypair)].into_iter().collect(),
            None,
        )));

        #[allow(clippy::disallowed_methods)]
        let time = DateTimeUtc::now();
        let block_time =
            namada::core::tendermint_proto::google::protobuf::Timestamp {
                seconds: time.0.timestamp(),
                nanos: time.0.timestamp_subsec_nanos() as i32,
            };
        let req = RequestPrepareProposal {
            txs: vec![wrapper_tx.to_bytes().into()],
            max_tx_bytes: 0,
            time: Some(block_time),
            ..Default::default()
        };
        let result = shell.prepare_proposal(req);
        eprintln!("Proposal: {:?}", result.txs);
        assert_eq!(result.txs.len(), 0);
    }

    /// Check that a tx requiring more gas than the block limit is not included
    /// in the block
    #[test]
    fn test_exceeding_max_block_gas_tx() {
        let (shell, _recv, _, _) = test_utils::setup();

        let block_gas_limit =
            namada::parameters::get_max_block_gas(&shell.state).unwrap();
        let keypair = gen_keypair();

        let wrapper = WrapperTx::new(
            Fee {
                amount_per_gas_unit: DenominatedAmount::native(100.into()),
                token: shell.state.in_mem().native_token.clone(),
            },
            keypair.ref_to(),
            Epoch(0),
            (block_gas_limit + 1).into(),
            None,
        );
        let mut wrapper_tx = Tx::from_type(TxType::Wrapper(Box::new(wrapper)));
        wrapper_tx.header.chain_id = shell.chain_id.clone();
        wrapper_tx.set_code(Code::new("wasm_code".as_bytes().to_owned(), None));
        wrapper_tx
            .set_data(Data::new("transaction data".as_bytes().to_owned()));
        wrapper_tx.add_section(Section::Authorization(Authorization::new(
            wrapper_tx.sechashes(),
            [(0, keypair)].into_iter().collect(),
            None,
        )));

        let req = RequestPrepareProposal {
            txs: vec![wrapper_tx.to_bytes().into()],
            max_tx_bytes: 0,
            time: None,
            ..Default::default()
        };
        let result = shell.prepare_proposal(req);
        eprintln!("Proposal: {:?}", result.txs);
        assert!(result.txs.is_empty());
    }

    // Check that a wrapper requiring more gas than its limit is not included in
    // the block
    #[test]
    fn test_exceeding_gas_limit_wrapper() {
        let (shell, _recv, _, _) = test_utils::setup();
        let keypair = gen_keypair();

        let wrapper = WrapperTx::new(
            Fee {
                amount_per_gas_unit: DenominatedAmount::native(100.into()),
                token: shell.state.in_mem().native_token.clone(),
            },
            keypair.ref_to(),
            Epoch(0),
            0.into(),
            None,
        );

        let mut wrapper_tx = Tx::from_type(TxType::Wrapper(Box::new(wrapper)));
        wrapper_tx.header.chain_id = shell.chain_id.clone();
        wrapper_tx.set_code(Code::new("wasm_code".as_bytes().to_owned(), None));
        wrapper_tx
            .set_data(Data::new("transaction data".as_bytes().to_owned()));
        wrapper_tx.add_section(Section::Authorization(Authorization::new(
            wrapper_tx.sechashes(),
            [(0, keypair)].into_iter().collect(),
            None,
        )));

        let req = RequestPrepareProposal {
            txs: vec![wrapper_tx.to_bytes().into()],
            max_tx_bytes: 0,
            time: None,
            ..Default::default()
        };
        let result = shell.prepare_proposal(req);
        eprintln!("Proposal: {:?}", result.txs);
        assert!(result.txs.is_empty());
    }

    // Check that a wrapper using a token not accepted byt the validator for fee
    // payment is not included in the block
    #[test]
    fn test_fee_non_accepted_token() {
        let (mut shell, _recv, _, _) = test_utils::setup();
        // Update local validator configuration for gas tokens
        if let ShellMode::Validator { local_config, .. } = &mut shell.mode {
            // Remove the allowed btc
            *local_config = Some(ValidatorLocalConfig {
                accepted_gas_tokens: namada::core::collections::HashMap::from(
                    [(namada::core::address::testing::nam(), Amount::from(1))],
                ),
            });
        }

        let btc_denom = read_denom(&shell.state, &address::testing::btc())
            .expect("unable to read denomination from storage")
            .expect("unable to find denomination of btcs");

        let wrapper = WrapperTx::new(
            Fee {
                amount_per_gas_unit: DenominatedAmount::new(
                    100.into(),
                    btc_denom,
                ),
                token: address::testing::btc(),
            },
            crate::wallet::defaults::albert_keypair().ref_to(),
            Epoch(0),
            GAS_LIMIT_MULTIPLIER.into(),
            None,
        );

        let mut wrapper_tx = Tx::from_type(TxType::Wrapper(Box::new(wrapper)));
        wrapper_tx.header.chain_id = shell.chain_id.clone();
        wrapper_tx.set_code(Code::new("wasm_code".as_bytes().to_owned(), None));
        wrapper_tx
            .set_data(Data::new("transaction data".as_bytes().to_owned()));
        wrapper_tx.add_section(Section::Authorization(Authorization::new(
            wrapper_tx.sechashes(),
            [(0, crate::wallet::defaults::albert_keypair())]
                .into_iter()
                .collect(),
            None,
        )));

        let req = RequestPrepareProposal {
            txs: vec![wrapper_tx.to_bytes().into()],
            max_tx_bytes: 0,
            time: None,
            ..Default::default()
        };
        let result = shell.prepare_proposal(req);
        eprintln!("Proposal: {:?}", result.txs);
        assert!(result.txs.is_empty());
    }

    // Check that a wrapper using a non-whitelisted token for fee payment is not
    // included in the block
    #[test]
    fn test_fee_non_whitelisted_token() {
        let (shell, _recv, _, _) = test_utils::setup();

        let apfel_denom = read_denom(&shell.state, &address::testing::apfel())
            .expect("unable to read denomination from storage")
            .expect("unable to find denomination of apfels");

        let wrapper = WrapperTx::new(
            Fee {
                amount_per_gas_unit: DenominatedAmount::new(
                    100.into(),
                    apfel_denom,
                ),
                token: address::testing::apfel(),
            },
            crate::wallet::defaults::albert_keypair().ref_to(),
            Epoch(0),
            GAS_LIMIT_MULTIPLIER.into(),
            None,
        );

        let mut wrapper_tx = Tx::from_type(TxType::Wrapper(Box::new(wrapper)));
        wrapper_tx.header.chain_id = shell.chain_id.clone();
        wrapper_tx.set_code(Code::new("wasm_code".as_bytes().to_owned(), None));
        wrapper_tx
            .set_data(Data::new("transaction data".as_bytes().to_owned()));
        wrapper_tx.add_section(Section::Authorization(Authorization::new(
            wrapper_tx.sechashes(),
            [(0, crate::wallet::defaults::albert_keypair())]
                .into_iter()
                .collect(),
            None,
        )));

        let req = RequestPrepareProposal {
            txs: vec![wrapper_tx.to_bytes().into()],
            max_tx_bytes: 0,
            time: None,
            ..Default::default()
        };
        let result = shell.prepare_proposal(req);
        eprintln!("Proposal: {:?}", result.txs);
        assert!(result.txs.is_empty());
    }

    // Check that a wrapper setting a fee amount lower than the minimum accepted
    // by the validator is not included in the block
    #[test]
    fn test_fee_wrong_minimum_accepted_amount() {
        let (mut shell, _recv, _, _) = test_utils::setup();
        // Update local validator configuration for gas tokens
        if let ShellMode::Validator { local_config, .. } = &mut shell.mode {
            // Remove btc and increase minimum for nam
            *local_config = Some(ValidatorLocalConfig {
                accepted_gas_tokens: namada::core::collections::HashMap::from(
                    [(
                        namada::core::address::testing::nam(),
                        Amount::from(100),
                    )],
                ),
            });
        }

        let wrapper = WrapperTx::new(
            Fee {
                amount_per_gas_unit: DenominatedAmount::native(10.into()),
                token: shell.state.in_mem().native_token.clone(),
            },
            crate::wallet::defaults::albert_keypair().ref_to(),
            Epoch(0),
            GAS_LIMIT_MULTIPLIER.into(),
            None,
        );
        let mut wrapper_tx = Tx::from_type(TxType::Wrapper(Box::new(wrapper)));
        wrapper_tx.header.chain_id = shell.chain_id.clone();
        wrapper_tx.set_code(Code::new("wasm_code".as_bytes().to_owned(), None));
        wrapper_tx
            .set_data(Data::new("transaction data".as_bytes().to_owned()));
        wrapper_tx.add_section(Section::Authorization(Authorization::new(
            wrapper_tx.sechashes(),
            [(0, crate::wallet::defaults::albert_keypair())]
                .into_iter()
                .collect(),
            None,
        )));

        let req = RequestPrepareProposal {
            txs: vec![wrapper_tx.to_bytes().into()],
            max_tx_bytes: 0,
            time: None,
            ..Default::default()
        };
        let result = shell.prepare_proposal(req);
        eprintln!("Proposal: {:?}", result.txs);
        assert!(result.txs.is_empty());
    }

    // Check that a wrapper setting a fee amount lower than the minimum allowed
    // is not included in the block
    #[test]
    fn test_fee_wrong_minimum_amount() {
        let (shell, _recv, _, _) = test_utils::setup();

        let wrapper = WrapperTx::new(
            Fee {
                amount_per_gas_unit: DenominatedAmount::native(0.into()),
                token: shell.state.in_mem().native_token.clone(),
            },
            crate::wallet::defaults::albert_keypair().ref_to(),
            Epoch(0),
            GAS_LIMIT_MULTIPLIER.into(),
            None,
        );
        let mut wrapper_tx = Tx::from_type(TxType::Wrapper(Box::new(wrapper)));
        wrapper_tx.header.chain_id = shell.chain_id.clone();
        wrapper_tx.set_code(Code::new("wasm_code".as_bytes().to_owned(), None));
        wrapper_tx
            .set_data(Data::new("transaction data".as_bytes().to_owned()));
        wrapper_tx.add_section(Section::Authorization(Authorization::new(
            wrapper_tx.sechashes(),
            [(0, crate::wallet::defaults::albert_keypair())]
                .into_iter()
                .collect(),
            None,
        )));

        let req = RequestPrepareProposal {
            txs: vec![wrapper_tx.to_bytes().into()],
            max_tx_bytes: 0,
            time: None,
            ..Default::default()
        };
        let result = shell.prepare_proposal(req);
        eprintln!("Proposal: {:?}", result.txs);
        assert!(result.txs.is_empty());
    }

    // Check that a wrapper transactions whose fees cannot be paid is rejected
    #[test]
    fn test_insufficient_balance_for_fee() {
        let (shell, _recv, _, _) = test_utils::setup();

        let wrapper = WrapperTx::new(
            Fee {
                amount_per_gas_unit: DenominatedAmount::native(
                    1_000_000_000.into(),
                ),
                token: shell.state.in_mem().native_token.clone(),
            },
            crate::wallet::defaults::albert_keypair().ref_to(),
            Epoch(0),
            GAS_LIMIT_MULTIPLIER.into(),
            None,
        );
        let mut wrapper_tx = Tx::from_type(TxType::Wrapper(Box::new(wrapper)));
        wrapper_tx.header.chain_id = shell.chain_id.clone();
        wrapper_tx.set_code(Code::new("wasm_code".as_bytes().to_owned(), None));
        wrapper_tx
            .set_data(Data::new("transaction data".as_bytes().to_owned()));
        wrapper_tx.add_section(Section::Authorization(Authorization::new(
            wrapper_tx.sechashes(),
            [(0, crate::wallet::defaults::albert_keypair())]
                .into_iter()
                .collect(),
            None,
        )));

        let req = RequestPrepareProposal {
            txs: vec![wrapper_tx.to_bytes().into()],
            max_tx_bytes: 0,
            time: None,
            ..Default::default()
        };
        let result = shell.prepare_proposal(req);
        eprintln!("Proposal: {:?}", result.txs);
        assert!(result.txs.is_empty());
    }

    // Check that a fee overflow in the wrapper transaction is rejected
    #[test]
    fn test_wrapper_fee_overflow() {
        let (shell, _recv, _, _) = test_utils::setup();

        let wrapper = WrapperTx::new(
            Fee {
                amount_per_gas_unit: DenominatedAmount::native(
                    token::Amount::max(),
                ),
                token: shell.state.in_mem().native_token.clone(),
            },
            crate::wallet::defaults::albert_keypair().ref_to(),
            Epoch(0),
            GAS_LIMIT_MULTIPLIER.into(),
            None,
        );
        let mut wrapper_tx = Tx::from_type(TxType::Wrapper(Box::new(wrapper)));
        wrapper_tx.header.chain_id = shell.chain_id.clone();
        wrapper_tx.set_code(Code::new("wasm_code".as_bytes().to_owned(), None));
        wrapper_tx
            .set_data(Data::new("transaction data".as_bytes().to_owned()));
        wrapper_tx.add_section(Section::Authorization(Authorization::new(
            wrapper_tx.sechashes(),
            [(0, crate::wallet::defaults::albert_keypair())]
                .into_iter()
                .collect(),
            None,
        )));

        let req = RequestPrepareProposal {
            txs: vec![wrapper_tx.to_bytes().into()],
            max_tx_bytes: 0,
            time: None,
            ..Default::default()
        };
        let result = shell.prepare_proposal(req);
        eprintln!("Proposal: {:?}", result.txs);
        assert!(result.txs.is_empty());
    }

    /// Test that Ethereum events with outdated nonces are
    /// not proposed during `PrepareProposal`.
    #[test]
    fn test_outdated_nonce_proposal() {
        const LAST_HEIGHT: BlockHeight = BlockHeight(3);

        let (mut shell, _recv, _, _) = test_utils::setup_at_height(LAST_HEIGHT);
        shell
            .state
            .in_mem_mut()
            .eth_events_queue
            // sent transfers to namada nonce to 5
            .transfers_to_namada = InnerEthEventsQueue::new_at(5.into());

        let (protocol_key, _) = wallet::defaults::validator_keys();
        let validator_addr = wallet::defaults::validator_address();

        // test an extension containing solely events with
        // bad nonces
        {
            let ethereum_event = EthereumEvent::TransfersToNamada {
                // outdated nonce (3 < 5)
                nonce: 3u64.into(),
                transfers: vec![],
            };
            let ext = {
                let ext = ethereum_events::Vext {
                    validator_addr: validator_addr.clone(),
                    block_height: LAST_HEIGHT,
                    ethereum_events: vec![ethereum_event],
                }
                .sign(&protocol_key);
                assert!(ext.verify(&protocol_key.ref_to()).is_ok());
                ext
            };
            let tx = EthereumTxData::EthEventsVext(ext.into())
                .sign(&protocol_key, shell.chain_id.clone())
                .to_bytes();
            let req = RequestPrepareProposal {
                txs: vec![tx.into()],
                ..Default::default()
            };
            let proposed_txs =
                shell.prepare_proposal(req).txs.into_iter().map(|tx_bytes| {
                    Tx::try_from(tx_bytes.as_ref()).expect("Test failed")
                });
            // since no events with valid nonces are contained in the vote
            // extension, we drop it from the proposal
            for tx in proposed_txs {
                if ethereum_tx_data_variants::EthEventsVext::try_from(&tx)
                    .is_ok()
                {
                    panic!(
                        "No ethereum events should have been found in the \
                         proposal"
                    );
                }
            }
        }

        // test an extension containing at least one event
        // with a good nonce
        {
            let event1 = EthereumEvent::TransfersToNamada {
                // outdated nonce (3 < 5)
                nonce: 3u64.into(),
                transfers: vec![],
            };
            let event2 = EthereumEvent::TransfersToNamada {
                // outdated nonce (10 >= 5)
                nonce: 10u64.into(),
                transfers: vec![],
            };
            let ext = {
                let ext = ethereum_events::Vext {
                    validator_addr,
                    block_height: LAST_HEIGHT,
                    ethereum_events: vec![event1, event2.clone()],
                }
                .sign(&protocol_key);
                assert!(ext.verify(&protocol_key.ref_to()).is_ok());
                ext
            };
            let tx = EthereumTxData::EthEventsVext(ext.into())
                .sign(&protocol_key, shell.chain_id.clone())
                .to_bytes();
            let req = RequestPrepareProposal {
                txs: vec![tx.into()],
                ..Default::default()
            };
            let proposed_txs =
                shell.prepare_proposal(req).txs.into_iter().map(|tx_bytes| {
                    Tx::try_from(tx_bytes.as_ref()).expect("Test failed")
                });
            // find the event with the good nonce
            let mut ext = 'ext: {
                for tx in proposed_txs {
                    if let Ok(ext) =
                        ethereum_tx_data_variants::EthEventsVext::try_from(&tx)
                    {
                        break 'ext ext;
                    }
                }
                panic!("No ethereum events found in proposal");
            };
            assert_eq!(ext.data.ethereum_events.len(), 2);
            let found_event = ext.0.data.ethereum_events.remove(1);
            assert_eq!(found_event, event2);
        }
    }
}<|MERGE_RESOLUTION|>--- conflicted
+++ resolved
@@ -380,11 +380,7 @@
     use namada::state::collections::lazy_map::{NestedSubKey, SubKey};
     use namada::token::{read_denom, Amount, DenominatedAmount};
     use namada::tx::data::Fee;
-<<<<<<< HEAD
-    use namada::tx::{Code, Data, Section, Signature, Signed};
-=======
-    use namada::tx::{Authorization, Code, Data, Header, Section, Signed};
->>>>>>> 3636c410
+    use namada::tx::{Authorization, Code, Data, Section, Signed};
     use namada::vote_ext::{ethereum_events, ethereum_tx_data_variants};
     use namada::{replay_protection, token};
     use namada_sdk::storage::StorageWrite;
@@ -708,103 +704,6 @@
         assert_eq!(signed_eth_ev_vote_extension, rsp_ext.0);
     }
 
-<<<<<<< HEAD
-=======
-    /// Test that the decrypted txs are included
-    /// in the proposal in the same order as their
-    /// corresponding wrappers
-    #[test]
-    fn test_decrypted_txs_in_correct_order() {
-        let (mut shell, _recv, _, _) = test_utils::setup();
-        let keypair = gen_keypair();
-        let mut expected_wrapper = vec![];
-        let mut expected_decrypted = vec![];
-
-        // Load some tokens to tx signer to pay fees
-        let balance_key = token::storage_key::balance_key(
-            &shell.state.in_mem().native_token,
-            &Address::from(&keypair.ref_to()),
-        );
-        shell
-            .state
-            .db_write(
-                &balance_key,
-                Amount::native_whole(1_000).serialize_to_vec(),
-            )
-            .unwrap();
-
-        let mut req = RequestPrepareProposal {
-            txs: vec![],
-            ..Default::default()
-        };
-        // create a request with two new wrappers from mempool and
-        // two wrappers from the previous block to be decrypted
-        for i in 0..2 {
-            let mut tx =
-                Tx::from_type(TxType::Wrapper(Box::new(WrapperTx::new(
-                    Fee {
-                        amount_per_gas_unit: DenominatedAmount::native(
-                            1.into(),
-                        ),
-                        token: shell.state.in_mem().native_token.clone(),
-                    },
-                    keypair.ref_to(),
-                    Epoch(0),
-                    GAS_LIMIT_MULTIPLIER.into(),
-                    None,
-                ))));
-            tx.header.chain_id = shell.chain_id.clone();
-            tx.set_code(Code::new("wasm_code".as_bytes().to_owned(), None));
-            tx.set_data(Data::new(
-                format!("transaction data: {}", i).as_bytes().to_owned(),
-            ));
-            tx.add_section(Section::Authorization(Authorization::new(
-                tx.sechashes(),
-                [(0, keypair.clone())].into_iter().collect(),
-                None,
-            )));
-
-            let gas = Gas::from(
-                tx.header().wrapper().expect("Wrong tx type").gas_limit,
-            )
-            .checked_sub(Gas::from(tx.to_bytes().len() as u64))
-            .unwrap();
-            shell.enqueue_tx(tx.clone(), gas);
-            expected_wrapper.push(tx.clone());
-            req.txs.push(tx.to_bytes().into());
-            tx.update_header(TxType::Decrypted(DecryptedTx::Decrypted));
-            expected_decrypted.push(tx.clone());
-        }
-        // we extract the inner data from the txs for testing
-        // equality since otherwise changes in timestamps would
-        // fail the test
-        let expected_txs: Vec<Header> = expected_wrapper
-            .into_iter()
-            .chain(expected_decrypted)
-            .map(|tx| tx.header)
-            .collect();
-        let received: Vec<Header> = shell
-            .prepare_proposal(req)
-            .txs
-            .into_iter()
-            .map(|tx_bytes| {
-                Tx::try_from(tx_bytes.as_ref()).expect("Test failed").header
-            })
-            .collect();
-        // check that the order of the txs is correct
-        assert_eq!(
-            received
-                .iter()
-                .map(|x| x.serialize_to_vec())
-                .collect::<Vec<_>>(),
-            expected_txs
-                .iter()
-                .map(|x| x.serialize_to_vec())
-                .collect::<Vec<_>>(),
-        );
-    }
-
->>>>>>> 3636c410
     /// Test that if the unsigned wrapper tx hash is known (replay attack), the
     /// transaction is not included in the block
     #[test]
