--- conflicted
+++ resolved
@@ -107,13 +107,7 @@
         //   other syb-systems
         governance::finalize_block(self, emit_events, new_epoch)?;
         // - Token
-<<<<<<< HEAD
-        token::finalize_block(&mut self.wl_storage, emit_events, new_epoch)?;
-=======
         token::finalize_block(&mut self.state, emit_events, new_epoch)?;
-        // - Governance
-        governance::finalize_block(self, emit_events, new_epoch)?;
->>>>>>> daffb538
         // - PoS
         //    - Must be applied after governance in case it changes PoS params
         proof_of_stake::finalize_block(
@@ -126,10 +120,10 @@
         )?;
 
         // Take IBC events that may be emitted from PGF
-        for ibc_event in self.wl_storage.write_log_mut().take_ibc_events() {
+        for ibc_event in self.state.write_log_mut().take_ibc_events() {
             let mut event = Event::from(ibc_event.clone());
             // Add the height for IBC event query
-            let height = self.wl_storage.storage.get_last_block_height() + 1;
+            let height = self.state.in_mem().get_last_block_height() + 1;
             event["height"] = height.to_string();
             response.events.push(event);
         }
@@ -664,16 +658,6 @@
             self.state.restrict_writes_to_write_log(),
             namada::ibc::transfer_over_ibc,
         )?;
-<<<<<<< HEAD
-=======
-        for ibc_event in self.state.write_log_mut().take_ibc_events() {
-            let mut event = Event::from(ibc_event.clone());
-            // Add the height for IBC event query
-            let height = self.state.in_mem().get_last_block_height() + 1;
-            event["height"] = height.to_string();
-            response.events.push(event);
-        }
->>>>>>> daffb538
 
         Ok(())
     }
