[package]
name = "namada_apps"
description = "Namada CLI apps"
resolver = "2"
default-run = "namada"
authors.workspace = true
edition.workspace = true
documentation.workspace = true
homepage.workspace = true
keywords.workspace = true
license.workspace = true
readme.workspace = true
repository.workspace = true
version.workspace = true

# See more keys and their definitions at https://doc.rust-lang.org/cargo/reference/manifest.html

[lib]
name = "namada_apps"
path = "src/lib/mod.rs"

# Namada CLI that aggregates some common commands for the node and the client
[[bin]]
doc = false
name = "namada"
path = "src/bin/namada/main.rs"

# Namada node
[[bin]]
doc = false
name = "namadan"
path = "src/bin/namada-node/main.rs"

# Namada client
[[bin]]
doc = false
name = "namadac"
path = "src/bin/namada-client/main.rs"

# Namada wallet
[[bin]]
doc = false
name = "namadaw"
path = "src/bin/namada-wallet/main.rs"

# Namada relayer
[[bin]]
doc = false
name = "namadar"
path = "src/bin/namada-relayer/main.rs"

[features]
default = ["migrations"]
mainnet = [
  "namada/mainnet",
]
# for integration tests and test utilities
testing = ["namada_test_utils"]
benches = ["namada_test_utils"]
integration = []
jemalloc = ["rocksdb/jemalloc"]
migrations = [
  "namada_migrations",
  "namada_sdk/migrations",
  "namada/migrations",
  "linkme",
]
namada-eth-bridge = [
  "namada/namada-eth-bridge",
  "namada_sdk/namada-eth-bridge",
]

[dependencies]
namada = {path = "../namada", features = ["multicore", "http-client", "tendermint-rpc", "std"]}
namada_macros = {path = "../macros"}
namada_migrations = {path = "../migrations", optional = true}
namada_sdk = {path = "../sdk", default-features = false, features = ["download-params", "std", "rand"]}
namada_test_utils = {path = "../test_utils", optional = true}


ark-serialize.workspace = true
ark-std.workspace = true
arse-merkle-tree = { workspace = true, features = ["blake2b"] }
async-trait.workspace = true
base64.workspace = true
bech32.workspace = true
bimap.workspace = true
blake2b-rs.workspace = true
borsh.workspace = true
borsh-ext.workspace = true
byte-unit.workspace = true
byteorder.workspace = true
clap.workspace = true
color-eyre.workspace = true
config.workspace = true
data-encoding.workspace = true
derivative.workspace = true
directories.workspace = true
drain_filter_polyfill.workspace = true
ed25519-consensus = { workspace = true, features = ["std"] }
ethabi.workspace = true
ethbridge-bridge-events.workspace = true
ethbridge-events.workspace = true
eyre.workspace = true
fd-lock.workspace = true
flate2.workspace = true
futures.workspace = true
itertools.workspace = true
lazy_static.workspace= true
ledger-namada-rs.workspace = true
ledger-transport-hid.workspace = true
libc.workspace = true
libloading.workspace = true
linkme = { workspace = true, optional = true }
masp_primitives = { workspace = true, features = ["transparent-inputs"] }
masp_proofs = { workspace = true, features = ["bundled-prover", "download-params"] }
num_cpus.workspace = true
num256.workspace = true
num-rational.workspace = true
num-traits.workspace = true
once_cell.workspace = true
orion.workspace = true
prost-types.workspace = true
prost.workspace = true
rand_core = { workspace = true, features = ["std"] }
rand = { workspace = true, features = ["std"] }
rayon.workspace = true
regex.workspace = true
reqwest.workspace = true
ripemd.workspace = true
rlimit.workspace = true
rocksdb.workspace = true
rpassword.workspace = true
serde_bytes.workspace = true
serde_json = {workspace = true, features = ["raw_value"]}
serde.workspace = true
sha2.workspace = true
<<<<<<< HEAD
signal-hook.workspace = true
smooth-operator.workspace = true
=======
>>>>>>> e93db4a5
sysinfo.workspace = true
tar.workspace = true
tempfile.workspace = true
tendermint-config.workspace = true
tendermint-rpc.workspace = true
textwrap-macros = "0.3.0"
thiserror.workspace = true
tokio = {workspace = true, features = ["full"]}
toml.workspace = true
tower-abci.workspace = true
tower.workspace = true
tracing-appender.workspace = true
tracing-log.workspace = true
tracing-subscriber = { workspace = true, features = ["std", "json", "ansi", "tracing-log"]}
tracing.workspace = true
zeroize.workspace = true
warp = "0.3.2"
bytes = "1.1.0"

[dev-dependencies]
namada = {path = "../namada", default-features = false, features = ["testing", "wasm-runtime"]}
namada_test_utils = {path = "../test_utils"}
assert_matches.workspace = true
bit-set.workspace = true
pretty_assertions.workspace = true
proptest.workspace = true
test-log.workspace = true
tokio-test.workspace = true

[build-dependencies]
git2.workspace = true

[target.'cfg(windows)'.dependencies]
winapi.workspace = true<|MERGE_RESOLUTION|>--- conflicted
+++ resolved
@@ -135,11 +135,7 @@
 serde_json = {workspace = true, features = ["raw_value"]}
 serde.workspace = true
 sha2.workspace = true
-<<<<<<< HEAD
-signal-hook.workspace = true
 smooth-operator.workspace = true
-=======
->>>>>>> e93db4a5
 sysinfo.workspace = true
 tar.workspace = true
 tempfile.workspace = true
