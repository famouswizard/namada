--- conflicted
+++ resolved
@@ -22,15 +22,10 @@
 max_signatures_per_transaction = 15
 # Max gas for block
 max_block_gas = 20000000
-<<<<<<< HEAD
-# Fee unshielding gas limit
-fee_unshielding_gas_limit = 20000
+# Masp fee payment gas limit
+masp_fee_payment_gas_limit = 20000
 # Gas scale
 gas_scale = 100_000_000
-=======
-# Masp fee payment gas limit
-masp_fee_payment_gas_limit = 20000
->>>>>>> e1b58578
 
 # Map of the cost per gas unit for every token allowed for fee payment
 [parameters.minimum_gas_price]
