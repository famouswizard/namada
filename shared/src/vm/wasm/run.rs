--- conflicted
+++ resolved
@@ -13,7 +13,7 @@
 use crate::ledger::gas::{BlockGasMeter, VpGasMeter};
 use crate::ledger::storage::write_log::WriteLog;
 use crate::ledger::storage::{self, Storage, StorageHasher};
-use crate::proto::{Tx, Code, Data};
+use crate::proto::{Tx, Code, Data, Section, CodeHash};
 use crate::types::transaction::RawHeader;
 use crate::types::address::Address;
 use crate::types::hash::{Error as TxHashError, Hash, HASH_LENGTH};
@@ -96,27 +96,19 @@
     H: 'static + StorageHasher,
     CA: 'static + WasmCacheAccess,
 {
-<<<<<<< HEAD
-    // let wasm_store = untrusted_wasm_store(memory::tx_limit());
-
-    let tx_data = tx.data().unwrap_or_default();
-    let tx_code = tx.code().ok_or(Error::MissingCode)?;
-    validate_untrusted_wasm(&tx_code).map_err(Error::ValidationError)?;
-
-    let (module, store) = tx_wasm_cache.fetch_or_compile(&tx_code)?;
-=======
-    let (module, store) = if tx_code.as_ref().len() == HASH_LENGTH {
-        // we assume that there is no wasm code with HASH_LENGTH
-        let code_hash =
-            Hash::try_from(tx_code.as_ref()).map_err(Error::CodeHash)?;
-        fetch_or_compile(tx_wasm_cache, &code_hash, write_log, storage)?
-    } else {
-        match tx_wasm_cache.compile_or_fetch(tx_code)? {
-            Some((module, store)) => (module, store),
-            None => return Err(Error::NoCompiledWasmCode),
+    let tx_code = tx.get_section(tx.code_sechash())
+        .and_then(Section::code_sec)
+        .ok_or(Error::MissingCode)?;
+    let (module, store) = match tx_code.code {
+        CodeHash::Hash(code_hash) =>
+            fetch_or_compile(tx_wasm_cache, &code_hash, write_log, storage)?,
+        CodeHash::Code(tx_code) => {
+            match tx_wasm_cache.compile_or_fetch(tx_code)? {
+                Some((module, store)) => (module, store),
+                None => return Err(Error::NoCompiledWasmCode),
+            }
         }
     };
->>>>>>> 9236840f
 
     let mut iterators: PrefixIterators<'_, DB> = PrefixIterators::default();
     let mut verifiers = BTreeSet::new();
@@ -200,16 +192,6 @@
     H: 'static + StorageHasher,
     CA: 'static + WasmCacheAccess,
 {
-<<<<<<< HEAD
-    let vp_code = vp_code.as_ref();
-    let input_data = tx.data().unwrap_or_default();
-=======
-    let input_data = match tx.data.as_ref() {
-        Some(data) => &data[..],
-        None => &[],
-    };
->>>>>>> 9236840f
-
     // Compile the wasm module
     let (module, store) =
         fetch_or_compile(&mut vp_wasm_cache, vp_code_hash, write_log, storage)?;
@@ -346,13 +328,8 @@
     fn eval(
         &self,
         ctx: VpCtx<'static, DB, H, Self, CA>,
-<<<<<<< HEAD
-        vp_code: Vec<u8>,
+        vp_code_hash: Hash,
         input_data: Tx,
-=======
-        vp_code_hash: Vec<u8>,
-        input_data: Vec<u8>,
->>>>>>> 9236840f
     ) -> HostEnvResult {
         let vp_code_hash = match Hash::try_from(&vp_code_hash[..]) {
             Ok(hash) => hash,
@@ -381,13 +358,8 @@
     pub fn eval_native_result(
         &self,
         ctx: VpCtx<'static, DB, H, Self, CA>,
-<<<<<<< HEAD
-        vp_code: Vec<u8>,
+        vp_code_hash: Hash,
         input_data: Tx,
-=======
-        vp_code_hash: Hash,
-        input_data: Vec<u8>,
->>>>>>> 9236840f
     ) -> Result<bool> {
         let address = unsafe { ctx.address.get() };
         let keys_changed = unsafe { ctx.keys_changed.get() };
@@ -436,10 +408,10 @@
         .map_err(Error::DeserializationError)?;
     let module =
         pwasm_utils::inject_gas_counter(module, &get_gas_rules(), "env")
-            .map_err(|_original_module| Error::GasMeterInjection)?;
+        .map_err(|_original_module| Error::GasMeterInjection)?;
     let module =
         pwasm_utils::stack_height::inject_limiter(module, WASM_STACK_LIMIT)
-            .map_err(|_original_module| Error::StackLimiterInjection)?;
+        .map_err(|_original_module| Error::StackLimiterInjection)?;
     elements::serialize(module).map_err(Error::SerializationError)
 }
 
@@ -569,7 +541,7 @@
         // store the wasm code
         let code_hash = Hash::sha256(&tx_code);
         let key = Key::wasm_code(&code_hash);
-        write_log.write(&key, tx_code).unwrap();
+        write_log.write(&key, tx_code.clone()).unwrap();
 
         // Assuming 200 pages, 12.8 MiB limit
         assert_eq!(memory::TX_MEMORY_MAX_PAGES, 200);
@@ -589,12 +561,7 @@
             &mut write_log,
             &mut gas_meter,
             &tx_index,
-<<<<<<< HEAD
             &outer_tx,
-=======
-            &code_hash,
-            tx_data,
->>>>>>> 9236840f
             &mut vp_cache,
             &mut tx_cache,
         );
@@ -611,16 +578,11 @@
             &mut write_log,
             &mut gas_meter,
             &tx_index,
-<<<<<<< HEAD
             &outer_tx,
-=======
-            &code_hash,
-            tx_data,
->>>>>>> 9236840f
             &mut vp_cache,
             &mut tx_cache,
         )
-        .expect_err("Expected to run out of memory");
+            .expect_err("Expected to run out of memory");
 
         assert_stack_overflow(&error);
     }
@@ -661,32 +623,20 @@
         tx.set_code(Code::new(vec![]));
         tx.set_data(Data::new(input));
         let eval_vp = EvalVp {
-<<<<<<< HEAD
-            vp_code: vp_memory_limit.clone(),
+            vp_code_hash: limit_code_hash.clone(),
             input: tx,
         };
         let tx_data = eval_vp.try_to_vec().unwrap();
         let mut outer_tx = Tx::new(TxType::Raw(RawHeader::default()));
+        outer_tx.chain_id = storage.chain_id.clone();
         outer_tx.set_code(Code::new(vec![]));
         outer_tx.set_data(Data::new(tx_data));
-=======
-            vp_code_hash: limit_code_hash.clone(),
-            input,
-        };
-        let tx_data = eval_vp.try_to_vec().unwrap();
-        let tx = Tx::new(vec![], Some(tx_data), storage.chain_id.clone(), None);
->>>>>>> 9236840f
         let (vp_cache, _) = wasm::compilation_cache::common::testing::cache();
         // When the `eval`ed VP doesn't run out of memory, it should return
         // `true`
         let passed = vp(
-<<<<<<< HEAD
-            vp_eval.clone(),
+            &code_hash,
             &outer_tx,
-=======
-            &code_hash,
-            &tx,
->>>>>>> 9236840f
             &tx_index,
             &addr,
             &storage,
@@ -698,7 +648,7 @@
             #[cfg(not(feature = "mainnet"))]
             false,
         )
-        .unwrap();
+            .unwrap();
         assert!(passed);
 
         // Allocating `2^24` (16 MiB) should be above the memory limit and
@@ -708,32 +658,20 @@
         tx.set_code(Code::new(vec![]));
         tx.set_data(Data::new(input));
         let eval_vp = EvalVp {
-<<<<<<< HEAD
-            vp_code: vp_memory_limit,
+            vp_code_hash: limit_code_hash,
             input: tx,
         };
         let tx_data = eval_vp.try_to_vec().unwrap();
         let mut outer_tx = Tx::new(TxType::Raw(RawHeader::default()));
+        outer_tx.chain_id = storage.chain_id.clone();
         outer_tx.set_data(Data::new(tx_data));
         outer_tx.set_code(Code::new(vec![]));
-=======
-            vp_code_hash: limit_code_hash,
-            input,
-        };
-        let tx_data = eval_vp.try_to_vec().unwrap();
-        let tx = Tx::new(vec![], Some(tx_data), storage.chain_id.clone(), None);
->>>>>>> 9236840f
         // When the `eval`ed VP runs out of memory, its result should be
         // `false`, hence we should also get back `false` from the VP that
         // called `eval`.
         let passed = vp(
-<<<<<<< HEAD
-            vp_eval,
+            &code_hash,
             &outer_tx,
-=======
-            &code_hash,
-            &tx,
->>>>>>> 9236840f
             &tx_index,
             &addr,
             &storage,
@@ -745,7 +683,7 @@
             #[cfg(not(feature = "mainnet"))]
             false,
         )
-        .unwrap();
+            .unwrap();
 
         assert!(!passed);
     }
@@ -775,21 +713,14 @@
         // Allocating `2^23` (8 MiB) should be below the memory limit and
         // shouldn't fail
         let tx_data = 2_usize.pow(23).try_to_vec().unwrap();
-<<<<<<< HEAD
         let mut outer_tx = Tx::new(TxType::Raw(RawHeader::default()));
+        outer_tx.chain_id = storage.chain_id.clone();
         outer_tx.set_data(Data::new(tx_data));
         outer_tx.set_code(Code::new(vec![]));
         let (vp_cache, _) = wasm::compilation_cache::common::testing::cache();
         let result = vp(
-            vp_code.clone(),
+            &code_hash,
             &outer_tx,
-=======
-        let tx = Tx::new(vec![], Some(tx_data), storage.chain_id.clone(), None);
-        let (vp_cache, _) = wasm::compilation_cache::common::testing::cache();
-        let result = vp(
-            &code_hash,
-            &tx,
->>>>>>> 9236840f
             &tx_index,
             &addr,
             &storage,
@@ -806,18 +737,12 @@
         // Allocating `2^24` (16 MiB) should be above the memory limit and
         // should fail
         let tx_data = 2_usize.pow(24).try_to_vec().unwrap();
-<<<<<<< HEAD
         let mut outer_tx = Tx::new(TxType::Raw(RawHeader::default()));
+        outer_tx.chain_id = storage.chain_id.clone();
         outer_tx.set_data(Data::new(tx_data));
         let error = vp(
-            vp_code,
+            &code_hash,
             &outer_tx,
-=======
-        let tx = Tx::new(vec![], Some(tx_data), storage.chain_id.clone(), None);
-        let error = vp(
-            &code_hash,
-            &tx,
->>>>>>> 9236840f
             &tx_index,
             &addr,
             &storage,
@@ -829,7 +754,7 @@
             #[cfg(not(feature = "mainnet"))]
             false,
         )
-        .expect_err("Expected to run out of memory");
+            .expect_err("Expected to run out of memory");
 
         assert_stack_overflow(&error);
     }
@@ -847,7 +772,7 @@
         // store the wasm code
         let code_hash = Hash::sha256(&tx_no_op);
         let key = Key::wasm_code(&code_hash);
-        write_log.write(&key, tx_no_op).unwrap();
+        write_log.write(&key, tx_no_op.clone()).unwrap();
 
         // Assuming 200 pages, 12.8 MiB limit
         assert_eq!(memory::TX_MEMORY_MAX_PAGES, 200);
@@ -868,12 +793,7 @@
             &mut write_log,
             &mut gas_meter,
             &tx_index,
-<<<<<<< HEAD
             &outer_tx,
-=======
-            code_hash,
-            tx_data,
->>>>>>> 9236840f
             &mut vp_cache,
             &mut tx_cache,
         );
@@ -921,21 +841,14 @@
         // limit and should fail
         let len = 2_usize.pow(24);
         let tx_data: Vec<u8> = vec![6_u8; len];
-<<<<<<< HEAD
         let mut outer_tx = Tx::new(TxType::Raw(RawHeader::default()));
+        outer_tx.chain_id = storage.chain_id.clone();
         outer_tx.set_data(Data::new(tx_data));
         outer_tx.set_code(Code::new(vec![]));
         let (vp_cache, _) = wasm::compilation_cache::common::testing::cache();
         let result = vp(
-            vp_code,
+            &code_hash,
             &outer_tx,
-=======
-        let tx = Tx::new(vec![], Some(tx_data), storage.chain_id.clone(), None);
-        let (vp_cache, _) = wasm::compilation_cache::common::testing::cache();
-        let result = vp(
-            &code_hash,
-            &tx,
->>>>>>> 9236840f
             &tx_index,
             &addr,
             &storage,
@@ -982,7 +895,7 @@
         // store the wasm code
         let code_hash = Hash::sha256(&tx_read_key);
         let key = Key::wasm_code(&code_hash);
-        write_log.write(&key, tx_read_key).unwrap();
+        write_log.write(&key, tx_read_key.clone()).unwrap();
 
         // Allocating `2^24` (16 MiB) for a value in storage that the tx
         // attempts to read should be above the memory limit and should
@@ -1008,16 +921,11 @@
             &mut write_log,
             &mut gas_meter,
             &tx_index,
-<<<<<<< HEAD
             &outer_tx,
-=======
-            code_hash,
-            tx_data,
->>>>>>> 9236840f
             &mut vp_cache,
             &mut tx_cache,
         )
-        .expect_err("Expected to run out of memory");
+            .expect_err("Expected to run out of memory");
 
         assert_stack_overflow(&error);
     }
@@ -1053,21 +961,14 @@
         // Borsh.
         storage.write(&key, value.try_to_vec().unwrap()).unwrap();
         let tx_data = key.try_to_vec().unwrap();
-<<<<<<< HEAD
         let mut outer_tx = Tx::new(TxType::Raw(RawHeader::default()));
+        outer_tx.chain_id = storage.chain_id.clone();
         outer_tx.set_data(Data::new(tx_data));
         outer_tx.set_code(Code::new(vec![]));
         let (vp_cache, _) = wasm::compilation_cache::common::testing::cache();
         let error = vp(
-            vp_read_key,
+            &code_hash,
             &outer_tx,
-=======
-        let tx = Tx::new(vec![], Some(tx_data), storage.chain_id.clone(), None);
-        let (vp_cache, _) = wasm::compilation_cache::common::testing::cache();
-        let error = vp(
-            &code_hash,
-            &tx,
->>>>>>> 9236840f
             &tx_index,
             &addr,
             &storage,
@@ -1079,7 +980,7 @@
             #[cfg(not(feature = "mainnet"))]
             false,
         )
-        .expect_err("Expected to run out of memory");
+            .expect_err("Expected to run out of memory");
 
         assert_stack_overflow(&error);
     }
@@ -1127,29 +1028,18 @@
         tx.set_data(Data::new(input));
         tx.set_code(Code::new(vec![]));
         let eval_vp = EvalVp {
-<<<<<<< HEAD
-            vp_code: vp_read_key,
+            vp_code_hash: read_code_hash,
             input: tx,
         };
         let tx_data = eval_vp.try_to_vec().unwrap();
         let mut outer_tx = Tx::new(TxType::Raw(RawHeader::default()));
+        outer_tx.chain_id = storage.chain_id.clone();
         outer_tx.set_data(Data::new(tx_data));
         outer_tx.set_code(Code::new(vec![]));
         let (vp_cache, _) = wasm::compilation_cache::common::testing::cache();
         let passed = vp(
-            vp_eval,
+            &code_hash,
             &outer_tx,
-=======
-            vp_code_hash: read_code_hash,
-            input,
-        };
-        let tx_data = eval_vp.try_to_vec().unwrap();
-        let tx = Tx::new(vec![], Some(tx_data), storage.chain_id.clone(), None);
-        let (vp_cache, _) = wasm::compilation_cache::common::testing::cache();
-        let passed = vp(
-            &code_hash,
-            &tx,
->>>>>>> 9236840f
             &tx_index,
             &addr,
             &storage,
@@ -1161,7 +1051,7 @@
             #[cfg(not(feature = "mainnet"))]
             false,
         )
-        .unwrap();
+            .unwrap();
         assert!(!passed);
     }
 
@@ -1195,10 +1085,10 @@
             "#,
                 loops
             )
-            .as_bytes(),
+                .as_bytes(),
         )
-        .expect("unexpected error converting wat2wasm")
-        .into_owned();
+            .expect("unexpected error converting wat2wasm")
+            .into_owned();
 
         let tx_data = vec![];
         let tx_index = TxIndex::default();
@@ -1209,28 +1099,22 @@
             wasm::compilation_cache::common::testing::cache();
         let (mut tx_cache, _) =
             wasm::compilation_cache::common::testing::cache();
-<<<<<<< HEAD
-        let mut outer_tx = Tx::new(TxType::Raw(RawHeader::default()));
-        outer_tx.set_code(Code::new(tx_code));
-        outer_tx.set_data(Data::new(tx_data));
-=======
+        
         // store the tx code
         let code_hash = Hash::sha256(&tx_code);
         let key = Key::wasm_code(&code_hash);
         write_log.write(&key, tx_code).unwrap();
 
->>>>>>> 9236840f
+        let mut outer_tx = Tx::new(TxType::Raw(RawHeader::default()));
+        outer_tx.set_code(Code::from_hash(code_hash));
+        outer_tx.set_data(Data::new(tx_data));
+        
         tx(
             &storage,
             &mut write_log,
             &mut gas_meter,
             &tx_index,
-<<<<<<< HEAD
             &outer_tx,
-=======
-            code_hash,
-            tx_data,
->>>>>>> 9236840f
             &mut vp_cache,
             &mut tx_cache,
         )
@@ -1263,13 +1147,9 @@
                 (export "_validate_tx" (func $_validate_tx)))
             "#, loops).as_bytes(),
         )
-        .expect("unexpected error converting wat2wasm").into_owned();
-
-<<<<<<< HEAD
+            .expect("unexpected error converting wat2wasm").into_owned();
+
         let mut outer_tx = Tx::new(TxType::Raw(RawHeader::default()));
-=======
-        let tx = Tx::new(vec![], None, ChainId::default(), None);
->>>>>>> 9236840f
         let tx_index = TxIndex::default();
         let mut storage = TestStorage::default();
         let addr = storage.address_gen.generate_address("rng seed");
@@ -1284,13 +1164,8 @@
         storage.write(&key, vp_code).unwrap();
 
         vp(
-<<<<<<< HEAD
-            vp_code,
+            &code_hash,
             &outer_tx,
-=======
-            &code_hash,
-            &tx,
->>>>>>> 9236840f
             &tx_index,
             &addr,
             &storage,
@@ -1322,10 +1197,10 @@
         assert!(
             // Universal engine error (currently used on mac)
             trap_code ==
-            Either::Left(wasmer_vm::TrapCode::UnreachableCodeReached) ||
+                Either::Left(wasmer_vm::TrapCode::UnreachableCodeReached) ||
             // Dylib engine error (used elsewhere)
-            trap_code ==
-            Either::Left(wasmer_vm::TrapCode::StackOverflow),
+                trap_code ==
+                Either::Left(wasmer_vm::TrapCode::StackOverflow),
         );
     }
 }