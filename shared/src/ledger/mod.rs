//! The ledger modules

pub mod args;
pub mod eth_bridge;
pub mod events;
pub mod ibc;
pub mod inflation;
pub mod masp;
pub mod native_vp;
pub mod pos;
#[cfg(all(feature = "wasm-runtime", feature = "ferveo-tpke"))]
pub mod protocol;
pub mod queries;
pub mod rpc;
pub mod signing;
pub mod storage;
pub mod tx;
pub mod vp_host_fns;
pub mod wallet;

pub use namada_core::ledger::{
<<<<<<< HEAD
    gas, governance, inflation, parameters, storage_api, tx_env, vp_env,
=======
    gas, governance, parameters, replay_protection, storage_api, tx_env, vp_env,
>>>>>>> be403f73
};<|MERGE_RESOLUTION|>--- conflicted
+++ resolved
@@ -4,7 +4,6 @@
 pub mod eth_bridge;
 pub mod events;
 pub mod ibc;
-pub mod inflation;
 pub mod masp;
 pub mod native_vp;
 pub mod pos;
@@ -19,9 +18,6 @@
 pub mod wallet;
 
 pub use namada_core::ledger::{
-<<<<<<< HEAD
-    gas, governance, inflation, parameters, storage_api, tx_env, vp_env,
-=======
-    gas, governance, parameters, replay_protection, storage_api, tx_env, vp_env,
->>>>>>> be403f73
+    gas, governance, inflation, parameters, replay_protection, storage_api,
+    tx_env, vp_env,
 };