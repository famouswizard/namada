--- conflicted
+++ resolved
@@ -28,14 +28,6 @@
   "wasmer-vm",
   "wasmer",
 ]
-<<<<<<< HEAD
-# secp256k1 key signing and verification, disabled in WASM build by default as
-# it bloats the build a lot
-secp256k1-sign-verify = [
-  "libsecp256k1/hmac",
-]
-=======
->>>>>>> 7ed315a9
 # Enable queries support for an async client
 async-client = [
   "async-trait",
@@ -91,25 +83,12 @@
 bls12_381 = "0.6.1"
 borsh = "0.9.0"
 circular-queue = "0.2.6"
-<<<<<<< HEAD
-chrono = {version = "0.4.22", default-features = false, features = ["clock", "std"]}
-=======
->>>>>>> 7ed315a9
 # Using unreleased commit on top of version 0.5.0 that adds Sync to the CLruCache
 clru = {git = "https://github.com/marmeladema/clru-rs.git", rev = "71ca566"}
 data-encoding = "2.3.2"
 derivative = "2.2.0"
-<<<<<<< HEAD
-ed25519-consensus = "1.2.0"
-ethabi = "17.0.0"
 eyre = "0.6.8"
-ferveo = {optional = true, git = "https://github.com/anoma/ferveo"}
-ferveo-common = {git = "https://github.com/anoma/ferveo"}
 num-rational = "0.4.1"
-hex = "0.4.3"
-tpke = {package = "group-threshold-cryptography", optional = true, git = "https://github.com/anoma/ferveo"}
-=======
->>>>>>> 7ed315a9
 # TODO using the same version of tendermint-rs as we do here.
 ibc-abcipp = {package = "ibc", git = "https://github.com/heliaxdev/ibc-rs", rev = "9fcc1c8c19db6af50806ffe5b2f6c214adcbfd5d", default-features = false, optional = true}
 ibc-proto-abcipp = {package = "ibc-proto", git = "https://github.com/heliaxdev/ibc-rs", rev = "9fcc1c8c19db6af50806ffe5b2f6c214adcbfd5d", default-features = false, optional = true}
@@ -117,25 +96,12 @@
 ibc-proto = {version = "0.17.1", default-features = false, optional = true}
 itertools = "0.10.0"
 loupe = {version = "0.1.3", optional = true}
-<<<<<<< HEAD
-libsecp256k1 = {git = "https://github.com/heliaxdev/libsecp256k1", rev = "bbb3bd44a49db361f21d9db80f9a087c194c0ae9", default-features = false, features = ["std", "static-context"]}
 parity-wasm = {version = "0.45.0", features = ["sign_ext"], optional = true}
-=======
-parity-wasm = {version = "0.42.2", optional = true}
->>>>>>> 7ed315a9
 paste = "1.0.9"
 # A fork with state machine testing
 proptest = {git = "https://github.com/heliaxdev/proptest", branch = "tomas/sm", optional = true}
 prost = "0.9.0"
-<<<<<<< HEAD
-prost-types = "0.9.0"
-pwasm-utils = {git = "https://github.com/heliaxdev/wasm-utils", tag = "v0.20.0", features = ["sign_ext"], optional = true}
-rand = {version = "0.8", optional = true}
-# TODO proptest rexports the RngCore trait but the re-implementations only work for version `0.8`. *sigh*
-rand_core = {version = "0.6", optional = true}
-=======
 pwasm-utils = {version = "0.18.0", optional = true}
->>>>>>> 7ed315a9
 rayon = {version = "=1.5.3", optional = true}
 rust_decimal = "1.26.1"
 serde_json = "1.0.62"
@@ -173,12 +139,5 @@
 proptest = {git = "https://github.com/heliaxdev/proptest", branch = "tomas/sm"}
 test-log = {version = "0.2.7", default-features = false, features = ["trace"]}
 tokio = {version = "1.8.2", default-features = false, features = ["rt", "macros"]}
-<<<<<<< HEAD
 toml = "0.5.8"
-tracing-subscriber = {version = "0.3.7", default-features = false, features = ["env-filter", "fmt"]}
-
-[build-dependencies]
-tonic-build = "0.6.0"
-=======
-tracing-subscriber = {version = "0.3.7", default-features = false, features = ["env-filter", "fmt"]}
->>>>>>> 7ed315a9
+tracing-subscriber = {version = "0.3.7", default-features = false, features = ["env-filter", "fmt"]}