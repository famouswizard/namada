use std::env;

fn main() {
<<<<<<< HEAD
    if let Ok(val) = env::var("COMPILE_PROTO") {
        if val.to_ascii_lowercase() == "false" {
            // Skip compiling proto files
            return;
        }
    }

    // Tell Cargo that if the given file changes, to rerun this build script.
    println!("cargo:rerun-if-changed={}", PROTO_SRC);

=======
>>>>>>> 7ed315a9
    // Tell Cargo to build when the `NAMADA_DEV` env var changes
    println!("cargo:rerun-if-env-changed=NAMADA_DEV");
    // Enable "dev" feature if `NAMADA_DEV` is trueish
    if let Ok(dev) = env::var("NAMADA_DEV") {
        if dev.to_ascii_lowercase().trim() == "true" {
            println!("cargo:rustc-cfg=feature=\"dev\"");
        }
    }
}<|MERGE_RESOLUTION|>--- conflicted
+++ resolved
@@ -1,19 +1,6 @@
 use std::env;
 
 fn main() {
-<<<<<<< HEAD
-    if let Ok(val) = env::var("COMPILE_PROTO") {
-        if val.to_ascii_lowercase() == "false" {
-            // Skip compiling proto files
-            return;
-        }
-    }
-
-    // Tell Cargo that if the given file changes, to rerun this build script.
-    println!("cargo:rerun-if-changed={}", PROTO_SRC);
-
-=======
->>>>>>> 7ed315a9
     // Tell Cargo to build when the `NAMADA_DEV` env var changes
     println!("cargo:rerun-if-env-changed=NAMADA_DEV");
     // Enable "dev" feature if `NAMADA_DEV` is trueish
