//! This crate contains library code for validity predicate WASM. Most of the
//! code is re-exported from the `namada_vm_env` crate.

#![doc(html_favicon_url = "https://dev.anoma.net/master/favicon.png")]
#![doc(html_logo_url = "https://dev.anoma.net/master/rustdoc-logo.png")]
#![deny(rustdoc::broken_intra_doc_links)]
#![deny(rustdoc::private_intra_doc_links)]

mod error;
pub mod intent;
pub mod key;
pub mod nft;
pub mod token;

// used in the VP input
use core::convert::AsRef;
use core::slice;
pub use std::collections::{BTreeSet, HashSet};
use std::convert::TryFrom;
use std::marker::PhantomData;

pub use borsh::{BorshDeserialize, BorshSerialize};
pub use error::*;
pub use namada::ledger::governance::storage as gov_storage;
pub use namada::ledger::storage_api::{
    self, iter_prefix, iter_prefix_bytes, StorageRead,
};
pub use namada::ledger::vp_env::VpEnv;
pub use namada::ledger::{parameters, pos as proof_of_stake};
pub use namada::proto::{Signed, SignedTxData};
pub use namada::types::address::Address;
use namada::types::chain::CHAIN_ID_LENGTH;
use namada::types::hash::{Hash, HASH_LENGTH};
use namada::types::internal::HostEnvResult;
use namada::types::key::*;
use namada::types::storage::{
    BlockHash, BlockHeight, Epoch, BLOCK_HASH_LENGTH,
};
pub use namada::types::*;
pub use namada_macros::validity_predicate;
use namada_vm_env::vp::*;
use namada_vm_env::{read_from_buffer, read_key_val_bytes_from_buffer};
pub use sha2::{Digest, Sha256, Sha384, Sha512};

pub fn sha256(bytes: &[u8]) -> Hash {
    let digest = Sha256::digest(bytes);
    Hash(*digest.as_ref())
}

pub fn is_tx_whitelisted(ctx: &Ctx) -> VpResult {
    let tx_hash = ctx.get_tx_code_hash()?;
    let key = parameters::storage::get_tx_whitelist_storage_key();
    let whitelist: Vec<String> = ctx.read_pre(&key)?.unwrap_or_default();
    // if whitelist is empty, allow any transaction
    Ok(whitelist.is_empty() || whitelist.contains(&tx_hash.to_string()))
}

pub fn is_vp_whitelisted(ctx: &Ctx, vp_bytes: &[u8]) -> VpResult {
    let vp_hash = sha256(vp_bytes);
    let key = parameters::storage::get_vp_whitelist_storage_key();
    let whitelist: Vec<String> = ctx.read_pre(&key)?.unwrap_or_default();
    // if whitelist is empty, allow any transaction
    Ok(whitelist.is_empty() || whitelist.contains(&vp_hash.to_string()))
}

/// Log a string. The message will be printed at the `tracing::Level::Info`.
pub fn log_string<T: AsRef<str>>(msg: T) {
    let msg = msg.as_ref();
    unsafe {
        anoma_vp_log_string(msg.as_ptr() as _, msg.len() as _);
    }
}

/// Log a string in a debug build. The message will be printed at the
/// `tracing::Level::Info`. Any `debug_log!` statements are only enabled in
/// non optimized builds by default. An optimized build will not execute
/// `debug_log!` statements unless `-C debug-assertions` is passed to the
/// compiler.
#[macro_export]
macro_rules! debug_log {
    ($($arg:tt)*) => {{
        (if cfg!(debug_assertions) { log_string(format!($($arg)*)) })
    }}
}

#[derive(Debug)]
pub struct Ctx(());

impl Ctx {
    /// Create a host context. The context on WASM side is only provided by
    /// the VM once its being executed (in here it's implicit). But
    /// because we want to have interface identical with the native
    /// VPs, in which the context is explicit, in here we're just
    /// using an empty `Ctx` to "fake" it.
    ///
    /// # Safety
    ///
    /// When using `#[validity_predicate]` macro from `anoma_macros`,
    /// the constructor should not be called from transactions and validity
    /// predicates implementation directly - they receive `&Self` as
    /// an argument provided by the macro that wrap the low-level WASM
    /// interface with Rust native types.
    ///
    /// Otherwise, this should only be called once to initialize this "fake"
    /// context in order to benefit from type-safety of the host environment
    /// methods implemented on the context.
    #[allow(clippy::new_without_default)]
    pub const unsafe fn new() -> Self {
        Self(())
    }

    /// Read access to the prior storage (state before tx execution)
    /// via [`trait@StorageRead`].
    pub fn pre(&self) -> CtxPreStorageRead<'_> {
        CtxPreStorageRead { _ctx: self }
    }

    /// Read access to the posterior storage (state after tx execution)
    /// via [`trait@StorageRead`].
    pub fn post(&self) -> CtxPostStorageRead<'_> {
        CtxPostStorageRead { _ctx: self }
    }
}

/// Read access to the prior storage (state before tx execution) via
/// [`trait@StorageRead`].
#[derive(Debug)]
pub struct CtxPreStorageRead<'a> {
    _ctx: &'a Ctx,
}

/// Read access to the posterior storage (state after tx execution) via
/// [`trait@StorageRead`].
#[derive(Debug)]
pub struct CtxPostStorageRead<'a> {
    _ctx: &'a Ctx,
}

/// Validity predicate result
pub type VpResult = EnvResult<bool>;

/// Accept a transaction
pub fn accept() -> VpResult {
    Ok(true)
}

/// Reject a transaction
pub fn reject() -> VpResult {
    Ok(false)
}

#[derive(Debug)]
pub struct KeyValIterator<T>(pub u64, pub PhantomData<T>);

impl<'view> VpEnv<'view> for Ctx {
    type Error = Error;
    type Post = CtxPostStorageRead<'view>;
    type Pre = CtxPreStorageRead<'view>;
    type PrefixIter = KeyValIterator<(String, Vec<u8>)>;

    fn pre(&'view self) -> Self::Pre {
        CtxPreStorageRead { _ctx: self }
    }

    fn post(&'view self) -> Self::Post {
        CtxPostStorageRead { _ctx: self }
    }

    fn read_temp<T: BorshDeserialize>(
        &self,
        key: &storage::Key,
    ) -> Result<Option<T>, Self::Error> {
        let key = key.to_string();
        let read_result =
            unsafe { anoma_vp_read_temp(key.as_ptr() as _, key.len() as _) };
        Ok(read_from_buffer(read_result, anoma_vp_result_buffer)
            .and_then(|t| T::try_from_slice(&t[..]).ok()))
    }

    fn read_bytes_temp(
        &self,
        key: &storage::Key,
    ) -> Result<Option<Vec<u8>>, Self::Error> {
        let key = key.to_string();
        let read_result =
            unsafe { anoma_vp_read_temp(key.as_ptr() as _, key.len() as _) };
        Ok(read_from_buffer(read_result, anoma_vp_result_buffer))
    }

    fn get_chain_id(&'view self) -> Result<String, Self::Error> {
        // Both `CtxPreStorageRead` and `CtxPostStorageRead` have the same impl
        get_chain_id().into_env_result()
    }

    fn get_block_height(&'view self) -> Result<BlockHeight, Self::Error> {
        // Both `CtxPreStorageRead` and `CtxPostStorageRead` have the same impl
        get_block_height().into_env_result()
    }

    fn get_block_hash(&'view self) -> Result<BlockHash, Self::Error> {
        // Both `CtxPreStorageRead` and `CtxPostStorageRead` have the same impl
        get_block_hash().into_env_result()
    }

    fn get_block_epoch(&'view self) -> Result<Epoch, Self::Error> {
        // Both `CtxPreStorageRead` and `CtxPostStorageRead` have the same impl
        get_block_epoch().into_env_result()
    }

    fn iter_prefix(
        &self,
        prefix: &storage::Key,
    ) -> Result<Self::PrefixIter, Self::Error> {
        // Both `CtxPreStorageRead` and `CtxPostStorageRead` have the same impl
        iter_prefix(prefix).into_env_result()
    }

    fn eval(
        &self,
        vp_code: Vec<u8>,
        input_data: Vec<u8>,
    ) -> Result<bool, Self::Error> {
        let result = unsafe {
            anoma_vp_eval(
                vp_code.as_ptr() as _,
                vp_code.len() as _,
                input_data.as_ptr() as _,
                input_data.len() as _,
            )
        };
        Ok(HostEnvResult::is_success(result))
    }

    fn verify_tx_signature(
        &self,
        pk: &common::PublicKey,
        sig: &common::Signature,
    ) -> Result<bool, Self::Error> {
        let pk = BorshSerialize::try_to_vec(pk).unwrap();
        let sig = BorshSerialize::try_to_vec(sig).unwrap();
        let valid = unsafe {
            anoma_vp_verify_tx_signature(
                pk.as_ptr() as _,
                pk.len() as _,
                sig.as_ptr() as _,
                sig.len() as _,
            )
        };
        Ok(HostEnvResult::is_success(valid))
    }

    fn get_tx_code_hash(&self) -> Result<Hash, Self::Error> {
        let result = Vec::with_capacity(HASH_LENGTH);
        unsafe {
            anoma_vp_get_tx_code_hash(result.as_ptr() as _);
        }
        let slice =
            unsafe { slice::from_raw_parts(result.as_ptr(), HASH_LENGTH) };
        Ok(Hash::try_from(slice).expect("Cannot convert the hash"))
    }
}

impl StorageRead<'_> for CtxPreStorageRead<'_> {
    type PrefixIter = KeyValIterator<(String, Vec<u8>)>;

    fn read_bytes(
        &self,
        key: &storage::Key,
    ) -> Result<Option<Vec<u8>>, storage_api::Error> {
        let key = key.to_string();
        let read_result =
            unsafe { anoma_vp_read_pre(key.as_ptr() as _, key.len() as _) };
        Ok(read_from_buffer(read_result, anoma_vp_result_buffer))
    }

    fn has_key(&self, key: &storage::Key) -> Result<bool, storage_api::Error> {
        let key = key.to_string();
        let found =
            unsafe { anoma_vp_has_key_pre(key.as_ptr() as _, key.len() as _) };
        Ok(HostEnvResult::is_success(found))
    }

<<<<<<< HEAD
    fn iter_prefix(
        &self,
        prefix: &storage::Key,
    ) -> Result<Self::PrefixIter, storage_api::Error> {
        // Note that this is the same as `CtxPostStorageRead`
        iter_prefix_impl(prefix)
    }

=======
>>>>>>> b811466d
    fn iter_next(
        &self,
        iter: &mut Self::PrefixIter,
    ) -> Result<Option<(String, Vec<u8>)>, storage_api::Error> {
        let read_result = unsafe { anoma_vp_iter_pre_next(iter.0) };
        Ok(read_key_val_bytes_from_buffer(
            read_result,
            anoma_vp_result_buffer,
        ))
    }

    // ---- Methods below share the same implementation in `pre/post` ----

    fn iter_prefix(
        &self,
        prefix: &storage::Key,
    ) -> Result<Self::PrefixIter, storage_api::Error> {
        iter_prefix(prefix)
    }

    fn get_chain_id(&self) -> Result<String, storage_api::Error> {
        get_chain_id()
    }

    fn get_block_height(&self) -> Result<BlockHeight, storage_api::Error> {
        get_block_height()
    }

    fn get_block_hash(&self) -> Result<BlockHash, storage_api::Error> {
        get_block_hash()
    }

    fn get_block_epoch(&self) -> Result<Epoch, storage_api::Error> {
        get_block_epoch()
    }
}

impl StorageRead<'_> for CtxPostStorageRead<'_> {
    type PrefixIter = KeyValIterator<(String, Vec<u8>)>;

    fn read_bytes(
        &self,
        key: &storage::Key,
    ) -> Result<Option<Vec<u8>>, storage_api::Error> {
        let key = key.to_string();
        let read_result =
            unsafe { anoma_vp_read_post(key.as_ptr() as _, key.len() as _) };
        Ok(read_from_buffer(read_result, anoma_vp_result_buffer))
    }

    fn has_key(&self, key: &storage::Key) -> Result<bool, storage_api::Error> {
        let key = key.to_string();
        let found =
            unsafe { anoma_vp_has_key_post(key.as_ptr() as _, key.len() as _) };
        Ok(HostEnvResult::is_success(found))
    }

<<<<<<< HEAD
    fn iter_prefix(
        &self,
        prefix: &storage::Key,
    ) -> Result<Self::PrefixIter, storage_api::Error> {
        // Note that this is the same as `CtxPreStorageRead`
        iter_prefix_impl(prefix)
    }

=======
>>>>>>> b811466d
    fn iter_next(
        &self,
        iter: &mut Self::PrefixIter,
    ) -> Result<Option<(String, Vec<u8>)>, storage_api::Error> {
        let read_result = unsafe { anoma_vp_iter_post_next(iter.0) };
        Ok(read_key_val_bytes_from_buffer(
            read_result,
            anoma_vp_result_buffer,
        ))
    }

    // ---- Methods below share the same implementation in `pre/post` ----

    fn iter_prefix(
        &self,
        prefix: &storage::Key,
    ) -> Result<Self::PrefixIter, storage_api::Error> {
        iter_prefix(prefix)
    }

    fn get_chain_id(&self) -> Result<String, storage_api::Error> {
        get_chain_id()
    }

    fn get_block_height(&self) -> Result<BlockHeight, storage_api::Error> {
        get_block_height()
    }

    fn get_block_hash(&self) -> Result<BlockHash, storage_api::Error> {
        get_block_hash()
    }

    fn get_block_epoch(&self) -> Result<Epoch, storage_api::Error> {
        get_block_epoch()
    }
}

fn iter_prefix_impl(
    prefix: &storage::Key,
) -> Result<KeyValIterator<(String, Vec<u8>)>, storage_api::Error> {
    let prefix = prefix.to_string();
    let iter_id = unsafe {
        anoma_vp_iter_prefix(prefix.as_ptr() as _, prefix.len() as _)
    };
    Ok(KeyValIterator(iter_id, PhantomData))
}

fn get_chain_id() -> Result<String, storage_api::Error> {
    let result = Vec::with_capacity(CHAIN_ID_LENGTH);
    unsafe {
        anoma_vp_get_chain_id(result.as_ptr() as _);
    }
    let slice =
        unsafe { slice::from_raw_parts(result.as_ptr(), CHAIN_ID_LENGTH) };
    Ok(
        String::from_utf8(slice.to_vec())
            .expect("Cannot convert the ID string"),
    )
}

fn get_block_height() -> Result<BlockHeight, storage_api::Error> {
    Ok(BlockHeight(unsafe { anoma_vp_get_block_height() }))
}

fn get_block_hash() -> Result<BlockHash, storage_api::Error> {
    let result = Vec::with_capacity(BLOCK_HASH_LENGTH);
    unsafe {
        anoma_vp_get_block_hash(result.as_ptr() as _);
    }
    let slice =
        unsafe { slice::from_raw_parts(result.as_ptr(), BLOCK_HASH_LENGTH) };
    Ok(BlockHash::try_from(slice).expect("Cannot convert the hash"))
}

fn get_block_epoch() -> Result<Epoch, storage_api::Error> {
    Ok(Epoch(unsafe { anoma_vp_get_block_epoch() }))
}<|MERGE_RESOLUTION|>--- conflicted
+++ resolved
@@ -212,7 +212,7 @@
         prefix: &storage::Key,
     ) -> Result<Self::PrefixIter, Self::Error> {
         // Both `CtxPreStorageRead` and `CtxPostStorageRead` have the same impl
-        iter_prefix(prefix).into_env_result()
+        iter_prefix_impl(prefix).into_env_result()
     }
 
     fn eval(
@@ -280,17 +280,6 @@
         Ok(HostEnvResult::is_success(found))
     }
 
-<<<<<<< HEAD
-    fn iter_prefix(
-        &self,
-        prefix: &storage::Key,
-    ) -> Result<Self::PrefixIter, storage_api::Error> {
-        // Note that this is the same as `CtxPostStorageRead`
-        iter_prefix_impl(prefix)
-    }
-
-=======
->>>>>>> b811466d
     fn iter_next(
         &self,
         iter: &mut Self::PrefixIter,
@@ -308,7 +297,7 @@
         &self,
         prefix: &storage::Key,
     ) -> Result<Self::PrefixIter, storage_api::Error> {
-        iter_prefix(prefix)
+        iter_prefix_impl(prefix)
     }
 
     fn get_chain_id(&self) -> Result<String, storage_api::Error> {
@@ -348,17 +337,6 @@
         Ok(HostEnvResult::is_success(found))
     }
 
-<<<<<<< HEAD
-    fn iter_prefix(
-        &self,
-        prefix: &storage::Key,
-    ) -> Result<Self::PrefixIter, storage_api::Error> {
-        // Note that this is the same as `CtxPreStorageRead`
-        iter_prefix_impl(prefix)
-    }
-
-=======
->>>>>>> b811466d
     fn iter_next(
         &self,
         iter: &mut Self::PrefixIter,
@@ -376,7 +354,7 @@
         &self,
         prefix: &storage::Key,
     ) -> Result<Self::PrefixIter, storage_api::Error> {
-        iter_prefix(prefix)
+        iter_prefix_impl(prefix)
     }
 
     fn get_chain_id(&self) -> Result<String, storage_api::Error> {
