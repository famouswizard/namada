//! Proof-of-Stake storage keys and storage integration.

use namada_core::ledger::storage_api::collections::{lazy_map, lazy_vec};
use namada_core::types::address::Address;
use namada_core::types::storage::{DbKeySeg, Epoch, Key, KeySeg};

use super::ADDRESS;
use crate::epoched::LAZY_MAP_SUB_KEY;
pub use crate::types::*; // TODO: not sure why this needs to be public

const PARAMS_STORAGE_KEY: &str = "params";
const VALIDATOR_STORAGE_PREFIX: &str = "validator";
const VALIDATOR_ADDRESS_RAW_HASH: &str = "address_raw_hash";
const VALIDATOR_CONSENSUS_KEY_STORAGE_KEY: &str = "consensus_key";
const VALIDATOR_ETH_COLD_KEY_STORAGE_KEY: &str = "eth_cold_key";
const VALIDATOR_ETH_HOT_KEY_STORAGE_KEY: &str = "eth_hot_key";
const VALIDATOR_STATE_STORAGE_KEY: &str = "state";
const VALIDATOR_DELTAS_STORAGE_KEY: &str = "deltas";
const VALIDATOR_COMMISSION_RATE_STORAGE_KEY: &str = "commission_rate";
const VALIDATOR_MAX_COMMISSION_CHANGE_STORAGE_KEY: &str =
    "max_commission_rate_change";
const VALIDATOR_SELF_REWARDS_PRODUCT_KEY: &str = "validator_rewards_product";
const VALIDATOR_DELEGATION_REWARDS_PRODUCT_KEY: &str =
    "delegation_rewards_product";
const VALIDATOR_LAST_KNOWN_PRODUCT_EPOCH_KEY: &str =
    "last_known_rewards_product_epoch";
const SLASHES_PREFIX: &str = "slash";
const BOND_STORAGE_KEY: &str = "bond";
const UNBOND_STORAGE_KEY: &str = "unbond";
const VALIDATOR_SETS_STORAGE_PREFIX: &str = "validator_sets";
const CONSENSUS_VALIDATOR_SET_STORAGE_KEY: &str = "consensus";
const NUM_CONSENSUS_VALIDATORS_STORAGE_KEY: &str = "num_consensus";
const BELOW_CAPACITY_VALIDATOR_SET_STORAGE_KEY: &str = "below_capacity";
const TOTAL_DELTAS_STORAGE_KEY: &str = "total_deltas";
const VALIDATOR_SET_POSITIONS_KEY: &str = "validator_set_positions";
const CONSENSUS_KEYS: &str = "consensus_keys";
const LAST_BLOCK_PROPOSER_STORAGE_KEY: &str = "last_block_proposer";
const CONSENSUS_VALIDATOR_SET_ACCUMULATOR_STORAGE_KEY: &str =
    "validator_rewards_accumulator";

/// Is the given key a PoS storage key?
pub fn is_pos_key(key: &Key) -> bool {
    match &key.segments.get(0) {
        Some(DbKeySeg::AddressSeg(addr)) => addr == &ADDRESS,
        _ => false,
    }
}

/// Storage key for PoS parameters.
pub fn params_key() -> Key {
    Key::from(ADDRESS.to_db_key())
        .push(&PARAMS_STORAGE_KEY.to_owned())
        .expect("Cannot obtain a storage key")
}

/// Is storage key for PoS parameters?
pub fn is_params_key(key: &Key) -> bool {
    matches!(&key.segments[..], [DbKeySeg::AddressSeg(addr), DbKeySeg::StringSeg(key)] if addr == &ADDRESS && key == PARAMS_STORAGE_KEY)
}

/// Storage key prefix for validator data.
fn validator_prefix(validator: &Address) -> Key {
    Key::from(ADDRESS.to_db_key())
        .push(&VALIDATOR_STORAGE_PREFIX.to_owned())
        .expect("Cannot obtain a storage key")
        .push(&validator.to_db_key())
        .expect("Cannot obtain a storage key")
}

/// Storage key for validator's address raw hash for look-up from raw hash of an
/// address to address.
pub fn validator_address_raw_hash_key(raw_hash: impl AsRef<str>) -> Key {
    let raw_hash = raw_hash.as_ref().to_owned();
    Key::from(ADDRESS.to_db_key())
        .push(&VALIDATOR_ADDRESS_RAW_HASH.to_owned())
        .expect("Cannot obtain a storage key")
        .push(&raw_hash)
        .expect("Cannot obtain a storage key")
}

/// Is storage key for validator's address raw hash?
pub fn is_validator_address_raw_hash_key(key: &Key) -> Option<&str> {
    match &key.segments[..] {
        [
            DbKeySeg::AddressSeg(addr),
            DbKeySeg::StringSeg(prefix),
            DbKeySeg::StringSeg(raw_hash),
        ] if addr == &ADDRESS && prefix == VALIDATOR_ADDRESS_RAW_HASH => {
            Some(raw_hash)
        }
        _ => None,
    }
}

/// Storage key for validator's consensus key.
pub fn validator_consensus_key_key(validator: &Address) -> Key {
    validator_prefix(validator)
        .push(&VALIDATOR_CONSENSUS_KEY_STORAGE_KEY.to_owned())
        .expect("Cannot obtain a storage key")
}

/// Is storage key for validator's consensus key?
pub fn is_validator_consensus_key_key(key: &Key) -> Option<&Address> {
    match &key.segments[..] {
        [
            DbKeySeg::AddressSeg(addr),
            DbKeySeg::StringSeg(prefix),
            DbKeySeg::AddressSeg(validator),
            DbKeySeg::StringSeg(key),
        ] if addr == &ADDRESS
            && prefix == VALIDATOR_STORAGE_PREFIX
            && key == VALIDATOR_CONSENSUS_KEY_STORAGE_KEY =>
        {
            Some(validator)
        }
        _ => None,
    }
}

/// Storage key for validator's eth cold key.
pub fn validator_eth_cold_key_key(validator: &Address) -> Key {
    validator_prefix(validator)
        .push(&VALIDATOR_ETH_COLD_KEY_STORAGE_KEY.to_owned())
        .expect("Cannot obtain a storage key")
}

/// Is storage key for validator's eth cold key?
pub fn is_validator_eth_cold_key_key(key: &Key) -> Option<&Address> {
    match &key.segments[..] {
        [
            DbKeySeg::AddressSeg(addr),
            DbKeySeg::StringSeg(prefix),
            DbKeySeg::AddressSeg(validator),
            DbKeySeg::StringSeg(key),
        ] if addr == &ADDRESS
            && prefix == VALIDATOR_STORAGE_PREFIX
            && key == VALIDATOR_ETH_COLD_KEY_STORAGE_KEY =>
        {
            Some(validator)
        }
        _ => None,
    }
}

/// Storage key for validator's eth hot key.
pub fn validator_eth_hot_key_key(validator: &Address) -> Key {
    validator_prefix(validator)
        .push(&VALIDATOR_ETH_HOT_KEY_STORAGE_KEY.to_owned())
        .expect("Cannot obtain a storage key")
}

/// Is storage key for validator's eth hot key?
pub fn is_validator_eth_hot_key_key(key: &Key) -> Option<&Address> {
    match &key.segments[..] {
        [
            DbKeySeg::AddressSeg(addr),
            DbKeySeg::StringSeg(prefix),
            DbKeySeg::AddressSeg(validator),
            DbKeySeg::StringSeg(key),
        ] if addr == &ADDRESS
            && prefix == VALIDATOR_STORAGE_PREFIX
            && key == VALIDATOR_ETH_HOT_KEY_STORAGE_KEY =>
        {
            Some(validator)
        }
        _ => None,
    }
}

/// Storage key for validator's commission rate.
pub fn validator_commission_rate_key(validator: &Address) -> Key {
    validator_prefix(validator)
        .push(&VALIDATOR_COMMISSION_RATE_STORAGE_KEY.to_owned())
        .expect("Cannot obtain a storage key")
}

/// Is storage key for validator's commissionr ate?
pub fn is_validator_commission_rate_key(key: &Key) -> Option<&Address> {
    match &key.segments[..] {
        [
            DbKeySeg::AddressSeg(addr),
            DbKeySeg::StringSeg(prefix),
            DbKeySeg::AddressSeg(validator),
            DbKeySeg::StringSeg(key),
        ] if addr == &ADDRESS
            && prefix == VALIDATOR_STORAGE_PREFIX
            && key == VALIDATOR_COMMISSION_RATE_STORAGE_KEY =>
        {
            Some(validator)
        }
        _ => None,
    }
}

/// Storage key for validator's maximum commission rate change per epoch.
pub fn validator_max_commission_rate_change_key(validator: &Address) -> Key {
    validator_prefix(validator)
        .push(&VALIDATOR_MAX_COMMISSION_CHANGE_STORAGE_KEY.to_owned())
        .expect("Cannot obtain a storage key")
}

/// Is storage key for validator's maximum commission rate change per epoch?
pub fn is_validator_max_commission_rate_change_key(
    key: &Key,
) -> Option<&Address> {
    match &key.segments[..] {
        [
            DbKeySeg::AddressSeg(addr),
            DbKeySeg::StringSeg(prefix),
            DbKeySeg::AddressSeg(validator),
            DbKeySeg::StringSeg(key),
        ] if addr == &ADDRESS
            && prefix == VALIDATOR_STORAGE_PREFIX
            && key == VALIDATOR_MAX_COMMISSION_CHANGE_STORAGE_KEY =>
        {
            Some(validator)
        }
        _ => None,
    }
}

<<<<<<< HEAD
/// Storage key for validator's self rewards products.
pub fn validator_self_rewards_product_key(validator: &Address) -> Key {
    validator_prefix(validator)
        .push(&VALIDATOR_SELF_REWARDS_PRODUCT_KEY.to_owned())
        .expect("Cannot obtain a storage key")
}

/// Is storage key for validator's self rewards products?
pub fn is_validator_self_rewards_product_key(key: &Key) -> Option<&Address> {
    match &key.segments[..] {
        [
            DbKeySeg::AddressSeg(addr),
            DbKeySeg::StringSeg(prefix),
            DbKeySeg::AddressSeg(validator),
            DbKeySeg::StringSeg(key),
        ] if addr == &ADDRESS
            && prefix == VALIDATOR_STORAGE_PREFIX
            && key == VALIDATOR_SELF_REWARDS_PRODUCT_KEY =>
        {
            Some(validator)
        }
        _ => None,
    }
}

/// Storage key for validator's delegation rewards products.
pub fn validator_delegation_rewards_product_key(validator: &Address) -> Key {
    validator_prefix(validator)
        .push(&VALIDATOR_DELEGATION_REWARDS_PRODUCT_KEY.to_owned())
        .expect("Cannot obtain a storage key")
}

/// Is storage key for validator's delegation rewards products?
pub fn is_validator_delegation_rewards_product_key(
    key: &Key,
) -> Option<&Address> {
    match &key.segments[..] {
        [
            DbKeySeg::AddressSeg(addr),
            DbKeySeg::StringSeg(prefix),
            DbKeySeg::AddressSeg(validator),
            DbKeySeg::StringSeg(key),
        ] if addr == &ADDRESS
            && prefix == VALIDATOR_STORAGE_PREFIX
            && key == VALIDATOR_DELEGATION_REWARDS_PRODUCT_KEY =>
        {
            Some(validator)
        }
        _ => None,
    }
}

/// Storage key for validator's last known rewards product epoch.
pub fn validator_last_known_product_epoch_key(validator: &Address) -> Key {
    validator_prefix(validator)
        .push(&VALIDATOR_LAST_KNOWN_PRODUCT_EPOCH_KEY.to_owned())
        .expect("Cannot obtain a storage key")
}

/// Is storage key for validator's last known rewards product epoch?
pub fn is_validator_last_known_product_epoch_key(
    key: &Key,
) -> Option<&Address> {
    match &key.segments[..] {
        [
            DbKeySeg::AddressSeg(addr),
            DbKeySeg::StringSeg(prefix),
            DbKeySeg::AddressSeg(validator),
            DbKeySeg::StringSeg(key),
        ] if addr == &ADDRESS
            && prefix == VALIDATOR_STORAGE_PREFIX
            && key == VALIDATOR_LAST_KNOWN_PRODUCT_EPOCH_KEY =>
        {
            Some(validator)
        }
        _ => None,
    }
}

/// Storage key for validator's consensus key.
=======
/// Storage key for validator's state.
>>>>>>> 3e907072
pub fn validator_state_key(validator: &Address) -> Key {
    validator_prefix(validator)
        .push(&VALIDATOR_STATE_STORAGE_KEY.to_owned())
        .expect("Cannot obtain a storage key")
}

/// Is storage key for validator's state?
pub fn is_validator_state_key(key: &Key) -> Option<&Address> {
    match &key.segments[..] {
        [
            DbKeySeg::AddressSeg(addr),
            DbKeySeg::StringSeg(prefix),
            DbKeySeg::AddressSeg(validator),
            DbKeySeg::StringSeg(key),
        ] if addr == &ADDRESS
            && prefix == VALIDATOR_STORAGE_PREFIX
            && key == VALIDATOR_STATE_STORAGE_KEY =>
        {
            Some(validator)
        }
        _ => None,
    }
}

/// Storage key for validator's deltas.
pub fn validator_deltas_key(validator: &Address) -> Key {
    validator_prefix(validator)
        .push(&VALIDATOR_DELTAS_STORAGE_KEY.to_owned())
        .expect("Cannot obtain a storage key")
}

/// Is storage key for validator's total deltas?
pub fn is_validator_deltas_key(key: &Key) -> Option<&Address> {
    match &key.segments[..] {
        [
            DbKeySeg::AddressSeg(addr),
            DbKeySeg::StringSeg(prefix),
            DbKeySeg::AddressSeg(validator),
            DbKeySeg::StringSeg(key),
            DbKeySeg::StringSeg(lazy_map),
            DbKeySeg::StringSeg(data),
            DbKeySeg::StringSeg(_epoch),
        ] if addr == &ADDRESS
            && prefix == VALIDATOR_STORAGE_PREFIX
            && key == VALIDATOR_DELTAS_STORAGE_KEY
            && lazy_map == LAZY_MAP_SUB_KEY
            && data == lazy_map::DATA_SUBKEY =>
        {
            Some(validator)
        }
        _ => None,
    }
}

/// Storage prefix for slashes.
pub fn slashes_prefix() -> Key {
    Key::from(ADDRESS.to_db_key())
        .push(&SLASHES_PREFIX.to_owned())
        .expect("Cannot obtain a storage key")
}

/// Storage key for validator's slashes.
pub fn validator_slashes_key(validator: &Address) -> Key {
    slashes_prefix()
        .push(&validator.to_db_key())
        .expect("Cannot obtain a storage key")
}

/// NEW: Is storage key for validator's slashes
pub fn is_validator_slashes_key(key: &Key) -> Option<Address> {
    if key.segments.len() >= 5 {
        match &key.segments[..] {
            [
                DbKeySeg::AddressSeg(addr),
                DbKeySeg::StringSeg(prefix),
                DbKeySeg::AddressSeg(validator),
                DbKeySeg::StringSeg(data),
                DbKeySeg::StringSeg(_index),
            ] if addr == &ADDRESS
                && prefix == SLASHES_PREFIX
                && data == lazy_vec::DATA_SUBKEY =>
            {
                Some(validator.clone())
            }
            _ => None,
        }
    } else {
        None
    }
}

/// Storage key prefix for all bonds.
pub fn bonds_prefix() -> Key {
    Key::from(ADDRESS.to_db_key())
        .push(&BOND_STORAGE_KEY.to_owned())
        .expect("Cannot obtain a storage key")
}

/// Storage key prefix for all bonds of the given source address.
pub fn bonds_for_source_prefix(source: &Address) -> Key {
    bonds_prefix()
        .push(&source.to_db_key())
        .expect("Cannot obtain a storage key")
}

/// Storage key for a bond with the given ID (source and validator).
pub fn bond_key(bond_id: &BondId) -> Key {
    bonds_for_source_prefix(&bond_id.source)
        .push(&bond_id.validator.to_db_key())
        .expect("Cannot obtain a storage key")
}

/// Is storage key for a bond? Returns the bond ID and bond start epoch if so.
pub fn is_bond_key(key: &Key) -> Option<(BondId, Epoch)> {
    if key.segments.len() >= 7 {
        match &key.segments[..7] {
            [
                DbKeySeg::AddressSeg(addr),
                DbKeySeg::StringSeg(prefix),
                DbKeySeg::AddressSeg(source),
                DbKeySeg::AddressSeg(validator),
                DbKeySeg::StringSeg(lazy_map),
                DbKeySeg::StringSeg(data),
                DbKeySeg::StringSeg(epoch_str),
            ] if addr == &ADDRESS
                && prefix == BOND_STORAGE_KEY
                && lazy_map == crate::epoched::LAZY_MAP_SUB_KEY
                && data == lazy_map::DATA_SUBKEY =>
            {
                let start = Epoch::parse(epoch_str.clone()).ok()?;
                Some((
                    BondId {
                        source: source.clone(),
                        validator: validator.clone(),
                    },
                    start,
                ))
            }
            _ => None,
        }
    } else {
        None
    }
}

/// Storage key prefix for all unbonds.
pub fn unbonds_prefix() -> Key {
    Key::from(ADDRESS.to_db_key())
        .push(&UNBOND_STORAGE_KEY.to_owned())
        .expect("Cannot obtain a storage key")
}

/// Storage key prefix for all unbonds of the given source address.
pub fn unbonds_for_source_prefix(source: &Address) -> Key {
    unbonds_prefix()
        .push(&source.to_db_key())
        .expect("Cannot obtain a storage key")
}

/// Storage key for an unbond with the given ID (source and validator).
pub fn unbond_key(bond_id: &BondId) -> Key {
    unbonds_for_source_prefix(&bond_id.source)
        .push(&bond_id.validator.to_db_key())
        .expect("Cannot obtain a storage key")
}

/// Is storage key for an unbond? Returns the bond ID and unbond start and
/// withdraw epoch if it is.
pub fn is_unbond_key(key: &Key) -> Option<(BondId, Epoch, Epoch)> {
    if key.segments.len() >= 8 {
        match &key.segments[..8] {
            [
                DbKeySeg::AddressSeg(addr),
                DbKeySeg::StringSeg(prefix),
                DbKeySeg::AddressSeg(source),
                DbKeySeg::AddressSeg(validator),
                DbKeySeg::StringSeg(data_1),
                DbKeySeg::StringSeg(withdraw_epoch_str),
                DbKeySeg::StringSeg(data_2),
                DbKeySeg::StringSeg(start_epoch_str),
            ] if addr == &ADDRESS
                && prefix == UNBOND_STORAGE_KEY
                && data_1 == lazy_map::DATA_SUBKEY
                && data_2 == lazy_map::DATA_SUBKEY =>
            {
                let withdraw = Epoch::parse(withdraw_epoch_str.clone()).ok()?;
                let start = Epoch::parse(start_epoch_str.clone()).ok()?;
                Some((
                    BondId {
                        source: source.clone(),
                        validator: validator.clone(),
                    },
                    start,
                    withdraw,
                ))
            }
            _ => None,
        }
    } else {
        None
    }
}

/// Storage prefix for validator sets.
pub fn validator_sets_prefix() -> Key {
    Key::from(ADDRESS.to_db_key())
        .push(&VALIDATOR_SETS_STORAGE_PREFIX.to_owned())
        .expect("Cannot obtain a storage key")
}

/// Storage key for consensus validator set
pub fn consensus_validator_set_key() -> Key {
    validator_sets_prefix()
        .push(&CONSENSUS_VALIDATOR_SET_STORAGE_KEY.to_owned())
        .expect("Cannot obtain a storage key")
}

/// Storage key for the number of consensus validators
pub fn num_consensus_validators_key() -> Key {
    validator_sets_prefix()
        .push(&NUM_CONSENSUS_VALIDATORS_STORAGE_KEY.to_owned())
        .expect("Cannot obtain a storage key")
}

/// Storage key for below-capacity validator set
pub fn below_capacity_validator_set_key() -> Key {
    validator_sets_prefix()
        .push(&BELOW_CAPACITY_VALIDATOR_SET_STORAGE_KEY.to_owned())
        .expect("Cannot obtain a storage key")
}

/// Is storage key for the consensus validator set?
pub fn is_consensus_validator_set_key(key: &Key) -> bool {
    matches!(&key.segments[..], [DbKeySeg::AddressSeg(addr), DbKeySeg::StringSeg(key), DbKeySeg::StringSeg(set_type), DbKeySeg::StringSeg(lazy_map), DbKeySeg::StringSeg(data), DbKeySeg::StringSeg(_epoch), DbKeySeg::StringSeg(_), DbKeySeg::StringSeg(_amount), DbKeySeg::StringSeg(_), DbKeySeg::StringSeg(_position)] if addr == &ADDRESS && key == VALIDATOR_SETS_STORAGE_PREFIX && set_type == CONSENSUS_VALIDATOR_SET_STORAGE_KEY && lazy_map == LAZY_MAP_SUB_KEY && data == lazy_map::DATA_SUBKEY)
}

/// Is storage key for the below-capacity validator set?
pub fn is_below_capacity_validator_set_key(key: &Key) -> bool {
    matches!(&key.segments[..], [DbKeySeg::AddressSeg(addr), DbKeySeg::StringSeg(key), DbKeySeg::StringSeg(set_type), DbKeySeg::StringSeg(lazy_map), DbKeySeg::StringSeg(data), DbKeySeg::StringSeg(_epoch), DbKeySeg::StringSeg(_), DbKeySeg::StringSeg(_amount), DbKeySeg::StringSeg(_), DbKeySeg::StringSeg(_position)] if addr == &ADDRESS && key == VALIDATOR_SETS_STORAGE_PREFIX && set_type == BELOW_CAPACITY_VALIDATOR_SET_STORAGE_KEY && lazy_map == LAZY_MAP_SUB_KEY && data == lazy_map::DATA_SUBKEY)
}

/// Storage key for total deltas of all validators.
pub fn total_deltas_key() -> Key {
    Key::from(ADDRESS.to_db_key())
        .push(&TOTAL_DELTAS_STORAGE_KEY.to_owned())
        .expect("Cannot obtain a storage key")
}

/// Is storage key for total deltas of all validators?
pub fn is_total_deltas_key(key: &Key) -> Option<&String> {
    match &key.segments[..] {
        [
            DbKeySeg::AddressSeg(addr),
            DbKeySeg::StringSeg(key),
            DbKeySeg::StringSeg(lazy_map),
            DbKeySeg::StringSeg(data),
            DbKeySeg::StringSeg(epoch),
        ] if addr == &ADDRESS
            && key == TOTAL_DELTAS_STORAGE_KEY
            && lazy_map == LAZY_MAP_SUB_KEY
            && data == lazy_map::DATA_SUBKEY =>
        {
            Some(epoch)
        }
        _ => None,
    }
}

/// Storage key for block proposer address of the previous block.
pub fn last_block_proposer_key() -> Key {
    Key::from(ADDRESS.to_db_key())
        .push(&LAST_BLOCK_PROPOSER_STORAGE_KEY.to_owned())
        .expect("Cannot obtain a storage key")
}

/// Is storage key for block proposer address of the previous block?
pub fn is_last_block_proposer_key(key: &Key) -> bool {
    matches!(&key.segments[..], [DbKeySeg::AddressSeg(addr), DbKeySeg::StringSeg(key)] if addr == &ADDRESS && key == LAST_BLOCK_PROPOSER_STORAGE_KEY)
}

/// Storage key for the consensus validator set rewards accumulator.
pub fn consensus_validator_rewards_accumulator_key() -> Key {
    Key::from(ADDRESS.to_db_key())
        .push(&CONSENSUS_VALIDATOR_SET_ACCUMULATOR_STORAGE_KEY.to_owned())
        .expect("Cannot obtain a storage key")
}

/// Is storage key for the consensus validator set?
pub fn is_consensus_validator_set_accumulator_key(key: &Key) -> bool {
    matches!(&key.segments[..], [
            DbKeySeg::AddressSeg(addr),
            DbKeySeg::StringSeg(key),
        ] if addr == &ADDRESS
            && key == CONSENSUS_VALIDATOR_SET_ACCUMULATOR_STORAGE_KEY)
}

/// Get validator address from bond key
pub fn get_validator_address_from_bond(key: &Key) -> Option<Address> {
    match key.get_at(3) {
        Some(segment) => match segment {
            DbKeySeg::AddressSeg(addr) => Some(addr.clone()),
            DbKeySeg::StringSeg(_) => None,
        },
        None => None,
    }
}

/// Storage key for validator set positions
pub fn validator_set_positions_key() -> Key {
    Key::from(ADDRESS.to_db_key())
        .push(&VALIDATOR_SET_POSITIONS_KEY.to_owned())
        .expect("Cannot obtain a storage key")
}

/// Storage key for consensus keys set.
pub fn consensus_keys_key() -> Key {
    Key::from(ADDRESS.to_db_key())
        .push(&CONSENSUS_KEYS.to_owned())
        .expect("Cannot obtain a storage key")
}

/// Is storage key for consensus keys set?
pub fn is_consensus_keys_key(key: &Key) -> bool {
    matches!(&key.segments[..], [DbKeySeg::AddressSeg(addr), DbKeySeg::StringSeg(key)] if addr == &ADDRESS && key == CONSENSUS_KEYS)
}<|MERGE_RESOLUTION|>--- conflicted
+++ resolved
@@ -219,7 +219,6 @@
     }
 }
 
-<<<<<<< HEAD
 /// Storage key for validator's self rewards products.
 pub fn validator_self_rewards_product_key(validator: &Address) -> Key {
     validator_prefix(validator)
@@ -299,10 +298,7 @@
     }
 }
 
-/// Storage key for validator's consensus key.
-=======
 /// Storage key for validator's state.
->>>>>>> 3e907072
 pub fn validator_state_key(validator: &Address) -> Key {
     validator_prefix(validator)
         .push(&VALIDATOR_STATE_STORAGE_KEY.to_owned())
