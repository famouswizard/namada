//! PoS system tests

mod state_machine;

use std::cmp::min;
use std::ops::Range;

use namada_core::ledger::storage::testing::TestWlStorage;
use namada_core::ledger::storage_api::collections::lazy_map;
use namada_core::ledger::storage_api::token::credit_tokens;
use namada_core::ledger::storage_api::StorageRead;
use namada_core::types::address::testing::{
    address_from_simple_seed, arb_established_address,
};
use namada_core::types::address::{Address, EstablishedAddressGen};
use namada_core::types::dec::Dec;
use namada_core::types::key::common::{PublicKey, SecretKey};
use namada_core::types::key::testing::{
    arb_common_keypair, common_sk_from_simple_seed,
};
use namada_core::types::key::RefTo;
use namada_core::types::storage::Epoch;
use namada_core::types::{address, key, token};
use proptest::prelude::*;
use proptest::test_runner::Config;
// Use `RUST_LOG=info` (or another tracing level) and `--nocapture` to see
// `tracing` logs from tests
use test_log::test;

use crate::parameters::testing::arb_pos_params;
use crate::parameters::PosParams;
use crate::types::{
    into_tm_voting_power, BondDetails, BondId, BondsAndUnbondsDetails,
    ConsensusValidator, GenesisValidator, Position, ReverseOrdTokenAmount,
    UnbondDetails, ValidatorSetUpdate, ValidatorState, WeightedValidator,
};
use crate::{
    become_validator, below_capacity_validator_set_handle, bond_handle,
    bond_tokens, bonds_and_unbonds, consensus_validator_set_handle,
    copy_validator_sets_and_positions, find_validator_by_raw_hash,
    init_genesis, insert_validator_into_validator_set,
    read_below_capacity_validator_set_addresses_with_stake,
    read_consensus_validator_set_addresses_with_stake,
    read_num_consensus_validators, read_total_stake,
    read_validator_delta_value, read_validator_stake, staking_token_address,
    total_deltas_handle, unbond_handle, unbond_tokens, update_validator_deltas,
    update_validator_set, validator_consensus_key_handle,
    validator_set_update_tendermint, validator_state_handle, withdraw_tokens,
    write_validator_address_raw_hash, BecomeValidator,
};

proptest! {
    // Generate arb valid input for `test_init_genesis_aux`
    #![proptest_config(Config {
        cases: 1,
        .. Config::default()
    })]
    #[test]
    fn test_init_genesis(

    pos_params in arb_pos_params(Some(5)),
    start_epoch in (0_u64..1000).prop_map(Epoch),
    genesis_validators in arb_genesis_validators(1..10),

    ) {
        test_init_genesis_aux(pos_params, start_epoch, genesis_validators)
    }
}

proptest! {
    // Generate arb valid input for `test_bonds_aux`
    #![proptest_config(Config {
        cases: 1,
        .. Config::default()
    })]
    #[test]
    fn test_bonds(

    pos_params in arb_pos_params(Some(5)),
    genesis_validators in arb_genesis_validators(1..3),

    ) {
        test_bonds_aux(pos_params, genesis_validators)
    }
}

proptest! {
    // Generate arb valid input for `test_become_validator_aux`
    #![proptest_config(Config {
        cases: 1,
        .. Config::default()
    })]
    #[test]
    fn test_become_validator(

    pos_params in arb_pos_params(Some(5)),
    new_validator in arb_established_address().prop_map(Address::Established),
    new_validator_consensus_key in arb_common_keypair(),
    genesis_validators in arb_genesis_validators(1..3),

    ) {
        test_become_validator_aux(pos_params, new_validator,
            new_validator_consensus_key, genesis_validators)
    }
}

/// Test genesis initialization
fn test_init_genesis_aux(
    params: PosParams,
    start_epoch: Epoch,
    mut validators: Vec<GenesisValidator>,
) {
    println!(
        "Test inputs: {params:?}, {start_epoch}, genesis validators: \
         {validators:#?}"
    );
    let mut s = TestWlStorage::default();
    s.storage.block.epoch = start_epoch;

    validators.sort_by(|a, b| b.tokens.cmp(&a.tokens));
    init_genesis(&mut s, &params, validators.clone().into_iter(), start_epoch)
        .unwrap();

    let mut bond_details = bonds_and_unbonds(&s, None, None).unwrap();
    assert!(bond_details.iter().all(|(_id, details)| {
        details.unbonds.is_empty() && details.slashes.is_empty()
    }));

    for (i, validator) in validators.into_iter().enumerate() {
        let addr = &validator.address;
        let self_bonds = bond_details
            .remove(&BondId {
                source: addr.clone(),
                validator: addr.clone(),
            })
            .unwrap();
        assert_eq!(self_bonds.bonds.len(), 1);
        assert_eq!(
            self_bonds.bonds[0],
            BondDetails {
                start: start_epoch,
                amount: validator.tokens,
                slashed_amount: None,
            }
        );

        let state = validator_state_handle(&validator.address)
            .get(&s, start_epoch, &params)
            .unwrap();
        if (i as u64) < params.max_validator_slots {
            // should be in consensus set
            let handle = consensus_validator_set_handle().at(&start_epoch);
            assert!(handle.at(&validator.tokens).iter(&s).unwrap().any(
                |result| {
                    let (_pos, addr) = result.unwrap();
                    addr == validator.address
                }
            ));
            assert_eq!(state, Some(ValidatorState::Consensus));
        } else {
            // TODO: one more set once we have `below_threshold`

            // should be in below-capacity set
            let handle = below_capacity_validator_set_handle().at(&start_epoch);
            assert!(handle.at(&validator.tokens.into()).iter(&s).unwrap().any(
                |result| {
                    let (_pos, addr) = result.unwrap();
                    addr == validator.address
                }
            ));
            assert_eq!(state, Some(ValidatorState::BelowCapacity));
        }
    }
}

/// Test bonding
/// NOTE: copy validator sets each time we advance the epoch
fn test_bonds_aux(params: PosParams, validators: Vec<GenesisValidator>) {
    // This can be useful for debugging:
    // params.pipeline_len = 2;
    // params.unbonding_len = 4;
    println!("\nTest inputs: {params:?}, genesis validators: {validators:#?}");
    let mut s = TestWlStorage::default();

    // Genesis
    let start_epoch = s.storage.block.epoch;
    let mut current_epoch = s.storage.block.epoch;
    init_genesis(
        &mut s,
        &params,
        validators.clone().into_iter(),
        current_epoch,
    )
    .unwrap();
    s.commit_block().unwrap();

    // Advance to epoch 1
    current_epoch = advance_epoch(&mut s, &params);
    let self_bond_epoch = current_epoch;

    let validator = validators.first().unwrap();

    // Read some data before submitting bond
    let pipeline_epoch = current_epoch + params.pipeline_len;
    let staking_token = staking_token_address(&s);
    let pos_balance_pre = s
        .read::<token::Amount>(&token::balance_key(
            &staking_token,
            &super::ADDRESS,
        ))
        .unwrap()
        .unwrap_or_default();
    let total_stake_before =
        read_total_stake(&s, &params, pipeline_epoch).unwrap();

    // Self-bond
    let amount_self_bond = token::Amount::from_uint(100_500_000, 0).unwrap();
    credit_tokens(&mut s, &staking_token, &validator.address, amount_self_bond)
        .unwrap();
    bond_tokens(
        &mut s,
        None,
        &validator.address,
        amount_self_bond,
        current_epoch,
    )
    .unwrap();

    // Check the bond delta
    let self_bond = bond_handle(&validator.address, &validator.address);
    let delta = self_bond
        .get_delta_val(&s, pipeline_epoch, &params)
        .unwrap();
    assert_eq!(delta, Some(amount_self_bond.change()));

    // Check the validator in the validator set
    let set =
        read_consensus_validator_set_addresses_with_stake(&s, pipeline_epoch)
            .unwrap();
    assert!(set.into_iter().any(
        |WeightedValidator {
             bonded_stake,
             address,
         }| {
            address == validator.address
                && bonded_stake == validator.tokens + amount_self_bond
        }
    ));

    let val_deltas = read_validator_delta_value(
        &s,
        &params,
        &validator.address,
        pipeline_epoch,
    )
    .unwrap();
    assert_eq!(val_deltas, Some(amount_self_bond.change()));

    let total_deltas_handle = total_deltas_handle();
    assert_eq!(
        current_epoch,
        total_deltas_handle.get_last_update(&s).unwrap().unwrap()
    );
    let total_stake_after =
        read_total_stake(&s, &params, pipeline_epoch).unwrap();
    assert_eq!(total_stake_before + amount_self_bond, total_stake_after);

    // Check bond details after self-bond
    let self_bond_id = BondId {
        source: validator.address.clone(),
        validator: validator.address.clone(),
    };
    let check_bond_details = |ix, bond_details: BondsAndUnbondsDetails| {
        println!("Check index {ix}");
        let details = bond_details.get(&self_bond_id).unwrap();
        assert_eq!(
            details.bonds.len(),
            2,
            "Contains genesis and newly added self-bond"
        );
        dbg!(&details.bonds);
        assert_eq!(
            details.bonds[0],
            BondDetails {
                start: start_epoch,
                amount: validator.tokens,
                slashed_amount: None
            },
        );
        assert_eq!(
            details.bonds[1],
            BondDetails {
                start: pipeline_epoch,
                amount: amount_self_bond,
                slashed_amount: None
            },
        );
    };
    // Try to call it with different combinations of owner/validator args
    check_bond_details(0, bonds_and_unbonds(&s, None, None).unwrap());
    check_bond_details(
        1,
        bonds_and_unbonds(&s, Some(validator.address.clone()), None).unwrap(),
    );
    check_bond_details(
        2,
        bonds_and_unbonds(&s, None, Some(validator.address.clone())).unwrap(),
    );
    check_bond_details(
        3,
        bonds_and_unbonds(
            &s,
            Some(validator.address.clone()),
            Some(validator.address.clone()),
        )
        .unwrap(),
    );

    // Get a non-validating account with tokens
    let delegator = address::testing::gen_implicit_address();
    let amount_del = token::Amount::from_uint(201_000_000, 0).unwrap();
    credit_tokens(&mut s, &staking_token, &delegator, amount_del).unwrap();
    let balance_key = token::balance_key(&staking_token, &delegator);
    let balance = s
        .read::<token::Amount>(&balance_key)
        .unwrap()
        .unwrap_or_default();
    assert_eq!(balance, amount_del);

    // Advance to epoch 3
    advance_epoch(&mut s, &params);
    current_epoch = advance_epoch(&mut s, &params);
    let pipeline_epoch = current_epoch + params.pipeline_len;

    // Delegation
    let delegation_epoch = current_epoch;
    bond_tokens(
        &mut s,
        Some(&delegator),
        &validator.address,
        amount_del,
        current_epoch,
    )
    .unwrap();
    let val_stake_pre = read_validator_stake(
        &s,
        &params,
        &validator.address,
        pipeline_epoch - 1,
    )
    .unwrap()
    .unwrap_or_default();
    let val_stake_post =
        read_validator_stake(&s, &params, &validator.address, pipeline_epoch)
            .unwrap()
            .unwrap_or_default();
    assert_eq!(validator.tokens + amount_self_bond, val_stake_pre);
    assert_eq!(
        validator.tokens + amount_self_bond + amount_del,
        val_stake_post
    );
    let delegation = bond_handle(&delegator, &validator.address);
    assert_eq!(
        delegation
            .get_sum(&s, pipeline_epoch - 1, &params)
            .unwrap()
            .unwrap_or_default(),
        token::Change::default()
    );
    assert_eq!(
        delegation
            .get_sum(&s, pipeline_epoch, &params)
            .unwrap()
            .unwrap_or_default(),
        amount_del.change()
    );

    // Check delegation bonds details after delegation
    let delegation_bond_id = BondId {
        source: delegator.clone(),
        validator: validator.address.clone(),
    };
    let check_bond_details = |ix, bond_details: BondsAndUnbondsDetails| {
        println!("Check index {ix}");
        assert_eq!(bond_details.len(), 1);
        let details = bond_details.get(&delegation_bond_id).unwrap();
        assert_eq!(details.bonds.len(), 1,);
        dbg!(&details.bonds);
        assert_eq!(
            details.bonds[0],
            BondDetails {
                start: pipeline_epoch,
                amount: amount_del,
                slashed_amount: None
            },
        );
    };
    // Try to call it with different combinations of owner/validator args
    check_bond_details(
        0,
        bonds_and_unbonds(&s, Some(delegator.clone()), None).unwrap(),
    );
    check_bond_details(
        1,
        bonds_and_unbonds(
            &s,
            Some(delegator.clone()),
            Some(validator.address.clone()),
        )
        .unwrap(),
    );

    // Check all bond details (self-bonds and delegation)
    let check_bond_details = |ix, bond_details: BondsAndUnbondsDetails| {
        println!("Check index {ix}");
        let self_bond_details = bond_details.get(&self_bond_id).unwrap();
        let delegation_details = bond_details.get(&delegation_bond_id).unwrap();
        assert_eq!(
            self_bond_details.bonds.len(),
            2,
            "Contains genesis and newly added self-bond"
        );
        assert_eq!(
            self_bond_details.bonds[0],
            BondDetails {
                start: start_epoch,
                amount: validator.tokens,
                slashed_amount: None
            },
        );
        assert_eq!(self_bond_details.bonds[1].amount, amount_self_bond);
        assert_eq!(
            delegation_details.bonds[0],
            BondDetails {
                start: pipeline_epoch,
                amount: amount_del,
                slashed_amount: None
            },
        );
    };
    // Try to call it with different combinations of owner/validator args
    check_bond_details(0, bonds_and_unbonds(&s, None, None).unwrap());
    check_bond_details(
        1,
        bonds_and_unbonds(&s, None, Some(validator.address.clone())).unwrap(),
    );

    // Advance to epoch 5
    for _ in 0..2 {
        current_epoch = advance_epoch(&mut s, &params);
    }
    let pipeline_epoch = current_epoch + params.pipeline_len;

    // Unbond the self-bond with an amount that will remove all of the self-bond
    // executed after genesis and some of the genesis bond
    let amount_self_unbond: token::Amount =
        amount_self_bond + (validator.tokens / 2);
    // When the difference is 0, only the non-genesis self-bond is unbonded
    let unbonded_genesis_self_bond =
        amount_self_unbond - amount_self_bond != token::Amount::default();
    dbg!(
        amount_self_unbond,
        amount_self_bond,
        unbonded_genesis_self_bond
    );
    let self_unbond_epoch = s.storage.block.epoch;

    unbond_tokens(
        &mut s,
        None,
        &validator.address,
        amount_self_unbond,
        current_epoch,
    )
    .unwrap();

    let val_stake_pre = read_validator_stake(
        &s,
        &params,
        &validator.address,
        pipeline_epoch - 1,
    )
    .unwrap();

    let val_stake_post =
        read_validator_stake(&s, &params, &validator.address, pipeline_epoch)
            .unwrap();

    let val_delta = read_validator_delta_value(
        &s,
        &params,
        &validator.address,
        pipeline_epoch,
    )
    .unwrap();
    let unbond = unbond_handle(&validator.address, &validator.address);

    assert_eq!(val_delta, Some(-amount_self_unbond.change()));
    assert_eq!(
        unbond
            .at(&(pipeline_epoch + params.unbonding_len))
            .get(&s, &Epoch::default())
            .unwrap(),
        if unbonded_genesis_self_bond {
            Some(amount_self_unbond - amount_self_bond)
        } else {
            None
        }
    );
    assert_eq!(
        unbond
            .at(&(pipeline_epoch + params.unbonding_len))
            .get(&s, &(self_bond_epoch + params.pipeline_len))
            .unwrap(),
        Some(amount_self_bond)
    );
    assert_eq!(
        val_stake_pre,
        Some(validator.tokens + amount_self_bond + amount_del)
    );
    assert_eq!(
        val_stake_post,
        Some(
            validator.tokens + amount_self_bond + amount_del
                - amount_self_unbond
        )
    );

    // Check all bond and unbond details (self-bonds and delegation)
    let check_bond_details = |ix, bond_details: BondsAndUnbondsDetails| {
        println!("Check index {ix}");
        dbg!(&bond_details);
        assert_eq!(bond_details.len(), 2);
        let self_bond_details = bond_details.get(&self_bond_id).unwrap();
        let delegation_details = bond_details.get(&delegation_bond_id).unwrap();
        assert_eq!(
            self_bond_details.bonds.len(),
            1,
            "Contains only part of the genesis bond now"
        );
        assert_eq!(
            self_bond_details.bonds[0],
            BondDetails {
                start: start_epoch,
                amount: validator.tokens + amount_self_bond
                    - amount_self_unbond,
                slashed_amount: None
            },
        );
        assert_eq!(
            delegation_details.bonds[0],
            BondDetails {
                start: delegation_epoch + params.pipeline_len,
                amount: amount_del,
                slashed_amount: None
            },
        );
        assert_eq!(
            self_bond_details.unbonds.len(),
            if unbonded_genesis_self_bond { 2 } else { 1 },
            "Contains a full unbond of the last self-bond and an unbond from \
             the genesis bond"
        );
        if unbonded_genesis_self_bond {
            assert_eq!(
                self_bond_details.unbonds[0],
                UnbondDetails {
                    start: start_epoch,
                    withdraw: self_unbond_epoch
                        + params.pipeline_len
                        + params.unbonding_len,
                    amount: amount_self_unbond - amount_self_bond,
                    slashed_amount: None
                }
            );
        }
        assert_eq!(
            self_bond_details.unbonds[usize::from(unbonded_genesis_self_bond)],
            UnbondDetails {
                start: self_bond_epoch + params.pipeline_len,
                withdraw: self_unbond_epoch
                    + params.pipeline_len
                    + params.unbonding_len,
                amount: amount_self_bond,
                slashed_amount: None
            }
        );
    };
    check_bond_details(
        0,
        bonds_and_unbonds(&s, None, Some(validator.address.clone())).unwrap(),
    );

    // Unbond delegation
    let amount_undel = token::Amount::from_uint(1_000_000, 0).unwrap();
    unbond_tokens(
        &mut s,
        Some(&delegator),
        &validator.address,
        amount_undel,
        current_epoch,
    )
    .unwrap();

    let val_stake_pre = read_validator_stake(
        &s,
        &params,
        &validator.address,
        pipeline_epoch - 1,
    )
    .unwrap();
    let val_stake_post =
        read_validator_stake(&s, &params, &validator.address, pipeline_epoch)
            .unwrap();
    let val_delta = read_validator_delta_value(
        &s,
        &params,
        &validator.address,
        pipeline_epoch,
    )
    .unwrap();
    let unbond = unbond_handle(&delegator, &validator.address);

    assert_eq!(
        val_delta,
        Some(-(amount_self_unbond + amount_undel).change())
    );
    assert_eq!(
        unbond
            .at(&(pipeline_epoch + params.unbonding_len))
            .get(&s, &(delegation_epoch + params.pipeline_len))
            .unwrap(),
        Some(amount_undel)
    );
    assert_eq!(
        val_stake_pre,
        Some(validator.tokens + amount_self_bond + amount_del)
    );
    assert_eq!(
        val_stake_post,
        Some(
            validator.tokens + amount_self_bond - amount_self_unbond
                + amount_del
                - amount_undel
        )
    );

    let withdrawable_offset = params.unbonding_len + params.pipeline_len;

    // Advance to withdrawable epoch
    for _ in 0..withdrawable_offset {
        current_epoch = advance_epoch(&mut s, &params);
    }

    dbg!(current_epoch);

    let pos_balance = s
        .read::<token::Amount>(&token::balance_key(
            &staking_token,
            &super::ADDRESS,
        ))
        .unwrap();

    assert_eq!(
        Some(pos_balance_pre + amount_self_bond + amount_del),
        pos_balance
    );

    // Withdraw the self-unbond
    withdraw_tokens(&mut s, None, &validator.address, current_epoch).unwrap();
    let unbond = unbond_handle(&validator.address, &validator.address);
    let unbond_iter = unbond.iter(&s).unwrap().next();
    assert!(unbond_iter.is_none());

    let pos_balance = s
        .read::<token::Amount>(&token::balance_key(
            &staking_token,
            &super::ADDRESS,
        ))
        .unwrap();
    assert_eq!(
        Some(
            pos_balance_pre + amount_self_bond - amount_self_unbond
                + amount_del
        ),
        pos_balance
    );

    // Withdraw the delegation unbond
    withdraw_tokens(
        &mut s,
        Some(&delegator),
        &validator.address,
        current_epoch,
    )
    .unwrap();
    let unbond = unbond_handle(&delegator, &validator.address);
    let unbond_iter = unbond.iter(&s).unwrap().next();
    assert!(unbond_iter.is_none());

    let pos_balance = s
        .read::<token::Amount>(&token::balance_key(
            &staking_token,
            &super::ADDRESS,
        ))
        .unwrap();
    assert_eq!(
        Some(
            pos_balance_pre + amount_self_bond - amount_self_unbond
                + amount_del
                - amount_undel
        ),
        pos_balance
    );
}

/// Test validator initialization.
fn test_become_validator_aux(
    params: PosParams,
    new_validator: Address,
    new_validator_consensus_key: SecretKey,
    validators: Vec<GenesisValidator>,
) {
    println!(
        "Test inputs: {params:?}, new validator: {new_validator}, genesis \
         validators: {validators:#?}"
    );

    let mut s = TestWlStorage::default();

    // Genesis
    let mut current_epoch = dbg!(s.storage.block.epoch);
    init_genesis(
        &mut s,
        &params,
        validators.clone().into_iter(),
        current_epoch,
    )
    .unwrap();
    s.commit_block().unwrap();

    // Advance to epoch 1
    current_epoch = advance_epoch(&mut s, &params);

    let num_consensus_before = read_num_consensus_validators(&s).unwrap();
    assert_eq!(
        min(validators.len() as u64, params.max_validator_slots),
        num_consensus_before
    );

    // Initialize the validator account
    let consensus_key = new_validator_consensus_key.to_public();
    let eth_hot_key = key::common::PublicKey::Secp256k1(
        key::testing::gen_keypair::<key::secp256k1::SigScheme>().ref_to(),
    );
    let eth_cold_key = key::common::PublicKey::Secp256k1(
        key::testing::gen_keypair::<key::secp256k1::SigScheme>().ref_to(),
    );
    become_validator(BecomeValidator {
        storage: &mut s,
        params: &params,
        address: &new_validator,
        consensus_key: &consensus_key,
        eth_cold_key: &eth_cold_key,
        eth_hot_key: &eth_hot_key,
        current_epoch,
<<<<<<< HEAD
        Dec::new(5, 2).expect("Dec creation failed"),
        Dec::new(5, 2).expect("Dec creation failed"),
    )
=======
        commission_rate: Decimal::new(5, 2),
        max_commission_rate_change: Decimal::new(5, 2),
    })
>>>>>>> 2c5ae39c
    .unwrap();

    let num_consensus_after = read_num_consensus_validators(&s).unwrap();
    assert_eq!(
        if validators.len() as u64 >= params.max_validator_slots {
            num_consensus_before
        } else {
            num_consensus_before + 1
        },
        num_consensus_after
    );

    // Advance to epoch 2
    current_epoch = advance_epoch(&mut s, &params);

    // Self-bond to the new validator
    let staking_token = staking_token_address(&s);
    let amount = token::Amount::from_uint(100_500_000, 0).unwrap();
    credit_tokens(&mut s, &staking_token, &new_validator, amount).unwrap();
    bond_tokens(&mut s, None, &new_validator, amount, current_epoch).unwrap();

    // Check the bond delta
    let bond_handle = bond_handle(&new_validator, &new_validator);
    let pipeline_epoch = current_epoch + params.pipeline_len;
    let delta = bond_handle
        .get_delta_val(&s, pipeline_epoch, &params)
        .unwrap();
    assert_eq!(delta, Some(amount.change()));

    // Check the validator in the validator set -
    // If the consensus validator slots are full and all the genesis validators
    // have stake GTE the new validator's self-bond amount, the validator should
    // be added to the below-capacity set, or the consensus otherwise
    if params.max_validator_slots <= validators.len() as u64
        && validators
            .iter()
            .all(|validator| validator.tokens >= amount)
    {
        let set = read_below_capacity_validator_set_addresses_with_stake(
            &s,
            pipeline_epoch,
        )
        .unwrap();
        assert!(set.into_iter().any(
            |WeightedValidator {
                 bonded_stake,
                 address,
             }| {
                address == new_validator && bonded_stake == amount
            }
        ));
    } else {
        let set = read_consensus_validator_set_addresses_with_stake(
            &s,
            pipeline_epoch,
        )
        .unwrap();
        assert!(set.into_iter().any(
            |WeightedValidator {
                 bonded_stake,
                 address,
             }| {
                address == new_validator && bonded_stake == amount
            }
        ));
    }

    // Advance to epoch 3
    current_epoch = advance_epoch(&mut s, &params);

    // Unbond the self-bond
    unbond_tokens(&mut s, None, &new_validator, amount, current_epoch).unwrap();

    let withdrawable_offset = params.unbonding_len + params.pipeline_len;

    // Advance to withdrawable epoch
    for _ in 0..withdrawable_offset {
        current_epoch = advance_epoch(&mut s, &params);
    }

    // Withdraw the self-bond
    withdraw_tokens(&mut s, None, &new_validator, current_epoch).unwrap();
}

#[test]
fn test_validator_raw_hash() {
    let mut storage = TestWlStorage::default();
    let address = address::testing::established_address_1();
    let consensus_sk = key::testing::keypair_1();
    let consensus_pk = consensus_sk.to_public();
    let expected_raw_hash = key::tm_consensus_key_raw_hash(&consensus_pk);

    assert!(
        find_validator_by_raw_hash(&storage, &expected_raw_hash)
            .unwrap()
            .is_none()
    );
    write_validator_address_raw_hash(&mut storage, &address, &consensus_pk)
        .unwrap();
    let found =
        find_validator_by_raw_hash(&storage, &expected_raw_hash).unwrap();
    assert_eq!(found, Some(address));
}

#[test]
fn test_validator_sets() {
    let mut s = TestWlStorage::default();
    // Only 3 consensus validator slots
    let params = PosParams {
        max_validator_slots: 3,
        ..Default::default()
    };
    let addr_seed = "seed";
    let mut address_gen = EstablishedAddressGen::new(addr_seed);
    let mut sk_seed = 0;
    let mut gen_validator = || {
        let res = (
            address_gen.generate_address(addr_seed),
            key::testing::common_sk_from_simple_seed(sk_seed).to_public(),
        );
        // bump the sk seed
        sk_seed += 1;
        res
    };

    // A helper to insert a non-genesis validator
    let insert_validator = |s: &mut TestWlStorage,
                            addr,
                            pk: &PublicKey,
                            stake: token::Amount,
                            epoch: Epoch| {
        insert_validator_into_validator_set(
            s,
            &params,
            addr,
            stake,
            epoch,
            params.pipeline_len,
        )
        .unwrap();

        update_validator_deltas(s, &params, addr, stake.change(), epoch)
            .unwrap();

        // Set their consensus key (needed for
        // `validator_set_update_tendermint` fn)
        validator_consensus_key_handle(addr)
            .set(s, pk.clone(), epoch, params.pipeline_len)
            .unwrap();
    };

    // Start with two genesis validators with 1 NAM stake
    let epoch = Epoch::default();
    let ((val1, pk1), stake1) =
        (gen_validator(), token::Amount::native_whole(1));
    let ((val2, pk2), stake2) =
        (gen_validator(), token::Amount::native_whole(1));
    let ((val3, pk3), stake3) =
        (gen_validator(), token::Amount::native_whole(10));
    let ((val4, pk4), stake4) =
        (gen_validator(), token::Amount::native_whole(1));
    let ((val5, pk5), stake5) =
        (gen_validator(), token::Amount::native_whole(100));
    let ((val6, pk6), stake6) =
        (gen_validator(), token::Amount::native_whole(1));
    let ((val7, pk7), stake7) =
        (gen_validator(), token::Amount::native_whole(1));
    println!("val1: {val1}, {pk1}, {}", stake1.to_string_native());
    println!("val2: {val2}, {pk2}, {}", stake2.to_string_native());
    println!("val3: {val3}, {pk3}, {}", stake3.to_string_native());
    println!("val4: {val4}, {pk4}, {}", stake4.to_string_native());
    println!("val5: {val5}, {pk5}, {}", stake5.to_string_native());
    println!("val6: {val6}, {pk6}, {}", stake6.to_string_native());
    println!("val7: {val7}, {pk7}, {}", stake7.to_string_native());

    init_genesis(
        &mut s,
        &params,
        [
            GenesisValidator {
                address: val1.clone(),
                tokens: stake1,
                consensus_key: pk1.clone(),
<<<<<<< HEAD
                commission_rate: Dec::new(1, 1).expect("Dec creation failed"),
                max_commission_rate_change: Dec::new(1, 1)
                    .expect("Dec creation failed"),
=======
                eth_hot_key: key::common::PublicKey::Secp256k1(
                    key::testing::gen_keypair::<key::secp256k1::SigScheme>()
                        .ref_to(),
                ),
                eth_cold_key: key::common::PublicKey::Secp256k1(
                    key::testing::gen_keypair::<key::secp256k1::SigScheme>()
                        .ref_to(),
                ),
                commission_rate: Decimal::new(1, 1),
                max_commission_rate_change: Decimal::new(1, 1),
>>>>>>> 2c5ae39c
            },
            GenesisValidator {
                address: val2.clone(),
                tokens: stake2,
                consensus_key: pk2.clone(),
<<<<<<< HEAD
                commission_rate: Dec::new(1, 1).expect("Dec creation failed"),
                max_commission_rate_change: Dec::new(1, 1)
                    .expect("Dec creation failed"),
=======
                eth_hot_key: key::common::PublicKey::Secp256k1(
                    key::testing::gen_keypair::<key::secp256k1::SigScheme>()
                        .ref_to(),
                ),
                eth_cold_key: key::common::PublicKey::Secp256k1(
                    key::testing::gen_keypair::<key::secp256k1::SigScheme>()
                        .ref_to(),
                ),
                commission_rate: Decimal::new(1, 1),
                max_commission_rate_change: Decimal::new(1, 1),
>>>>>>> 2c5ae39c
            },
        ]
        .into_iter(),
        epoch,
    )
    .unwrap();

    // Advance to EPOCH 1
    //
    // We cannot call `get_tendermint_set_updates` for the genesis state as
    // `validator_set_update_tendermint` is only called 2 blocks before the
    // start of an epoch and so we need to give it a predecessor epoch (see
    // `get_tendermint_set_updates`), which we cannot have on the first
    // epoch. In any way, the initial validator set is given to Tendermint
    // from InitChain, so `validator_set_update_tendermint` is
    // not being used for it.
    let epoch = advance_epoch(&mut s, &params);
    let pipeline_epoch = epoch + params.pipeline_len;

    // Insert another validator with the greater stake 10 NAM
    insert_validator(&mut s, &val3, &pk3, stake3, epoch);
    // Insert validator with stake 1 NAM
    insert_validator(&mut s, &val4, &pk4, stake4, epoch);

    // Validator `val3` and `val4` will be added at pipeline offset (2) - epoch
    // 3
    let val3_and_4_epoch = pipeline_epoch;

    let consensus_vals: Vec<_> = consensus_validator_set_handle()
        .at(&pipeline_epoch)
        .iter(&s)
        .unwrap()
        .map(Result::unwrap)
        .collect();

    assert_eq!(consensus_vals.len(), 3);
    assert!(matches!(
        &consensus_vals[0],
        (lazy_map::NestedSubKey::Data {
                key: stake,
                nested_sub_key: lazy_map::SubKey::Data(position),
        }, address)
        if address == &val1 && stake == &stake1 && *position == Position(0)
    ));
    assert!(matches!(
        &consensus_vals[1],
        (lazy_map::NestedSubKey::Data {
                key: stake,
                nested_sub_key: lazy_map::SubKey::Data(position),
        }, address)
        if address == &val2 && stake == &stake2 && *position == Position(1)
    ));
    assert!(matches!(
        &consensus_vals[2],
        (lazy_map::NestedSubKey::Data {
                key: stake,
                nested_sub_key: lazy_map::SubKey::Data(position),
        }, address)
        if address == &val3 && stake == &stake3 && *position == Position(0)
    ));

    // Check tendermint validator set updates - there should be none
    let tm_updates = get_tendermint_set_updates(&s, &params, epoch);
    assert!(tm_updates.is_empty());

    // Advance to EPOCH 2
    let epoch = advance_epoch(&mut s, &params);
    let pipeline_epoch = epoch + params.pipeline_len;

    // Insert another validator with a greater stake still 1000 NAM. It should
    // replace 2nd consensus validator with stake 1, which should become
    // below-capacity
    insert_validator(&mut s, &val5, &pk5, stake5, epoch);
    // Validator `val5` will be added at pipeline offset (2) - epoch 4
    let val5_epoch = pipeline_epoch;

    let consensus_vals: Vec<_> = consensus_validator_set_handle()
        .at(&pipeline_epoch)
        .iter(&s)
        .unwrap()
        .map(Result::unwrap)
        .collect();

    assert_eq!(consensus_vals.len(), 3);
    assert!(matches!(
        &consensus_vals[0],
        (lazy_map::NestedSubKey::Data {
                key: stake,
                nested_sub_key: lazy_map::SubKey::Data(position),
        }, address)
        if address == &val1 && stake == &stake1 && *position == Position(0)
    ));
    assert!(matches!(
        &consensus_vals[1],
        (lazy_map::NestedSubKey::Data {
                key: stake,
                nested_sub_key: lazy_map::SubKey::Data(position),
        }, address)
        if address == &val3 && stake == &stake3 && *position == Position(0)
    ));
    assert!(matches!(
        &consensus_vals[2],
        (lazy_map::NestedSubKey::Data {
                key: stake,
                nested_sub_key: lazy_map::SubKey::Data(position),
        }, address)
        if address == &val5 && stake == &stake5 && *position == Position(0)
    ));

    let below_capacity_vals: Vec<_> = below_capacity_validator_set_handle()
        .at(&pipeline_epoch)
        .iter(&s)
        .unwrap()
        .map(Result::unwrap)
        .collect();

    assert_eq!(below_capacity_vals.len(), 2);
    assert!(matches!(
        &below_capacity_vals[0],
        (lazy_map::NestedSubKey::Data {
                key: ReverseOrdTokenAmount(stake),
                nested_sub_key: lazy_map::SubKey::Data(position),
        }, address)
        if address == &val4 && stake == &stake4 && *position == Position(0)
    ));
    assert!(matches!(
        &below_capacity_vals[1],
        (lazy_map::NestedSubKey::Data {
                key: ReverseOrdTokenAmount(stake),
                nested_sub_key: lazy_map::SubKey::Data(position),
        }, address)
        if address == &val2 && stake == &stake2 && *position == Position(1)
    ));

    // Advance to EPOCH 3
    let epoch = advance_epoch(&mut s, &params);
    let pipeline_epoch = epoch + params.pipeline_len;

    // Check tendermint validator set updates
    assert_eq!(
        val3_and_4_epoch, epoch,
        "val3 and val4 are in the validator sets now"
    );
    let tm_updates = get_tendermint_set_updates(&s, &params, epoch);
    // `val4` is newly added below-capacity, must be skipped in updated in TM
    assert_eq!(tm_updates.len(), 1);
    assert_eq!(
        tm_updates[0],
        ValidatorSetUpdate::Consensus(ConsensusValidator {
            consensus_key: pk3,
            bonded_stake: stake3,
        })
    );

    // Insert another validator with a stake 1 NAM. It should be added to the
    // below-capacity set
    insert_validator(&mut s, &val6, &pk6, stake6, epoch);
    // Validator `val6` will be added at pipeline offset (2) - epoch 5
    let val6_epoch = pipeline_epoch;

    let below_capacity_vals: Vec<_> = below_capacity_validator_set_handle()
        .at(&pipeline_epoch)
        .iter(&s)
        .unwrap()
        .map(Result::unwrap)
        .collect();

    assert_eq!(below_capacity_vals.len(), 3);
    assert!(matches!(
        &below_capacity_vals[0],
        (lazy_map::NestedSubKey::Data {
                key: ReverseOrdTokenAmount(stake),
                nested_sub_key: lazy_map::SubKey::Data(position),
        }, address)
        if address == &val4 && stake == &stake4 && *position == Position(0)
    ));
    assert!(matches!(
        &below_capacity_vals[1],
        (lazy_map::NestedSubKey::Data {
                key: ReverseOrdTokenAmount(stake),
                nested_sub_key: lazy_map::SubKey::Data(position),
        }, address)
        if address == &val2 && stake == &stake2 && *position == Position(1)
    ));
    assert!(matches!(
        &below_capacity_vals[2],
        (lazy_map::NestedSubKey::Data {
                key: ReverseOrdTokenAmount(stake),
                nested_sub_key: lazy_map::SubKey::Data(position),
        }, address)
        if address == &val6 && stake == &stake6 && *position == Position(2)
    ));

    // Advance to EPOCH 4
    let epoch = advance_epoch(&mut s, &params);
    let pipeline_epoch = epoch + params.pipeline_len;

    // Check tendermint validator set updates
    assert_eq!(val5_epoch, epoch, "val5 is in the validator sets now");
    let tm_updates = get_tendermint_set_updates(&s, &params, epoch);
    assert_eq!(tm_updates.len(), 2);
    assert_eq!(
        tm_updates[0],
        ValidatorSetUpdate::Consensus(ConsensusValidator {
            consensus_key: pk5,
            bonded_stake: stake5,
        })
    );
    assert_eq!(tm_updates[1], ValidatorSetUpdate::Deactivated(pk2));

    // Unbond some stake from val1, it should be be swapped with the greatest
    // below-capacity validator val2 into the below-capacity set
    let unbond = token::Amount::from_uint(500_000, 0).unwrap();
    let stake1 = stake1 - unbond;
    println!("val1 {val1} new stake {}", stake1.to_string_native());
    // Because `update_validator_set` and `update_validator_deltas` are
    // effective from pipeline offset, we use pipeline epoch for the rest of the
    // checks
    update_validator_set(&mut s, &params, &val1, -unbond.change(), epoch)
        .unwrap();
    update_validator_deltas(&mut s, &params, &val1, -unbond.change(), epoch)
        .unwrap();
    // Epoch 6
    let val1_unbond_epoch = pipeline_epoch;

    let consensus_vals: Vec<_> = consensus_validator_set_handle()
        .at(&pipeline_epoch)
        .iter(&s)
        .unwrap()
        .map(Result::unwrap)
        .collect();

    assert_eq!(consensus_vals.len(), 3);
    assert!(matches!(
        &consensus_vals[0],
        (lazy_map::NestedSubKey::Data {
                key: stake,
                nested_sub_key: lazy_map::SubKey::Data(position),
        }, address)
        if address == &val4 && stake == &stake4 && *position == Position(0)
    ));
    assert!(matches!(
        &consensus_vals[1],
        (lazy_map::NestedSubKey::Data {
                key: stake,
                nested_sub_key: lazy_map::SubKey::Data(position),
        }, address)
        if address == &val3 && stake == &stake3 && *position == Position(0)
    ));
    assert!(matches!(
        &consensus_vals[2],
        (lazy_map::NestedSubKey::Data {
                key: stake,
                nested_sub_key: lazy_map::SubKey::Data(position),
        }, address)
        if address == &val5 && stake == &stake5 && *position == Position(0)
    ));

    let below_capacity_vals: Vec<_> = below_capacity_validator_set_handle()
        .at(&pipeline_epoch)
        .iter(&s)
        .unwrap()
        .map(Result::unwrap)
        .collect();

    assert_eq!(below_capacity_vals.len(), 3);
    assert!(matches!(
        &below_capacity_vals[0],
        (lazy_map::NestedSubKey::Data {
                key: ReverseOrdTokenAmount(stake),
                nested_sub_key: lazy_map::SubKey::Data(position),
        }, address)
        if address == &val2 && stake == &stake2 && *position == Position(1)
    ));
    assert!(matches!(
        &below_capacity_vals[1],
        (lazy_map::NestedSubKey::Data {
                key: ReverseOrdTokenAmount(stake),
                nested_sub_key: lazy_map::SubKey::Data(position),
        }, address)
        if address == &val6 && stake == &stake6 && *position == Position(2)
    ));
    assert!(matches!(
        &below_capacity_vals[2],
        (
            lazy_map::NestedSubKey::Data {
                key: ReverseOrdTokenAmount(stake),
                nested_sub_key: lazy_map::SubKey::Data(position),
            },
            address
        )
        if address == &val1 && stake == &stake1 && *position == Position(0)
    ));

    // Advance to EPOCH 5
    let epoch = advance_epoch(&mut s, &params);
    let pipeline_epoch = epoch + params.pipeline_len;

    // Check tendermint validator set updates
    assert_eq!(val6_epoch, epoch, "val6 is in the validator sets now");
    let tm_updates = get_tendermint_set_updates(&s, &params, epoch);
    assert!(tm_updates.is_empty());

    // Insert another validator with stake 1 - it should be added to below
    // capacity set after val1
    insert_validator(&mut s, &val7, &pk7, stake7, epoch);
    // Epoch 7
    let val7_epoch = pipeline_epoch;

    let consensus_vals: Vec<_> = consensus_validator_set_handle()
        .at(&pipeline_epoch)
        .iter(&s)
        .unwrap()
        .map(Result::unwrap)
        .collect();

    assert_eq!(consensus_vals.len(), 3);
    assert!(matches!(
        &consensus_vals[0],
        (lazy_map::NestedSubKey::Data {
                key: stake,
                nested_sub_key: lazy_map::SubKey::Data(position),
        }, address)
        if address == &val4 && stake == &stake4 && *position == Position(0)
    ));
    assert!(matches!(
        &consensus_vals[1],
        (lazy_map::NestedSubKey::Data {
                key: stake,
                nested_sub_key: lazy_map::SubKey::Data(position),
        }, address)
        if address == &val3 && stake == &stake3 && *position == Position(0)
    ));
    assert!(matches!(
        &consensus_vals[2],
        (lazy_map::NestedSubKey::Data {
                key: stake,
                nested_sub_key: lazy_map::SubKey::Data(position),
        }, address)
        if address == &val5 && stake == &stake5 && *position == Position(0)
    ));

    let below_capacity_vals: Vec<_> = below_capacity_validator_set_handle()
        .at(&pipeline_epoch)
        .iter(&s)
        .unwrap()
        .map(Result::unwrap)
        .collect();

    assert_eq!(below_capacity_vals.len(), 4);
    assert!(matches!(
        &below_capacity_vals[0],
        (lazy_map::NestedSubKey::Data {
                key: ReverseOrdTokenAmount(stake),
                nested_sub_key: lazy_map::SubKey::Data(position),
        }, address)
        if address == &val2 && stake == &stake2 && *position == Position(1)
    ));
    assert!(matches!(
        &below_capacity_vals[1],
        (lazy_map::NestedSubKey::Data {
                key: ReverseOrdTokenAmount(stake),
                nested_sub_key: lazy_map::SubKey::Data(position),
        }, address)
        if address == &val6 && stake == &stake6 && *position == Position(2)
    ));
    assert!(matches!(
        &below_capacity_vals[2],
        (
            lazy_map::NestedSubKey::Data {
                key: ReverseOrdTokenAmount(stake),
                nested_sub_key: lazy_map::SubKey::Data(position),
            },
            address
        )
        if address == &val7 && stake == &stake7 && *position == Position(3)
    ));
    assert!(matches!(
        &below_capacity_vals[3],
        (
            lazy_map::NestedSubKey::Data {
                key: ReverseOrdTokenAmount(stake),
                nested_sub_key: lazy_map::SubKey::Data(position),
            },
            address
        )
        if address == &val1 && stake == &stake1 && *position == Position(0)
    ));

    // Advance to EPOCH 6
    let epoch = advance_epoch(&mut s, &params);
    let pipeline_epoch = epoch + params.pipeline_len;

    // Check tendermint validator set updates
    assert_eq!(val1_unbond_epoch, epoch, "val1's unbond is applied now");
    let tm_updates = get_tendermint_set_updates(&s, &params, epoch);
    assert_eq!(tm_updates.len(), 2);
    assert_eq!(
        tm_updates[0],
        ValidatorSetUpdate::Consensus(ConsensusValidator {
            consensus_key: pk4.clone(),
            bonded_stake: stake4,
        })
    );
    assert_eq!(tm_updates[1], ValidatorSetUpdate::Deactivated(pk1));

    // Bond some stake to val6, it should be be swapped with the lowest
    // consensus validator val2 into the consensus set
    let bond = token::Amount::from_uint(500_000, 0).unwrap();
    let stake6 = stake6 + bond;
    println!("val6 {val6} new stake {}", stake6.to_string_native());
    update_validator_set(&mut s, &params, &val6, bond.change(), epoch).unwrap();
    update_validator_deltas(&mut s, &params, &val6, bond.change(), epoch)
        .unwrap();
    let val6_bond_epoch = pipeline_epoch;

    let consensus_vals: Vec<_> = consensus_validator_set_handle()
        .at(&pipeline_epoch)
        .iter(&s)
        .unwrap()
        .map(Result::unwrap)
        .collect();

    assert_eq!(consensus_vals.len(), 3);
    assert!(matches!(
        &consensus_vals[0],
        (lazy_map::NestedSubKey::Data {
                key: stake,
                nested_sub_key: lazy_map::SubKey::Data(position),
        }, address)
        if address == &val6 && stake == &stake6 && *position == Position(0)
    ));
    assert!(matches!(
        &consensus_vals[1],
        (lazy_map::NestedSubKey::Data {
                key: stake,
                nested_sub_key: lazy_map::SubKey::Data(position),
        }, address)
        if address == &val3 && stake == &stake3 && *position == Position(0)
    ));
    assert!(matches!(
        &consensus_vals[2],
        (lazy_map::NestedSubKey::Data {
                key: stake,
                nested_sub_key: lazy_map::SubKey::Data(position),
        }, address)
        if address == &val5 && stake == &stake5 && *position == Position(0)
    ));

    let below_capacity_vals: Vec<_> = below_capacity_validator_set_handle()
        .at(&pipeline_epoch)
        .iter(&s)
        .unwrap()
        .map(Result::unwrap)
        .collect();

    assert_eq!(below_capacity_vals.len(), 4);
    dbg!(&below_capacity_vals);
    assert!(matches!(
        &below_capacity_vals[0],
        (lazy_map::NestedSubKey::Data {
                key: ReverseOrdTokenAmount(stake),
                nested_sub_key: lazy_map::SubKey::Data(position),
        }, address)
        if address == &val2 && stake == &stake2 && *position == Position(1)
    ));
    assert!(matches!(
        &below_capacity_vals[1],
        (lazy_map::NestedSubKey::Data {
                key: ReverseOrdTokenAmount(stake),
                nested_sub_key: lazy_map::SubKey::Data(position),
        }, address)
        if address == &val7 && stake == &stake7 && *position == Position(3)
    ));
    assert!(matches!(
        &below_capacity_vals[2],
        (
            lazy_map::NestedSubKey::Data {
                key: ReverseOrdTokenAmount(stake),
                nested_sub_key: lazy_map::SubKey::Data(position),
            },
            address
        )
        if address == &val4 && stake == &stake4 && *position == Position(4)
    ));
    assert!(matches!(
        &below_capacity_vals[3],
        (
            lazy_map::NestedSubKey::Data {
                key: ReverseOrdTokenAmount(stake),
                nested_sub_key: lazy_map::SubKey::Data(position),
            },
            address
        )
        if address == &val1 && stake == &stake1 && *position == Position(0)
    ));

    // Advance to EPOCH 7
    let epoch = advance_epoch(&mut s, &params);
    assert_eq!(val7_epoch, epoch, "val6 is in the validator sets now");

    // Check tendermint validator set updates
    let tm_updates = get_tendermint_set_updates(&s, &params, epoch);
    assert!(tm_updates.is_empty());

    // Advance to EPOCH 8
    let epoch = advance_epoch(&mut s, &params);

    // Check tendermint validator set updates
    assert_eq!(val6_bond_epoch, epoch, "val5's bond is applied now");
    let tm_updates = get_tendermint_set_updates(&s, &params, epoch);
    dbg!(&tm_updates);
    assert_eq!(tm_updates.len(), 2);
    assert_eq!(
        tm_updates[0],
        ValidatorSetUpdate::Consensus(ConsensusValidator {
            consensus_key: pk6,
            bonded_stake: stake6,
        })
    );
    assert_eq!(tm_updates[1], ValidatorSetUpdate::Deactivated(pk4));
}

/// When a consensus set validator with 0 voting power adds a bond in the same
/// epoch as another below-capacity set validator with 0 power, but who adds
/// more bonds than the validator who is in the consensus set, they get swapped
/// in the sets. But if both of their new voting powers are still 0 after
/// bonding, the newly below-capacity validator must not be given to tendermint
/// with 0 voting power, because it wasn't it its set before
#[test]
fn test_validator_sets_swap() {
    let mut s = TestWlStorage::default();
    // Only 2 consensus validator slots
    let params = PosParams {
        max_validator_slots: 2,
        // Set 0.1 votes per token
        tm_votes_per_token: Dec::new(1, 1).expect("Dec creation failed"),
        ..Default::default()
    };
    let addr_seed = "seed";
    let mut address_gen = EstablishedAddressGen::new(addr_seed);
    let mut sk_seed = 0;
    let mut gen_validator = || {
        let res = (
            address_gen.generate_address(addr_seed),
            key::testing::common_sk_from_simple_seed(sk_seed).to_public(),
        );
        // bump the sk seed
        sk_seed += 1;
        res
    };

    // A helper to insert a non-genesis validator
    let insert_validator = |s: &mut TestWlStorage,
                            addr,
                            pk: &PublicKey,
                            stake: token::Amount,
                            epoch: Epoch| {
        insert_validator_into_validator_set(
            s,
            &params,
            addr,
            stake,
            epoch,
            params.pipeline_len,
        )
        .unwrap();

        update_validator_deltas(s, &params, addr, stake.change(), epoch)
            .unwrap();

        // Set their consensus key (needed for
        // `validator_set_update_tendermint` fn)
        validator_consensus_key_handle(addr)
            .set(s, pk.clone(), epoch, params.pipeline_len)
            .unwrap();
    };

    // Start with two genesis validators, one with 1 voting power and other 0
    let epoch = Epoch::default();
    // 1M voting power
    let ((val1, pk1), stake1) =
        (gen_validator(), token::Amount::native_whole(10));
    // 0 voting power
    let ((val2, pk2), stake2) =
        (gen_validator(), token::Amount::from_uint(5, 0).unwrap());
    // 0 voting power
    let ((val3, pk3), stake3) =
        (gen_validator(), token::Amount::from_uint(5, 0).unwrap());
    println!("val1: {val1}, {pk1}, {}", stake1.to_string_native());
    println!("val2: {val2}, {pk2}, {}", stake2.to_string_native());
    println!("val3: {val3}, {pk3}, {}", stake3.to_string_native());

    init_genesis(
        &mut s,
        &params,
        [
            GenesisValidator {
                address: val1,
                tokens: stake1,
                consensus_key: pk1,
<<<<<<< HEAD
                commission_rate: Dec::new(1, 1).expect("Dec creation failed"),
                max_commission_rate_change: Dec::new(1, 1)
                    .expect("Dec creation failed"),
=======
                eth_hot_key: key::common::PublicKey::Secp256k1(
                    key::testing::gen_keypair::<key::secp256k1::SigScheme>()
                        .ref_to(),
                ),
                eth_cold_key: key::common::PublicKey::Secp256k1(
                    key::testing::gen_keypair::<key::secp256k1::SigScheme>()
                        .ref_to(),
                ),
                commission_rate: Decimal::new(1, 1),
                max_commission_rate_change: Decimal::new(1, 1),
>>>>>>> 2c5ae39c
            },
            GenesisValidator {
                address: val2.clone(),
                tokens: stake2,
                consensus_key: pk2,
<<<<<<< HEAD
                commission_rate: Dec::new(1, 1).expect("Dec creation failed"),
                max_commission_rate_change: Dec::new(1, 1)
                    .expect("Dec creation failed"),
=======
                eth_hot_key: key::common::PublicKey::Secp256k1(
                    key::testing::gen_keypair::<key::secp256k1::SigScheme>()
                        .ref_to(),
                ),
                eth_cold_key: key::common::PublicKey::Secp256k1(
                    key::testing::gen_keypair::<key::secp256k1::SigScheme>()
                        .ref_to(),
                ),
                commission_rate: Decimal::new(1, 1),
                max_commission_rate_change: Decimal::new(1, 1),
>>>>>>> 2c5ae39c
            },
        ]
        .into_iter(),
        epoch,
    )
    .unwrap();

    // Advance to EPOCH 1
    let epoch = advance_epoch(&mut s, &params);
    let pipeline_epoch = epoch + params.pipeline_len;

    // Insert another validator with 0 voting power
    insert_validator(&mut s, &val3, &pk3, stake3, epoch);

    assert_eq!(stake2, stake3);

    // Add 2 bonds, one for val2 and greater one for val3
    let bonds_epoch_1 = pipeline_epoch;
    let bond2 = token::Amount::from_uint(1, 0).unwrap();
    let stake2 = stake2 + bond2;
    let bond3 = token::Amount::from_uint(4, 0).unwrap();
    let stake3 = stake3 + bond3;

    assert!(stake2 < stake3);
    assert_eq!(into_tm_voting_power(params.tm_votes_per_token, stake2), 0);
    assert_eq!(into_tm_voting_power(params.tm_votes_per_token, stake3), 0);

    update_validator_set(&mut s, &params, &val2, bond2.change(), epoch)
        .unwrap();
    update_validator_deltas(&mut s, &params, &val2, bond2.change(), epoch)
        .unwrap();

    update_validator_set(&mut s, &params, &val3, bond3.change(), epoch)
        .unwrap();
    update_validator_deltas(&mut s, &params, &val3, bond3.change(), epoch)
        .unwrap();

    // Advance to EPOCH 2
    let epoch = advance_epoch(&mut s, &params);
    let pipeline_epoch = epoch + params.pipeline_len;

    // Add 2 more bonds, same amount for `val2` and val3`
    let bonds_epoch_2 = pipeline_epoch;
    let bonds = token::Amount::native_whole(1);
    let stake2 = stake2 + bonds;
    let stake3 = stake3 + bonds;
    assert!(stake2 < stake3);
    assert_eq!(
        into_tm_voting_power(params.tm_votes_per_token, stake2),
        into_tm_voting_power(params.tm_votes_per_token, stake3)
    );

    update_validator_set(&mut s, &params, &val2, bonds.change(), epoch)
        .unwrap();
    update_validator_deltas(&mut s, &params, &val2, bonds.change(), epoch)
        .unwrap();

    update_validator_set(&mut s, &params, &val3, bonds.change(), epoch)
        .unwrap();
    update_validator_deltas(&mut s, &params, &val3, bonds.change(), epoch)
        .unwrap();

    // Advance to EPOCH 3
    let epoch = advance_epoch(&mut s, &params);

    // Check tendermint validator set updates
    assert_eq!(bonds_epoch_1, epoch);
    let tm_updates = get_tendermint_set_updates(&s, &params, epoch);
    // `val2` must not be given to tendermint - even though it was in the
    // consensus set, its voting power was 0, so it wasn't in TM set before the
    // bond
    assert!(tm_updates.is_empty());

    // Advance to EPOCH 4
    let epoch = advance_epoch(&mut s, &params);

    // Check tendermint validator set updates
    assert_eq!(bonds_epoch_2, epoch);
    let tm_updates = get_tendermint_set_updates(&s, &params, epoch);
    dbg!(&tm_updates);
    assert_eq!(tm_updates.len(), 1);
    // `val2` must not be given to tendermint as it was and still is below
    // capacity
    assert_eq!(
        tm_updates[0],
        ValidatorSetUpdate::Consensus(ConsensusValidator {
            consensus_key: pk3,
            bonded_stake: stake3,
        })
    );
}

fn get_tendermint_set_updates(
    s: &TestWlStorage,
    params: &PosParams,
    Epoch(epoch): Epoch,
) -> Vec<ValidatorSetUpdate> {
    // Because the `validator_set_update_tendermint` is called 2 blocks before
    // the start of a new epoch, it expects to receive the epoch that is before
    // the start of a new one too and so we give it the predecessor of the
    // current epoch here to actually get the update for the current epoch.
    let epoch = Epoch(epoch - 1);
    validator_set_update_tendermint(s, params, epoch, |update| update).unwrap()
}

/// Advance to the next epoch. Returns the new epoch.
fn advance_epoch(s: &mut TestWlStorage, params: &PosParams) -> Epoch {
    s.storage.block.epoch = s.storage.block.epoch.next();
    let current_epoch = s.storage.block.epoch;
    copy_validator_sets_and_positions(
        s,
        current_epoch,
        current_epoch + params.pipeline_len,
        &consensus_validator_set_handle(),
        &below_capacity_validator_set_handle(),
    )
    .unwrap();
    current_epoch
}

fn arb_genesis_validators(
    size: Range<usize>,
) -> impl Strategy<Value = Vec<GenesisValidator>> {
    let tokens: Vec<_> = (0..size.end)
        .map(|_| {
            (1..=10_u64).prop_map(|val| {
                token::Amount::from_uint(val, 0).expect("This cannot fail")
            })
        })
        .collect();
    (size, tokens).prop_map(|(size, token_amounts)| {
        // use unique seeds to generate validators' address and consensus key
        let seeds = (0_u64..).take(size);
        seeds
            .zip(token_amounts)
            .map(|(seed, tokens)| {
                let address = address_from_simple_seed(seed);
                let consensus_sk = common_sk_from_simple_seed(seed);
                let consensus_key = consensus_sk.to_public();

<<<<<<< HEAD
                let commission_rate = Dec::new(5, 2).expect("Test failed");
                let max_commission_rate_change =
                    Dec::new(1, 3).expect("Test failed");
=======
                let eth_hot_key = key::common::PublicKey::Secp256k1(
                    key::testing::gen_keypair::<key::secp256k1::SigScheme>()
                        .ref_to(),
                );
                let eth_cold_key = key::common::PublicKey::Secp256k1(
                    key::testing::gen_keypair::<key::secp256k1::SigScheme>()
                        .ref_to(),
                );

                let commission_rate = Decimal::new(5, 2);
                let max_commission_rate_change = Decimal::new(1, 3);
>>>>>>> 2c5ae39c
                GenesisValidator {
                    address,
                    tokens,
                    consensus_key,
                    eth_hot_key,
                    eth_cold_key,
                    commission_rate,
                    max_commission_rate_change,
                }
            })
            .collect()
    })
}<|MERGE_RESOLUTION|>--- conflicted
+++ resolved
@@ -764,15 +764,9 @@
         eth_cold_key: &eth_cold_key,
         eth_hot_key: &eth_hot_key,
         current_epoch,
-<<<<<<< HEAD
         Dec::new(5, 2).expect("Dec creation failed"),
         Dec::new(5, 2).expect("Dec creation failed"),
     )
-=======
-        commission_rate: Decimal::new(5, 2),
-        max_commission_rate_change: Decimal::new(5, 2),
-    })
->>>>>>> 2c5ae39c
     .unwrap();
 
     let num_consensus_after = read_num_consensus_validators(&s).unwrap();
@@ -956,11 +950,6 @@
                 address: val1.clone(),
                 tokens: stake1,
                 consensus_key: pk1.clone(),
-<<<<<<< HEAD
-                commission_rate: Dec::new(1, 1).expect("Dec creation failed"),
-                max_commission_rate_change: Dec::new(1, 1)
-                    .expect("Dec creation failed"),
-=======
                 eth_hot_key: key::common::PublicKey::Secp256k1(
                     key::testing::gen_keypair::<key::secp256k1::SigScheme>()
                         .ref_to(),
@@ -969,19 +958,14 @@
                     key::testing::gen_keypair::<key::secp256k1::SigScheme>()
                         .ref_to(),
                 ),
-                commission_rate: Decimal::new(1, 1),
-                max_commission_rate_change: Decimal::new(1, 1),
->>>>>>> 2c5ae39c
+                commission_rate: Dec::new(1, 1).expect("Dec creation failed"),
+                max_commission_rate_change: Dec::new(1, 1)
+                    .expect("Dec creation failed"),
             },
             GenesisValidator {
                 address: val2.clone(),
                 tokens: stake2,
                 consensus_key: pk2.clone(),
-<<<<<<< HEAD
-                commission_rate: Dec::new(1, 1).expect("Dec creation failed"),
-                max_commission_rate_change: Dec::new(1, 1)
-                    .expect("Dec creation failed"),
-=======
                 eth_hot_key: key::common::PublicKey::Secp256k1(
                     key::testing::gen_keypair::<key::secp256k1::SigScheme>()
                         .ref_to(),
@@ -990,9 +974,9 @@
                     key::testing::gen_keypair::<key::secp256k1::SigScheme>()
                         .ref_to(),
                 ),
-                commission_rate: Decimal::new(1, 1),
-                max_commission_rate_change: Decimal::new(1, 1),
->>>>>>> 2c5ae39c
+                commission_rate: Dec::new(1, 1).expect("Dec creation failed"),
+                max_commission_rate_change: Dec::new(1, 1)
+                    .expect("Dec creation failed"),
             },
         ]
         .into_iter(),
@@ -1594,11 +1578,6 @@
                 address: val1,
                 tokens: stake1,
                 consensus_key: pk1,
-<<<<<<< HEAD
-                commission_rate: Dec::new(1, 1).expect("Dec creation failed"),
-                max_commission_rate_change: Dec::new(1, 1)
-                    .expect("Dec creation failed"),
-=======
                 eth_hot_key: key::common::PublicKey::Secp256k1(
                     key::testing::gen_keypair::<key::secp256k1::SigScheme>()
                         .ref_to(),
@@ -1607,19 +1586,14 @@
                     key::testing::gen_keypair::<key::secp256k1::SigScheme>()
                         .ref_to(),
                 ),
-                commission_rate: Decimal::new(1, 1),
-                max_commission_rate_change: Decimal::new(1, 1),
->>>>>>> 2c5ae39c
+                commission_rate: Dec::new(1, 1).expect("Dec creation failed"),
+                max_commission_rate_change: Dec::new(1, 1)
+                    .expect("Dec creation failed"),
             },
             GenesisValidator {
                 address: val2.clone(),
                 tokens: stake2,
                 consensus_key: pk2,
-<<<<<<< HEAD
-                commission_rate: Dec::new(1, 1).expect("Dec creation failed"),
-                max_commission_rate_change: Dec::new(1, 1)
-                    .expect("Dec creation failed"),
-=======
                 eth_hot_key: key::common::PublicKey::Secp256k1(
                     key::testing::gen_keypair::<key::secp256k1::SigScheme>()
                         .ref_to(),
@@ -1628,9 +1602,9 @@
                     key::testing::gen_keypair::<key::secp256k1::SigScheme>()
                         .ref_to(),
                 ),
-                commission_rate: Decimal::new(1, 1),
-                max_commission_rate_change: Decimal::new(1, 1),
->>>>>>> 2c5ae39c
+                commission_rate: Dec::new(1, 1).expect("Dec creation failed"),
+                max_commission_rate_change: Dec::new(1, 1)
+                    .expect("Dec creation failed"),
             },
         ]
         .into_iter(),
@@ -1771,11 +1745,6 @@
                 let consensus_sk = common_sk_from_simple_seed(seed);
                 let consensus_key = consensus_sk.to_public();
 
-<<<<<<< HEAD
-                let commission_rate = Dec::new(5, 2).expect("Test failed");
-                let max_commission_rate_change =
-                    Dec::new(1, 3).expect("Test failed");
-=======
                 let eth_hot_key = key::common::PublicKey::Secp256k1(
                     key::testing::gen_keypair::<key::secp256k1::SigScheme>()
                         .ref_to(),
@@ -1785,9 +1754,9 @@
                         .ref_to(),
                 );
 
-                let commission_rate = Decimal::new(5, 2);
-                let max_commission_rate_change = Decimal::new(1, 3);
->>>>>>> 2c5ae39c
+                let commission_rate = Dec::new(5, 2).expect("Test failed");
+                let max_commission_rate_change =
+                    Dec::new(1, 3).expect("Test failed");
                 GenesisValidator {
                     address,
                     tokens,
