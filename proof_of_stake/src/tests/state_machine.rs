//! Test PoS transitions with a state machine

use std::collections::{BTreeMap, HashMap, HashSet, VecDeque};

use itertools::Itertools;
use namada_core::ledger::storage::testing::TestWlStorage;
use namada_core::ledger::storage_api::{token, StorageRead};
use namada_core::types::address::{self, Address};
use namada_core::types::dec::Dec;
use namada_core::types::key;
use namada_core::types::key::common::PublicKey;
use namada_core::types::storage::Epoch;
use namada_core::types::token::Change;
use proptest::prelude::*;
use proptest::prop_state_machine;
use proptest::state_machine::{ReferenceStateMachine, StateMachineTest};
use proptest::test_runner::Config;
// Use `RUST_LOG=info` (or another tracing level) and `--nocapture` to see
// `tracing` logs from tests
use test_log::test;

use super::arb_genesis_validators;
use crate::parameters::testing::{arb_pos_params, arb_rate};
use crate::parameters::PosParams;
use crate::types::{
    BondId, GenesisValidator, ReverseOrdTokenAmount, ValidatorState,
    WeightedValidator,
};

prop_state_machine! {
    #![proptest_config(Config {
        cases: 5,
        verbose: 1,
        .. Config::default()
    })]
    #[test]
    /// A `StateMachineTest` implemented on `PosState`
    fn pos_state_machine_test(sequential 1..200 => ConcretePosState);
}

/// Abstract representation of a state of PoS system
#[derive(Clone, Debug)]
struct AbstractPosState {
    /// Current epoch
    epoch: Epoch,
    /// Parameters
    params: PosParams,
    /// Genesis validator
    genesis_validators: Vec<GenesisValidator>,
    /// Bonds delta values. The outer key for Epoch is pipeline offset from
    /// epoch in which the bond is applied
    bonds: BTreeMap<Epoch, HashMap<BondId, token::Change>>,
    /// Validator stakes delta values (sum of all their bonds deltas).
    /// Pipelined.
    total_stakes: BTreeMap<Epoch, HashMap<Address, token::Change>>,
    /// Consensus validator set. Pipelined.
    consensus_set: BTreeMap<Epoch, BTreeMap<token::Amount, VecDeque<Address>>>,
    /// Below-capacity validator set. Pipelined.
    below_capacity_set:
        BTreeMap<Epoch, BTreeMap<ReverseOrdTokenAmount, VecDeque<Address>>>,
    /// Validator states. Pipelined.
    validator_states: BTreeMap<Epoch, HashMap<Address, ValidatorState>>,
    /// Unbonded bonds. The outer key for Epoch is pipeline + unbonding offset
    /// from epoch in which the unbond is applied.
    unbonds: BTreeMap<Epoch, HashMap<BondId, token::Amount>>,
}

/// The PoS system under test
#[derive(Debug)]
struct ConcretePosState {
    /// Storage - contains all the PoS state
    s: TestWlStorage,
}

/// State machine transitions
#[allow(clippy::large_enum_variant)]
// TODO: remove once all the transitions are being covered
#[allow(dead_code)]
#[derive(Clone, Debug)]
enum Transition {
    NextEpoch,
    InitValidator {
        address: Address,
        consensus_key: PublicKey,
<<<<<<< HEAD
        commission_rate: Dec,
        max_commission_rate_change: Dec,
=======
        eth_cold_key: PublicKey,
        eth_hot_key: PublicKey,
        commission_rate: Decimal,
        max_commission_rate_change: Decimal,
>>>>>>> 2c5ae39c
    },
    Bond {
        id: BondId,
        amount: token::Amount,
    },
    Unbond {
        id: BondId,
        amount: token::Amount,
    },
    Withdraw {
        id: BondId,
    },
}

impl StateMachineTest for ConcretePosState {
    type Reference = AbstractPosState;
    type SystemUnderTest = Self;

    fn init_test(
        initial_state: &<Self::Reference as ReferenceStateMachine>::State,
    ) -> Self::SystemUnderTest {
        println!();
        println!("New test case");
        println!(
            "Genesis validators: {:#?}",
            initial_state
                .genesis_validators
                .iter()
                .map(|val| &val.address)
                .collect::<Vec<_>>()
        );
        let mut s = TestWlStorage::default();
        crate::init_genesis(
            &mut s,
            &initial_state.params,
            initial_state.genesis_validators.clone().into_iter(),
            initial_state.epoch,
        )
        .unwrap();
        Self { s }
    }

    fn apply(
        mut state: Self::SystemUnderTest,
        _ref_state: &<Self::Reference as ReferenceStateMachine>::State,
        transition: <Self::Reference as ReferenceStateMachine>::Transition,
    ) -> Self::SystemUnderTest {
        let params = crate::read_pos_params(&state.s).unwrap();
        match transition {
            Transition::NextEpoch => {
                super::advance_epoch(&mut state.s, &params);

                state.check_next_epoch_post_conditions(&params);
            }
            Transition::InitValidator {
                address,
                consensus_key,
                eth_cold_key,
                eth_hot_key,
                commission_rate,
                max_commission_rate_change,
            } => {
                let epoch = state.current_epoch();

                super::become_validator(super::BecomeValidator {
                    storage: &mut state.s,
                    params: &params,
                    address: &address,
                    consensus_key: &consensus_key,
                    eth_cold_key: &eth_cold_key,
                    eth_hot_key: &eth_hot_key,
                    current_epoch: epoch,
                    commission_rate,
                    max_commission_rate_change,
                })
                .unwrap();

                state.check_init_validator_post_conditions(
                    epoch, &params, &address,
                )
            }
            Transition::Bond { id, amount } => {
                let epoch = state.current_epoch();
                let pipeline = epoch + params.pipeline_len;
                let validator_stake_before_bond_cur =
                    crate::read_validator_stake(
                        &state.s,
                        &params,
                        &id.validator,
                        epoch,
                    )
                    .unwrap()
                    .unwrap_or_default();
                let validator_stake_before_bond_pipeline =
                    crate::read_validator_stake(
                        &state.s,
                        &params,
                        &id.validator,
                        pipeline,
                    )
                    .unwrap()
                    .unwrap_or_default();

                // Credit tokens to ensure we can apply the bond
                let native_token = state.s.get_native_token().unwrap();
                let pos = address::POS;
                token::credit_tokens(
                    &mut state.s,
                    &native_token,
                    &id.source,
                    amount,
                )
                .unwrap();

                let src_balance_pre =
                    token::read_balance(&state.s, &native_token, &id.source)
                        .unwrap();
                let pos_balance_pre =
                    token::read_balance(&state.s, &native_token, &pos).unwrap();

                // This must be ensured by both transitions generator and
                // pre-conditions!
                assert!(
                    crate::is_validator(
                        &state.s,
                        &id.validator,
                        &params,
                        pipeline,
                    )
                    .unwrap(),
                    "{} is not a validator",
                    id.validator
                );

                // Apply the bond
                super::bond_tokens(
                    &mut state.s,
                    Some(&id.source),
                    &id.validator,
                    amount,
                    epoch,
                )
                .unwrap();

                state.check_bond_post_conditions(
                    epoch,
                    &params,
                    id.clone(),
                    amount,
                    validator_stake_before_bond_cur,
                    validator_stake_before_bond_pipeline,
                );

                let src_balance_post =
                    token::read_balance(&state.s, &native_token, &id.source)
                        .unwrap();
                let pos_balance_post =
                    token::read_balance(&state.s, &native_token, &pos).unwrap();

                // Post-condition: PoS balance should increase
                assert!(pos_balance_pre < pos_balance_post);
                // Post-condition: The difference in PoS balance should be the
                // same as in the source
                assert_eq!(
                    pos_balance_post - pos_balance_pre,
                    src_balance_pre - src_balance_post
                );
            }
            Transition::Unbond { id, amount } => {
                let epoch = state.current_epoch();
                let pipeline = epoch + params.pipeline_len;
                let native_token = state.s.get_native_token().unwrap();
                let pos = address::POS;
                let src_balance_pre =
                    token::read_balance(&state.s, &native_token, &id.source)
                        .unwrap();
                let pos_balance_pre =
                    token::read_balance(&state.s, &native_token, &pos).unwrap();

                let validator_stake_before_bond_cur =
                    crate::read_validator_stake(
                        &state.s,
                        &params,
                        &id.validator,
                        epoch,
                    )
                    .unwrap()
                    .unwrap_or_default();
                let validator_stake_before_bond_pipeline =
                    crate::read_validator_stake(
                        &state.s,
                        &params,
                        &id.validator,
                        pipeline,
                    )
                    .unwrap()
                    .unwrap_or_default();

                // Apply the unbond
                super::unbond_tokens(
                    &mut state.s,
                    Some(&id.source),
                    &id.validator,
                    amount,
                    epoch,
                )
                .unwrap();

                state.check_unbond_post_conditions(
                    epoch,
                    &params,
                    id.clone(),
                    amount,
                    validator_stake_before_bond_cur,
                    validator_stake_before_bond_pipeline,
                );

                let src_balance_post =
                    token::read_balance(&state.s, &native_token, &id.source)
                        .unwrap();
                let pos_balance_post =
                    token::read_balance(&state.s, &native_token, &pos).unwrap();

                // Post-condition: PoS balance should not change
                assert_eq!(pos_balance_pre, pos_balance_post);
                // Post-condition: Source balance should not change
                assert_eq!(src_balance_post, src_balance_pre);
            }
            Transition::Withdraw {
                id: BondId { source, validator },
            } => {
                let epoch = state.current_epoch();
                let native_token = state.s.get_native_token().unwrap();
                let pos = address::POS;
                let src_balance_pre =
                    token::read_balance(&state.s, &native_token, &source)
                        .unwrap();
                let pos_balance_pre =
                    token::read_balance(&state.s, &native_token, &pos).unwrap();

                // Apply the withdrawal
                let withdrawn = super::withdraw_tokens(
                    &mut state.s,
                    Some(&source),
                    &validator,
                    epoch,
                )
                .unwrap();

                let src_balance_post =
                    token::read_balance(&state.s, &native_token, &source)
                        .unwrap();
                let pos_balance_post =
                    token::read_balance(&state.s, &native_token, &pos).unwrap();

                // Post-condition: PoS balance should decrease or not change if
                // nothing was withdrawn
                assert!(pos_balance_pre >= pos_balance_post);
                // Post-condition: The difference in PoS balance should be the
                // same as in the source
                assert_eq!(
                    pos_balance_pre - pos_balance_post,
                    src_balance_post - src_balance_pre
                );
                // Post-condition: The increment in source balance should be
                // equal to the withdrawn amount
                assert_eq!(src_balance_post - src_balance_pre, withdrawn,);
            }
        }
        state
    }

    fn check_invariants(
        _state: &Self::SystemUnderTest,
        _ref_state: &<Self::Reference as ReferenceStateMachine>::State,
    ) {
    }
}

impl ConcretePosState {
    fn current_epoch(&self) -> Epoch {
        self.s.storage.block.epoch
    }

    fn check_next_epoch_post_conditions(&self, params: &PosParams) {
        let pipeline = self.current_epoch() + params.pipeline_len;
        let before_pipeline = pipeline - 1;

        // Post-condition: Consensus validator sets at pipeline offset
        // must be the same as at the epoch before it.
        let consensus_set_before_pipeline =
            crate::read_consensus_validator_set_addresses_with_stake(
                &self.s,
                before_pipeline,
            )
            .unwrap();
        let consensus_set_at_pipeline =
            crate::read_consensus_validator_set_addresses_with_stake(
                &self.s, pipeline,
            )
            .unwrap();
        itertools::assert_equal(
            consensus_set_before_pipeline.into_iter().sorted(),
            consensus_set_at_pipeline.into_iter().sorted(),
        );

        // Post-condition: Below-capacity validator sets at pipeline
        // offset must be the same as at the epoch before it.
        let below_cap_before_pipeline =
            crate::read_below_capacity_validator_set_addresses_with_stake(
                &self.s,
                before_pipeline,
            )
            .unwrap();
        let below_cap_at_pipeline =
            crate::read_below_capacity_validator_set_addresses_with_stake(
                &self.s, pipeline,
            )
            .unwrap();
        itertools::assert_equal(
            below_cap_before_pipeline.into_iter().sorted(),
            below_cap_at_pipeline.into_iter().sorted(),
        );
    }

    fn check_bond_post_conditions(
        &self,
        submit_epoch: Epoch,
        params: &PosParams,
        id: BondId,
        amount: token::Amount,
        validator_stake_before_bond_cur: token::Amount,
        validator_stake_before_bond_pipeline: token::Amount,
    ) {
        let pipeline = submit_epoch + params.pipeline_len;

        let cur_stake = super::read_validator_stake(
            &self.s,
            params,
            &id.validator,
            submit_epoch,
        )
        .unwrap()
        .unwrap_or_default();

        // Post-condition: the validator stake at the current epoch should not
        // change
        assert_eq!(cur_stake, validator_stake_before_bond_cur);

        let stake_at_pipeline = super::read_validator_stake(
            &self.s,
            params,
            &id.validator,
            pipeline,
        )
        .unwrap()
        .unwrap_or_default();

        // Post-condition: the validator stake at the pipeline should be
        // incremented by the bond amount
        assert_eq!(
            stake_at_pipeline,
            validator_stake_before_bond_pipeline + amount
        );

        self.check_bond_and_unbond_post_conditions(
            submit_epoch,
            params,
            id,
            stake_at_pipeline,
        );
    }

    fn check_unbond_post_conditions(
        &self,
        submit_epoch: Epoch,
        params: &PosParams,
        id: BondId,
        amount: token::Amount,
        validator_stake_before_bond_cur: token::Amount,
        validator_stake_before_bond_pipeline: token::Amount,
    ) {
        let pipeline = submit_epoch + params.pipeline_len;

        let cur_stake = super::read_validator_stake(
            &self.s,
            params,
            &id.validator,
            submit_epoch,
        )
        .unwrap()
        .unwrap_or_default();

        // Post-condition: the validator stake at the current epoch should not
        // change
        assert_eq!(cur_stake, validator_stake_before_bond_cur);

        let stake_at_pipeline = super::read_validator_stake(
            &self.s,
            params,
            &id.validator,
            pipeline,
        )
        .unwrap()
        .unwrap_or_default();

        // Post-condition: the validator stake at the pipeline should be
        // decremented by the bond amount
        assert_eq!(
            stake_at_pipeline,
            validator_stake_before_bond_pipeline - amount
        );

        self.check_bond_and_unbond_post_conditions(
            submit_epoch,
            params,
            id,
            stake_at_pipeline,
        );
    }

    /// These post-conditions apply to bonding and unbonding
    fn check_bond_and_unbond_post_conditions(
        &self,
        submit_epoch: Epoch,
        params: &PosParams,
        id: BondId,
        stake_at_pipeline: token::Amount,
    ) {
        let pipeline = submit_epoch + params.pipeline_len;
        // Read the consensus sets data using iterator
        let consensus_set = crate::consensus_validator_set_handle()
            .at(&pipeline)
            .iter(&self.s)
            .unwrap()
            .map(|res| res.unwrap())
            .collect::<Vec<_>>();
        let below_cap_set = crate::below_capacity_validator_set_handle()
            .at(&pipeline)
            .iter(&self.s)
            .unwrap()
            .map(|res| res.unwrap())
            .collect::<Vec<_>>();
        let num_occurrences = consensus_set
            .iter()
            .filter(|(_keys, addr)| addr == &id.validator)
            .count()
            + below_cap_set
                .iter()
                .filter(|(_keys, addr)| addr == &id.validator)
                .count();

        // Post-condition: There must only be one instance of this validator
        // with some stake across all validator sets
        assert!(num_occurrences == 1);

        let consensus_set =
            crate::read_consensus_validator_set_addresses_with_stake(
                &self.s, pipeline,
            )
            .unwrap();
        let below_cap_set =
            crate::read_below_capacity_validator_set_addresses_with_stake(
                &self.s, pipeline,
            )
            .unwrap();
        let weighted = WeightedValidator {
            bonded_stake: stake_at_pipeline,
            address: id.validator,
        };
        let consensus_val = consensus_set.get(&weighted);
        let below_cap_val = below_cap_set.get(&weighted);

        // Post-condition: The validator should be updated in exactly once in
        // the validator sets
        assert!(consensus_val.is_some() ^ below_cap_val.is_some());

        // Post-condition: The stake of the validators in the consensus set is
        // greater than or equal to below-capacity validators
        for WeightedValidator {
            bonded_stake: consensus_stake,
            address: consensus_addr,
        } in consensus_set.iter()
        {
            for WeightedValidator {
                bonded_stake: below_cap_stake,
                address: below_cap_addr,
            } in below_cap_set.iter()
            {
                assert!(
                    consensus_stake >= below_cap_stake,
                    "Consensus validator {consensus_addr} with stake {} and \
                     below-capacity {below_cap_addr} with stake {} should be \
                     swapped.",
                    consensus_stake.to_string_native(),
                    below_cap_stake.to_string_native()
                );
            }
        }
    }

    fn check_init_validator_post_conditions(
        &self,
        submit_epoch: Epoch,
        params: &PosParams,
        address: &Address,
    ) {
        let pipeline = submit_epoch + params.pipeline_len;

        // Post-condition: the validator should not be in the validator set
        // until the pipeline epoch
        for epoch in submit_epoch.iter_range(params.pipeline_len) {
            assert!(
                !crate::read_all_validator_addresses(&self.s, epoch)
                    .unwrap()
                    .contains(address)
            );
        }
        let weighted = WeightedValidator {
            bonded_stake: Default::default(),
            address: address.clone(),
        };
        let in_consensus =
            crate::read_consensus_validator_set_addresses_with_stake(
                &self.s, pipeline,
            )
            .unwrap()
            .contains(&weighted);
        let in_bc =
            crate::read_below_capacity_validator_set_addresses_with_stake(
                &self.s, pipeline,
            )
            .unwrap()
            .contains(&weighted);
        assert!(in_consensus ^ in_bc);
    }
}

impl ReferenceStateMachine for AbstractPosState {
    type State = Self;
    type Transition = Transition;

    fn init_state() -> BoxedStrategy<Self::State> {
        (arb_pos_params(Some(5)), arb_genesis_validators(1..10))
            .prop_map(|(params, genesis_validators)| {
                let epoch = Epoch::default();
                let mut state = Self {
                    epoch,
                    params,
                    genesis_validators: genesis_validators
                        .into_iter()
                        // Sorted by stake to fill in the consensus set first
                        .sorted_by(|a, b| Ord::cmp(&a.tokens, &b.tokens))
                        .collect(),
                    bonds: Default::default(),
                    unbonds: Default::default(),
                    total_stakes: Default::default(),
                    consensus_set: Default::default(),
                    below_capacity_set: Default::default(),
                    validator_states: Default::default(),
                };

                for GenesisValidator {
                    address,
                    tokens,
                    consensus_key: _,
                    eth_cold_key: _,
                    eth_hot_key: _,
                    commission_rate: _,
                    max_commission_rate_change: _,
                } in state.genesis_validators.clone()
                {
                    let bonds = state.bonds.entry(epoch).or_default();
                    bonds.insert(
                        BondId {
                            source: address.clone(),
                            validator: address.clone(),
                        },
                        token::Change::from(tokens),
                    );

                    let total_stakes =
                        state.total_stakes.entry(epoch).or_default();
                    total_stakes
                        .insert(address.clone(), token::Change::from(tokens));

                    let consensus_set =
                        state.consensus_set.entry(epoch).or_default();
                    let consensus_vals_len = consensus_set
                        .iter()
                        .map(|(_stake, validators)| validators.len() as u64)
                        .sum();
                    let deque = if state.params.max_validator_slots
                        > consensus_vals_len
                    {
                        state
                            .validator_states
                            .entry(epoch)
                            .or_default()
                            .insert(address.clone(), ValidatorState::Consensus);
                        consensus_set.entry(tokens).or_default()
                    } else {
                        state
                            .validator_states
                            .entry(epoch)
                            .or_default()
                            .insert(
                                address.clone(),
                                ValidatorState::BelowCapacity,
                            );
                        let below_cap_set =
                            state.below_capacity_set.entry(epoch).or_default();
                        below_cap_set
                            .entry(ReverseOrdTokenAmount(tokens))
                            .or_default()
                    };
                    deque.push_back(address)
                }
                // Ensure that below-capacity set is initialized even if empty
                state.below_capacity_set.entry(epoch).or_default();

                // Copy validator sets up to pipeline epoch
                for epoch in epoch.next().iter_range(state.params.pipeline_len)
                {
                    state.copy_discrete_epoched_data(epoch)
                }

                state
            })
            .boxed()
    }

    fn transitions(state: &Self::State) -> BoxedStrategy<Self::Transition> {
        let unbondable = state.bond_sums().into_iter().collect::<Vec<_>>();
        let withdrawable =
            state.withdrawable_unbonds().into_iter().collect::<Vec<_>>();

        // Transitions that can be applied if there are no bonds and unbonds
        let basic = prop_oneof![
            Just(Transition::NextEpoch),
            add_arb_bond_amount(state),
            arb_delegation(state),
            (
                address::testing::arb_established_address(),
                key::testing::arb_common_keypair(),
                key::testing::arb_common_secp256k1_keypair(),
                key::testing::arb_common_secp256k1_keypair(),
                arb_rate(),
                arb_rate(),
            )
                .prop_map(
                    |(
                        addr,
                        consensus_key,
                        eth_hot_key,
                        eth_cold_key,
                        commission_rate,
                        max_commission_rate_change,
                    )| {
                        Transition::InitValidator {
                            address: Address::Established(addr),
                            consensus_key: consensus_key.to_public(),
                            eth_hot_key: eth_hot_key.to_public(),
                            eth_cold_key: eth_cold_key.to_public(),
                            commission_rate,
                            max_commission_rate_change,
                        }
                    },
                ),
        ];

        if unbondable.is_empty() {
            basic.boxed()
        } else {
            let arb_unbondable = prop::sample::select(unbondable);
            let arb_unbond =
                arb_unbondable.prop_flat_map(|(id, deltas_sum)| {
                    let deltas_sum = i128::try_from(deltas_sum).unwrap();
                    // Generate an amount to unbond, up to the sum
                    assert!(deltas_sum > 0);
                    (0..deltas_sum).prop_map(move |to_unbond| {
                        let id = id.clone();
                        let amount =
                            token::Amount::from_change(Change::from(to_unbond));
                        Transition::Unbond { id, amount }
                    })
                });

            if withdrawable.is_empty() {
                prop_oneof![basic, arb_unbond].boxed()
            } else {
                let arb_withdrawable = prop::sample::select(withdrawable);
                let arb_withdrawal = arb_withdrawable
                    .prop_map(|(id, _)| Transition::Withdraw { id });

                prop_oneof![basic, arb_unbond, arb_withdrawal].boxed()
            }
        }
    }

    fn apply(
        mut state: Self::State,
        transition: &Self::Transition,
    ) -> Self::State {
        match transition {
            Transition::NextEpoch => {
                state.epoch = state.epoch.next();

                // Copy the non-delta data into pipeline epoch from its pred.
                state.copy_discrete_epoched_data(
                    state.epoch + state.params.pipeline_len,
                );
            }
            Transition::InitValidator {
                address,
                consensus_key: _,
                eth_cold_key: _,
                eth_hot_key: _,
                commission_rate: _,
                max_commission_rate_change: _,
            } => {
                // Insert into validator set at pipeline
                let pipeline = state.pipeline();
                let consensus_set =
                    state.consensus_set.entry(pipeline).or_default();

                let consensus_vals_len = consensus_set
                    .iter()
                    .map(|(_stake, validators)| validators.len() as u64)
                    .sum();

                let deque = if state.params.max_validator_slots
                    > consensus_vals_len
                {
                    state
                        .validator_states
                        .entry(pipeline)
                        .or_default()
                        .insert(address.clone(), ValidatorState::Consensus);
                    consensus_set.entry(token::Amount::default()).or_default()
                } else {
                    state
                        .validator_states
                        .entry(pipeline)
                        .or_default()
                        .insert(address.clone(), ValidatorState::BelowCapacity);
                    let below_cap_set =
                        state.below_capacity_set.entry(pipeline).or_default();
                    below_cap_set
                        .entry(ReverseOrdTokenAmount(token::Amount::default()))
                        .or_default()
                };
                deque.push_back(address.clone());
            }
            Transition::Bond { id, amount } => {
                let change = token::Change::from(*amount);
                state.update_bond(id, change);
                state.update_validator_total_stake(&id.validator, change);
                state.update_validator_sets(&id.validator, change);
            }
            Transition::Unbond { id, amount } => {
                let change = -token::Change::from(*amount);
                state.update_bond(id, change);
                state.update_validator_total_stake(&id.validator, change);
                state.update_validator_sets(&id.validator, change);

                let withdrawal_epoch = state.epoch
                    + state.params.pipeline_len
                    + state.params.unbonding_len
                    + 1_u64;
                let unbonds =
                    state.unbonds.entry(withdrawal_epoch).or_default();
                let unbond = unbonds.entry(id.clone()).or_default();
                *unbond += *amount;
            }
            Transition::Withdraw { id } => {
                // Remove all withdrawable unbonds with this bond ID
                for (epoch, unbonds) in state.unbonds.iter_mut() {
                    if *epoch <= state.epoch {
                        unbonds.remove(id);
                    }
                }
                // Remove any epochs that have no unbonds left
                state.unbonds.retain(|_epoch, unbonds| !unbonds.is_empty());
            }
        }
        state
    }

    fn preconditions(
        state: &Self::State,
        transition: &Self::Transition,
    ) -> bool {
        match transition {
            Transition::NextEpoch => true,
            Transition::InitValidator {
                address,
                consensus_key: _,
                eth_cold_key: _,
                eth_hot_key: _,
                commission_rate: _,
                max_commission_rate_change: _,
            } => {
                let pipeline = state.epoch + state.params.pipeline_len;
                // The address must not belong to an existing validator
                !state.is_validator(address, pipeline) &&
                   // There must be no delegations from this address
                   !state.bond_sums().into_iter().any(|(id, _sum)|
                        &id.source != address)
            }
            Transition::Bond { id, amount: _ } => {
                let pipeline = state.epoch + state.params.pipeline_len;
                // The validator must be known
                state.is_validator(&id.validator, pipeline)
                    && (id.validator == id.source
                        // If it's not a self-bond, the source must not be a validator
                        || !state.is_validator(&id.source, pipeline))
            }
            Transition::Unbond { id, amount } => {
                let pipeline = state.epoch + state.params.pipeline_len;

                let is_unbondable = state
                    .bond_sums()
                    .get(id)
                    .map(|sum| *sum >= token::Change::from(*amount))
                    .unwrap_or_default();

                // The validator must be known
                state.is_validator(&id.validator, pipeline)
                    // The amount must be available to unbond
                    && is_unbondable
            }
            Transition::Withdraw { id } => {
                let pipeline = state.epoch + state.params.pipeline_len;

                let is_withdrawable = state
                    .withdrawable_unbonds()
                    .get(id)
                    .map(|amount| *amount >= token::Amount::default())
                    .unwrap_or_default();

                // The validator must be known
                state.is_validator(&id.validator, pipeline)
                    // The amount must be available to unbond
                    && is_withdrawable
            }
        }
    }
}

impl AbstractPosState {
    /// Copy validator sets and validator states at the given epoch from its
    /// predecessor
    fn copy_discrete_epoched_data(&mut self, epoch: Epoch) {
        let prev_epoch = Epoch(epoch.0 - 1);
        // Copy the non-delta data from the last epoch into the new one
        self.consensus_set.insert(
            epoch,
            self.consensus_set.get(&prev_epoch).unwrap().clone(),
        );
        self.below_capacity_set.insert(
            epoch,
            self.below_capacity_set.get(&prev_epoch).unwrap().clone(),
        );
        self.validator_states.insert(
            epoch,
            self.validator_states.get(&prev_epoch).unwrap().clone(),
        );
    }

    /// Update a bond with bonded or unbonded change
    fn update_bond(&mut self, id: &BondId, change: token::Change) {
        let bonds = self.bonds.entry(self.pipeline()).or_default();
        let bond = bonds.entry(id.clone()).or_default();
        *bond += change;
        // Remove fully unbonded entries
        if bond.is_zero() {
            bonds.remove(id);
        }
    }

    /// Update validator's total stake with bonded or unbonded change
    fn update_validator_total_stake(
        &mut self,
        validator: &Address,
        change: token::Change,
    ) {
        let total_stakes = self
            .total_stakes
            .entry(self.pipeline())
            .or_default()
            .entry(validator.clone())
            .or_default();
        *total_stakes += change;
    }

    /// Update validator in sets with bonded or unbonded change
    fn update_validator_sets(
        &mut self,
        validator: &Address,
        change: token::Change,
    ) {
        let pipeline = self.pipeline();
        let consensus_set = self.consensus_set.entry(pipeline).or_default();
        let below_cap_set =
            self.below_capacity_set.entry(pipeline).or_default();
        let total_stakes = self.total_stakes.get(&pipeline).unwrap();
        let state = self
            .validator_states
            .get(&pipeline)
            .unwrap()
            .get(validator)
            .unwrap();

        let this_val_stake_pre = *total_stakes.get(validator).unwrap();
        let this_val_stake_post =
            token::Amount::from_change(this_val_stake_pre + change);
        let this_val_stake_pre =
            token::Amount::from_change(*total_stakes.get(validator).unwrap());

        match state {
            ValidatorState::Consensus => {
                // Remove from the prior stake
                let vals = consensus_set.entry(this_val_stake_pre).or_default();
                vals.retain(|addr| addr != validator);
                if vals.is_empty() {
                    consensus_set.remove(&this_val_stake_pre);
                }

                // If unbonding, check the max below-cap validator's state if we
                // need to do a swap
                if change < token::Change::default() {
                    if let Some(mut max_below_cap) = below_cap_set.last_entry()
                    {
                        let max_below_cap_stake = *max_below_cap.key();
                        if max_below_cap_stake.0 > this_val_stake_post {
                            // Swap this validator with the max below-cap
                            let vals = max_below_cap.get_mut();
                            let first_val = vals.pop_front().unwrap();
                            // Remove the key is there's nothing left
                            if vals.is_empty() {
                                below_cap_set.remove(&max_below_cap_stake);
                            }
                            // Do the swap
                            consensus_set
                                .entry(max_below_cap_stake.0)
                                .or_default()
                                .push_back(first_val);
                            below_cap_set
                                .entry(this_val_stake_post.into())
                                .or_default()
                                .push_back(validator.clone());
                            // And we're done here
                            return;
                        }
                    }
                }

                // Insert with the posterior stake
                consensus_set
                    .entry(this_val_stake_post)
                    .or_default()
                    .push_back(validator.clone());
            }
            ValidatorState::BelowCapacity => {
                // Remove from the prior stake
                let vals =
                    below_cap_set.entry(this_val_stake_pre.into()).or_default();
                vals.retain(|addr| addr != validator);
                if vals.is_empty() {
                    below_cap_set.remove(&this_val_stake_pre.into());
                }

                // If bonding, check the min consensus validator's state if we
                // need to do a swap
                if change >= token::Change::default() {
                    if let Some(mut min_below_cap) = consensus_set.last_entry()
                    {
                        let min_consensus_stake = *min_below_cap.key();
                        if min_consensus_stake > this_val_stake_post {
                            // Swap this validator with the max consensus
                            let vals = min_below_cap.get_mut();
                            let last_val = vals.pop_back().unwrap();
                            // Remove the key is there's nothing left
                            if vals.is_empty() {
                                consensus_set.remove(&min_consensus_stake);
                            }
                            // Do the swap
                            below_cap_set
                                .entry(min_consensus_stake.into())
                                .or_default()
                                .push_back(last_val);
                            consensus_set
                                .entry(this_val_stake_post)
                                .or_default()
                                .push_back(validator.clone());
                            // And we're done here
                            return;
                        }
                    }
                }

                // Insert with the posterior stake
                below_cap_set
                    .entry(this_val_stake_post.into())
                    .or_default()
                    .push_back(validator.clone());
            }
            ValidatorState::Inactive => {
                panic!("unexpected state")
            }
        }
    }

    /// Get the pipeline epoch
    fn pipeline(&self) -> Epoch {
        self.epoch + self.params.pipeline_len
    }

    /// Check if the given address is of a known validator
    fn is_validator(&self, validator: &Address, epoch: Epoch) -> bool {
        let is_in_consensus = self
            .consensus_set
            .get(&epoch)
            .unwrap()
            .iter()
            .any(|(_stake, vals)| vals.iter().any(|val| val == validator));
        if is_in_consensus {
            return true;
        }
        self.below_capacity_set
            .get(&epoch)
            .unwrap()
            .iter()
            .any(|(_stake, vals)| vals.iter().any(|val| val == validator))
    }

    /// Find the sums of the bonds across all epochs
    fn bond_sums(&self) -> HashMap<BondId, token::Change> {
        self.bonds.iter().fold(
            HashMap::<BondId, token::Change>::new(),
            |mut acc, (_epoch, bonds)| {
                for (id, delta) in bonds {
                    let entry = acc.entry(id.clone()).or_default();
                    *entry += *delta;
                    // Remove entries that are fully unbonded
                    if entry.is_zero() {
                        acc.remove(id);
                    }
                }
                acc
            },
        )
    }

    /// Find the sums of withdrawable unbonds
    fn withdrawable_unbonds(&self) -> HashMap<BondId, token::Amount> {
        self.unbonds.iter().fold(
            HashMap::<BondId, token::Amount>::new(),
            |mut acc, (epoch, unbonds)| {
                if *epoch <= self.epoch {
                    for (id, amount) in unbonds {
                        if *amount > token::Amount::default() {
                            *acc.entry(id.clone()).or_default() += *amount;
                        }
                    }
                }
                acc
            },
        )
    }
}

/// Arbitrary bond transition that adds tokens to an existing bond
fn add_arb_bond_amount(
    state: &AbstractPosState,
) -> impl Strategy<Value = Transition> {
    let bond_ids = state
        .bonds
        .iter()
        .flat_map(|(_epoch, bonds)| {
            bonds.keys().cloned().collect::<HashSet<_>>()
        })
        .collect::<HashSet<_>>()
        .into_iter()
        .collect::<Vec<_>>();
    let arb_bond_id = prop::sample::select(bond_ids);
    (arb_bond_id, arb_bond_amount())
        .prop_map(|(id, amount)| Transition::Bond { id, amount })
}

/// Arbitrary delegation to one of the validators
fn arb_delegation(
    state: &AbstractPosState,
) -> impl Strategy<Value = Transition> {
    let validators = state.consensus_set.iter().fold(
        HashSet::new(),
        |mut acc, (_epoch, vals)| {
            for vals in vals.values() {
                for validator in vals {
                    acc.insert(validator.clone());
                }
            }
            acc
        },
    );
    let validator_vec = validators.clone().into_iter().collect::<Vec<_>>();
    let arb_source = address::testing::arb_non_internal_address()
        .prop_filter("Must be a non-validator address", move |addr| {
            !validators.contains(addr)
        });
    let arb_validator = prop::sample::select(validator_vec);
    (arb_source, arb_validator, arb_bond_amount()).prop_map(
        |(source, validator, amount)| Transition::Bond {
            id: BondId { source, validator },
            amount,
        },
    )
}

// Bond up to 10 tokens (10M micro units) to avoid overflows
pub fn arb_bond_amount() -> impl Strategy<Value = token::Amount> {
    (1_u64..10).prop_map(|val| token::Amount::from_uint(val, 0).unwrap())
}<|MERGE_RESOLUTION|>--- conflicted
+++ resolved
@@ -82,15 +82,10 @@
     InitValidator {
         address: Address,
         consensus_key: PublicKey,
-<<<<<<< HEAD
+        eth_cold_key: PublicKey,
+        eth_hot_key: PublicKey,
         commission_rate: Dec,
         max_commission_rate_change: Dec,
-=======
-        eth_cold_key: PublicKey,
-        eth_hot_key: PublicKey,
-        commission_rate: Decimal,
-        max_commission_rate_change: Decimal,
->>>>>>> 2c5ae39c
     },
     Bond {
         id: BondId,
