--- conflicted
+++ resolved
@@ -374,18 +374,6 @@
     LightClientAttack,
 }
 
-<<<<<<< HEAD
-/// VoteInfo inspired from tendermint
-#[derive(Debug, Clone, BorshDeserialize, BorshSerialize)]
-pub struct VoteInfo {
-    /// the first 20 bytes of the validator public key hash (SHA-256) taken
-    /// from tendermint
-    pub validator_address: Vec<u8>,
-    /// validator voting power
-    pub validator_vp: u64,
-    /// was the validator signature was included in the last block?
-    pub signed_last_block: bool,
-=======
 /// VoteInfo inspired from tendermint for validators whose signature was
 /// included in the last block
 #[derive(Debug, Clone, BorshDeserialize, BorshSerialize)]
@@ -394,7 +382,6 @@
     pub validator_address: Address,
     /// validator voting power
     pub validator_vp: u64,
->>>>>>> be403f73
 }
 
 /// Bonds and unbonds with all details (slashes and rewards, if any)
