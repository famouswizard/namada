[package]
name = "namada_vm_env"
description = "Namada VM environment for WASM"
resolver = "2"
authors.workspace = true
edition.workspace = true
documentation.workspace = true
homepage.workspace = true
keywords.workspace = true
license.workspace = true
readme.workspace = true
repository.workspace = true
version.workspace = true

[features]
default = ["abciplus"]
abciplus = [
  "namada_core/abciplus",
]

[dependencies]
namada_core = {path = "../core", default-features = false}
<<<<<<< HEAD
borsh = "0.9.0"
#libmasp = { git = "https://github.com/anoma/masp", branch = "murisi/masp-incentive" }
 masp_primitives = { git = "https://github.com/anoma/masp", rev = "9320c6b69b5d2e97134866871e960f0a31703813" }
hex = "0.4.3"
=======
borsh.workspace = true
masp_primitives.workspace = true
>>>>>>> ce6abb08
<|MERGE_RESOLUTION|>--- conflicted
+++ resolved
@@ -20,12 +20,5 @@
 
 [dependencies]
 namada_core = {path = "../core", default-features = false}
-<<<<<<< HEAD
-borsh = "0.9.0"
-#libmasp = { git = "https://github.com/anoma/masp", branch = "murisi/masp-incentive" }
- masp_primitives = { git = "https://github.com/anoma/masp", rev = "9320c6b69b5d2e97134866871e960f0a31703813" }
-hex = "0.4.3"
-=======
 borsh.workspace = true
-masp_primitives.workspace = true
->>>>>>> ce6abb08
+masp_primitives.workspace = true