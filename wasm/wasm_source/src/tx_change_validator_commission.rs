--- conflicted
+++ resolved
@@ -19,12 +19,8 @@
 mod tests {
     use std::cmp;
 
-<<<<<<< HEAD
-    use namada::ledger::pos::{PosParams, PosVP};
+    use namada::ledger::pos::{OwnedPosParams, PosVP};
     use namada::proof_of_stake::types::GenesisValidator;
-=======
-    use namada::ledger::pos::{OwnedPosParams, PosVP};
->>>>>>> d4511d04
     use namada::proof_of_stake::validator_commission_rate_handle;
     use namada::types::dec::{Dec, POS_DECIMAL_PRECISION};
     use namada::types::storage::Epoch;
